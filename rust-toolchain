--- conflicted
+++ resolved
@@ -1,9 +1,5 @@
 [toolchain]
-<<<<<<< HEAD
-channel = "nightly-2022-11-15"
-=======
 channel = "nightly-2022-12-04"
->>>>>>> 1e9b8f23
 components = [ "rustfmt", "clippy" ]
 targets = [ "wasm32-unknown-unknown" ]
 profile = "minimal"