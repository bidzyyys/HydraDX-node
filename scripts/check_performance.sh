#!/bin/bash

# Need to run from the top-level node directory
[ -d ".maintain" ] || {
  echo "This script must be executed from the top level node directory"
  exit 1
}

echo "HydraDX node - Simple Performance check"
echo "---------------------------------------"

echo
echo "Prerequisites"

echo -n "Python version >= 3.8 ..... "

PYTHON=python3

command -v $PYTHON >/dev/null 2>&1 || {
  echo "python3 required. Please install first"
  exit 1
}

if ! $PYTHON -c 'import sys; assert sys.version_info >= (3,8)' >/dev/null 2>&1; then
  echo "Python version 3.8 or higher required."
  exit 1
fi

echo "OK ($($PYTHON --version))"

echo -n "Toolchain ...... "
TOOLCHAIN=$(rustup show active-toolchain)

if [[ $TOOLCHAIN == "nightly"* ]]; then
  echo "OK ($TOOLCHAIN)"
else
  echo "Nightly toolchain required"
  echo "Current toolchain $TOOLCHAIN"
  exit 1
fi

<<<<<<< HEAD
EXPECTED_BENCHWIZARD_VERSION="0.5.0"
=======
EXPECTED_BENCHWIZARD_VERSION="0.5.2"
>>>>>>> 4b070cdb

echo -n "benchwizard >= $EXPECTED_BENCHWIZARD_VERSION ..... "

$PYTHON -m bench_wizard >/dev/null 2>&1 || {
  echo "benchwizard required. benchwizard is cli tool developed by HydraDX dev to streamline substrate benchmark process."
  echo "Installation: pip3 install bench-wizard"
  echo
  read -p "Do you want to install it now? [Y/n] " -n 1 -r
  echo # move to a new line
  if [[ ! $REPLY =~ ^[Yy]$ ]]; then
    exit 1
  fi

  pip3 install bench-wizard >/dev/null || {
    echo "benchwizard installation failed."
    exit 1
  }
}

CURRENT_BENCH_VERSION=$($PYTHON -m bench_wizard version | tr -d '\n')

if [[ $EXPECTED_BENCHWIZARD_VERSION > $CURRENT_BENCH_VERSION ]]; then
  echo "Please upgrade benchwizard (current version $CURRENT_BENCH_VERSION): pip3 install bench-wizard --upgrade"
  read -p "Do you want to upgrade it now? [Y/n] " -n 1 -r
  echo # move to a new line
  if [[ ! $REPLY =~ ^[Yy]$ ]]; then
    exit 1
  fi

  pip3 install bench-wizard --upgrade >/dev/null || {
    echo "benchwizard upgrade failed."
    exit 1
  }
fi

echo "OK ($($PYTHON -m bench_wizard version))"

echo

# Run the check
# shellcheck disable=SC2086
<<<<<<< HEAD
$PYTHON -m bench_wizard pc -p xyk -p exchange -p transaction_multi_payment -rf .maintain/bench-check/hydradx-bench-data.json
=======
$PYTHON -m bench_wizard pc -p pallet-claims -c local -rf .maintain/bench-check/hydradx-bench-data.json
>>>>>>> 4b070cdb

echo

# Run DB performance check
echo "Running DB disk performance"
if [ ! -d ./substrate ];then
  echo "Cloning substrate ... "
<<<<<<< HEAD
  git clone  --branch=polkadot-v0.9.12 https://github.com/paritytech/substrate.git ./substrate >/dev/null 2>&1
fi
$PYTHON -m bench_wizard db -d ./substrate

echo
=======
  git clone  --branch=polkadot-v0.9.16 https://github.com/paritytech/substrate.git ./substrate >/dev/null 2>&1
fi
$PYTHON -m bench_wizard db -d ./substrate

echo
>>>>>>> 4b070cdb
<|MERGE_RESOLUTION|>--- conflicted
+++ resolved
@@ -39,11 +39,7 @@
   exit 1
 fi
 
-<<<<<<< HEAD
-EXPECTED_BENCHWIZARD_VERSION="0.5.0"
-=======
 EXPECTED_BENCHWIZARD_VERSION="0.5.2"
->>>>>>> 4b070cdb
 
 echo -n "benchwizard >= $EXPECTED_BENCHWIZARD_VERSION ..... "
 
@@ -85,11 +81,7 @@
 
 # Run the check
 # shellcheck disable=SC2086
-<<<<<<< HEAD
-$PYTHON -m bench_wizard pc -p xyk -p exchange -p transaction_multi_payment -rf .maintain/bench-check/hydradx-bench-data.json
-=======
 $PYTHON -m bench_wizard pc -p pallet-claims -c local -rf .maintain/bench-check/hydradx-bench-data.json
->>>>>>> 4b070cdb
 
 echo
 
@@ -97,16 +89,8 @@
 echo "Running DB disk performance"
 if [ ! -d ./substrate ];then
   echo "Cloning substrate ... "
-<<<<<<< HEAD
-  git clone  --branch=polkadot-v0.9.12 https://github.com/paritytech/substrate.git ./substrate >/dev/null 2>&1
-fi
-$PYTHON -m bench_wizard db -d ./substrate
-
-echo
-=======
   git clone  --branch=polkadot-v0.9.16 https://github.com/paritytech/substrate.git ./substrate >/dev/null 2>&1
 fi
 $PYTHON -m bench_wizard db -d ./substrate
 
-echo
->>>>>>> 4b070cdb
+echo