[patch.crates-io]
frame-benchmarking = { git = 'https://github.com/paritytech/substrate', rev = '330f5c0dbfdf4ffbb891251e90880757687a8a72' }
frame-benchmarking-cli = { git = 'https://github.com/paritytech/substrate', rev = '330f5c0dbfdf4ffbb891251e90880757687a8a72' }
frame-executive = { git = 'https://github.com/paritytech/substrate', rev = '330f5c0dbfdf4ffbb891251e90880757687a8a72' }
frame-support = { git = 'https://github.com/paritytech/substrate', rev = '330f5c0dbfdf4ffbb891251e90880757687a8a72' }
frame-system = { git = 'https://github.com/paritytech/substrate', rev = '330f5c0dbfdf4ffbb891251e90880757687a8a72' }
frame-system-benchmarking = { git = 'https://github.com/paritytech/substrate', rev = '330f5c0dbfdf4ffbb891251e90880757687a8a72' }
frame-system-rpc-runtime-api = { git = 'https://github.com/paritytech/substrate', rev = '330f5c0dbfdf4ffbb891251e90880757687a8a72' }
pallet-balances = { git = 'https://github.com/paritytech/substrate', rev = '330f5c0dbfdf4ffbb891251e90880757687a8a72' }
pallet-grandpa = { git = 'https://github.com/paritytech/substrate', rev = '330f5c0dbfdf4ffbb891251e90880757687a8a72' }
pallet-randomness-collective-flip = { git = 'https://github.com/paritytech/substrate', rev = '330f5c0dbfdf4ffbb891251e90880757687a8a72' }
pallet-sudo = { git = 'https://github.com/paritytech/substrate', rev = '330f5c0dbfdf4ffbb891251e90880757687a8a72' }
pallet-timestamp = { git = 'https://github.com/paritytech/substrate', rev = '330f5c0dbfdf4ffbb891251e90880757687a8a72' }
pallet-transaction-payment-rpc = { git = 'https://github.com/paritytech/substrate', rev = '330f5c0dbfdf4ffbb891251e90880757687a8a72' }
pallet-transaction-payment-rpc-runtime-api = { git = 'https://github.com/paritytech/substrate', rev = '330f5c0dbfdf4ffbb891251e90880757687a8a72' }
sc-basic-authorship = { git = 'https://github.com/paritytech/substrate', rev = '330f5c0dbfdf4ffbb891251e90880757687a8a72' }
sc-chain-spec = { git = 'https://github.com/paritytech/substrate', rev = '330f5c0dbfdf4ffbb891251e90880757687a8a72' }
sc-cli = { git = 'https://github.com/paritytech/substrate', rev = '330f5c0dbfdf4ffbb891251e90880757687a8a72' }
sc-client-api = { git = 'https://github.com/paritytech/substrate', rev = '330f5c0dbfdf4ffbb891251e90880757687a8a72' }
sc-client-db = { git = 'https://github.com/paritytech/substrate', rev = '330f5c0dbfdf4ffbb891251e90880757687a8a72' }
sc-consensus = { git = 'https://github.com/paritytech/substrate', rev = '330f5c0dbfdf4ffbb891251e90880757687a8a72' }
sc-consensus-epochs = { git = 'https://github.com/paritytech/substrate', rev = '330f5c0dbfdf4ffbb891251e90880757687a8a72' }
sc-executor = { git = 'https://github.com/paritytech/substrate', rev = '330f5c0dbfdf4ffbb891251e90880757687a8a72' }
sc-finality-grandpa = { git = 'https://github.com/paritytech/substrate', rev = '330f5c0dbfdf4ffbb891251e90880757687a8a72' }
sc-informant = { git = 'https://github.com/paritytech/substrate', rev = '330f5c0dbfdf4ffbb891251e90880757687a8a72' }
sc-keystore = { git = 'https://github.com/paritytech/substrate', rev = '330f5c0dbfdf4ffbb891251e90880757687a8a72' }
sc-network = { git = 'https://github.com/paritytech/substrate', rev = '330f5c0dbfdf4ffbb891251e90880757687a8a72' }
sc-offchain = { git = 'https://github.com/paritytech/substrate', rev = '330f5c0dbfdf4ffbb891251e90880757687a8a72' }
sc-rpc = { git = 'https://github.com/paritytech/substrate', rev = '330f5c0dbfdf4ffbb891251e90880757687a8a72' }
sc-rpc-api = { git = 'https://github.com/paritytech/substrate', rev = '330f5c0dbfdf4ffbb891251e90880757687a8a72' }
sc-service = { git = 'https://github.com/paritytech/substrate', rev = '330f5c0dbfdf4ffbb891251e90880757687a8a72' }
sc-telemetry = { git = 'https://github.com/paritytech/substrate', rev = '330f5c0dbfdf4ffbb891251e90880757687a8a72' }
sc-transaction-pool = { git = 'https://github.com/paritytech/substrate', rev = '330f5c0dbfdf4ffbb891251e90880757687a8a72' }
sp-api = { git = 'https://github.com/paritytech/substrate', rev = '330f5c0dbfdf4ffbb891251e90880757687a8a72' }
sp-application-crypto = { git = 'https://github.com/paritytech/substrate', rev = '330f5c0dbfdf4ffbb891251e90880757687a8a72' }
sp-arithmetic = { git = 'https://github.com/paritytech/substrate', rev = '330f5c0dbfdf4ffbb891251e90880757687a8a72' }
sp-block-builder = { git = 'https://github.com/paritytech/substrate', rev = '330f5c0dbfdf4ffbb891251e90880757687a8a72' }
sp-blockchain = { git = 'https://github.com/paritytech/substrate', rev = '330f5c0dbfdf4ffbb891251e90880757687a8a72' }
sp-consensus = { git = 'https://github.com/paritytech/substrate', rev = '330f5c0dbfdf4ffbb891251e90880757687a8a72' }
sp-core = { git = 'https://github.com/paritytech/substrate', rev = '330f5c0dbfdf4ffbb891251e90880757687a8a72' }
sp-externalities = { git = 'https://github.com/paritytech/substrate', rev = '330f5c0dbfdf4ffbb891251e90880757687a8a72' }
sp-finality-grandpa = { git = 'https://github.com/paritytech/substrate', rev = '330f5c0dbfdf4ffbb891251e90880757687a8a72' }
sp-inherents = { git = 'https://github.com/paritytech/substrate', rev = '330f5c0dbfdf4ffbb891251e90880757687a8a72' }
sp-io = { git = 'https://github.com/paritytech/substrate', rev = '330f5c0dbfdf4ffbb891251e90880757687a8a72' }
sp-offchain = { git = 'https://github.com/paritytech/substrate', rev = '330f5c0dbfdf4ffbb891251e90880757687a8a72' }
sp-rpc = { git = 'https://github.com/paritytech/substrate', rev = '330f5c0dbfdf4ffbb891251e90880757687a8a72' }
sp-runtime = { git = 'https://github.com/paritytech/substrate', rev = '330f5c0dbfdf4ffbb891251e90880757687a8a72' }
sp-runtime-interface = { git = 'https://github.com/paritytech/substrate', rev = '330f5c0dbfdf4ffbb891251e90880757687a8a72' }
sp-session = { git = 'https://github.com/paritytech/substrate', rev = '330f5c0dbfdf4ffbb891251e90880757687a8a72' }
sp-std = { git = 'https://github.com/paritytech/substrate', rev = '330f5c0dbfdf4ffbb891251e90880757687a8a72' }
sp-staking = { git = 'https://github.com/paritytech/substrate', rev = '330f5c0dbfdf4ffbb891251e90880757687a8a72' }
sp-storage = { git = 'https://github.com/paritytech/substrate', rev = '330f5c0dbfdf4ffbb891251e90880757687a8a72' }
sp-state-machine = { git = 'https://github.com/paritytech/substrate', rev = '330f5c0dbfdf4ffbb891251e90880757687a8a72' }
sp-timestamp = { git = 'https://github.com/paritytech/substrate', rev = '330f5c0dbfdf4ffbb891251e90880757687a8a72' }
sp-tracing = { git = 'https://github.com/paritytech/substrate', rev = '330f5c0dbfdf4ffbb891251e90880757687a8a72' }
sp-transaction-pool = { git = 'https://github.com/paritytech/substrate', rev = '330f5c0dbfdf4ffbb891251e90880757687a8a72' }
sp-trie = { git = 'https://github.com/paritytech/substrate', rev = '330f5c0dbfdf4ffbb891251e90880757687a8a72' }
sp-version = { git = 'https://github.com/paritytech/substrate', rev = '330f5c0dbfdf4ffbb891251e90880757687a8a72' }
substrate-frame-rpc-system = { git = 'https://github.com/paritytech/substrate', rev = '330f5c0dbfdf4ffbb891251e90880757687a8a72' }

pallet-transaction-payment = { git = 'https://github.com/paritytech/substrate', rev = '330f5c0dbfdf4ffbb891251e90880757687a8a72' }

#staking
pallet-authority-discovery = { git = 'https://github.com/paritytech/substrate', rev = '330f5c0dbfdf4ffbb891251e90880757687a8a72' }
pallet-authorship = { git = 'https://github.com/paritytech/substrate', rev = '330f5c0dbfdf4ffbb891251e90880757687a8a72' }
pallet-collective = { git = 'https://github.com/paritytech/substrate', rev = '330f5c0dbfdf4ffbb891251e90880757687a8a72' }
pallet-elections-phragmen = { git = 'https://github.com/paritytech/substrate', rev = '330f5c0dbfdf4ffbb891251e90880757687a8a72' }
pallet-im-online = { git = 'https://github.com/paritytech/substrate', rev = '330f5c0dbfdf4ffbb891251e90880757687a8a72' }
pallet-offences = { git = 'https://github.com/paritytech/substrate', rev = '330f5c0dbfdf4ffbb891251e90880757687a8a72' }
pallet-session = { git = 'https://github.com/paritytech/substrate', rev = '330f5c0dbfdf4ffbb891251e90880757687a8a72' }
pallet-staking = { git = 'https://github.com/paritytech/substrate', rev = '330f5c0dbfdf4ffbb891251e90880757687a8a72' }
pallet-staking-reward-curve = { git = 'https://github.com/paritytech/substrate', rev = '330f5c0dbfdf4ffbb891251e90880757687a8a72' }
pallet-treasury = { git = 'https://github.com/paritytech/substrate', rev = '330f5c0dbfdf4ffbb891251e90880757687a8a72' }
sp-authority-discovery = { git = 'https://github.com/paritytech/substrate', rev = '330f5c0dbfdf4ffbb891251e90880757687a8a72' }
sp-consensus-babe = { git = 'https://github.com/paritytech/substrate', rev = '330f5c0dbfdf4ffbb891251e90880757687a8a72' }
pallet-babe = { git = 'https://github.com/paritytech/substrate', rev = '330f5c0dbfdf4ffbb891251e90880757687a8a72' }
sc-consensus-babe = { git = 'https://github.com/paritytech/substrate', rev = '330f5c0dbfdf4ffbb891251e90880757687a8a72' }
sc-consensus-babe-rpc = { git = 'https://github.com/paritytech/substrate', rev = '330f5c0dbfdf4ffbb891251e90880757687a8a72' }
sp-keystore = { git = "https://github.com/paritytech/substrate.git", rev = "330f5c0dbfdf4ffbb891251e90880757687a8a72" }
sc-consensus-slots = { git = "https://github.com/paritytech/substrate.git", rev = "330f5c0dbfdf4ffbb891251e90880757687a8a72" }
sc-authority-discovery = { git = "https://github.com/paritytech/substrate.git", rev = "330f5c0dbfdf4ffbb891251e90880757687a8a72" }

# ORML dependencies
orml-currencies = { git = 'https://github.com/open-web3-stack/open-runtime-module-library', branch = 'master' }
orml-tokens = { git = 'https://github.com/open-web3-stack/open-runtime-module-library', branch = 'master' }
orml-traits = { git = 'https://github.com/open-web3-stack/open-runtime-module-library', branch = 'master' }

librocksdb-sys = { git = "https://github.com/hdevalence/rust-rocksdb", branch = "master" }

[profile.release]
panic = 'unwind'

[workspace]
members = [
  # 'pallets/proposal', Update this
  'node',
  'pallets/amm',
  'pallets/asset-registry',
  'pallets/exchange',
<<<<<<< HEAD
  'pallets/template',
  'pallets/price-fetch',
=======
  'pallets/transaction-multi-payment',
>>>>>>> d4246e80
  'primitives',
  'runtime',
]<|MERGE_RESOLUTION|>--- conflicted
+++ resolved
@@ -97,12 +97,8 @@
   'pallets/amm',
   'pallets/asset-registry',
   'pallets/exchange',
-<<<<<<< HEAD
-  'pallets/template',
+  'pallets/transaction-multi-payment',
   'pallets/price-fetch',
-=======
-  'pallets/transaction-multi-payment',
->>>>>>> d4246e80
   'primitives',
   'runtime',
 ]