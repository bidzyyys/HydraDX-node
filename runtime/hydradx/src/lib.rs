// This file is part of HydraDX-node.

// Copyright (C) 2020-2021  Intergalactic, Limited (GIB).
// SPDX-License-Identifier: Apache-2.0

// Licensed under the Apache License, Version 2.0 (the "License");
// you may not use this file except in compliance with the License.
// You may obtain a copy of the License at
//
//     http://www.apache.org/licenses/LICENSE-2.0
//
// Unless required by applicable law or agreed to in writing, software
// distributed under the License is distributed on an "AS IS" BASIS,
// WITHOUT WARRANTIES OR CONDITIONS OF ANY KIND, either express or implied.
// See the License for the specific language governing permissions and
// limitations under the License.

#![cfg_attr(not(feature = "std"), no_std)]
// `construct_runtime!` does a lot of recursion and requires us to increase the limit to 256.
#![recursion_limit = "256"]
#![allow(clippy::match_like_matches_macro)]

// Make the WASM binary available.
#[cfg(feature = "std")]
include!(concat!(env!("OUT_DIR"), "/wasm_binary.rs"));

use codec::{Decode, Encode};
use frame_system::{EnsureRoot, RawOrigin};
use scale_info::TypeInfo;
use sp_api::impl_runtime_apis;
use sp_core::OpaqueMetadata;
use sp_runtime::{
	create_runtime_str, generic, impl_opaque_keys,
	traits::{AccountIdConversion, BlakeTwo256, Block as BlockT, IdentityLookup},
	transaction_validity::{TransactionSource, TransactionValidity},
	ApplyExtrinsicResult, Perbill, Permill,
};
use sp_std::cmp::Ordering;
use sp_std::convert::From;
use sp_std::prelude::*;
#[cfg(feature = "std")]
use sp_version::NativeVersion;
use sp_version::RuntimeVersion;

// A few exports that help ease life for downstream crates.
use frame_support::traits::AsEnsureOriginWithArg;
use frame_support::{
	construct_runtime, parameter_types,
	traits::{Contains, EnsureOrigin, Get, InstanceFilter, NeverEnsureOrigin, PrivilegeCmp, U128CurrencyToVote},
	weights::{
		constants::{BlockExecutionWeight, RocksDbWeight},
		ConstantMultiplier, DispatchClass, WeightToFeeCoefficient, WeightToFeeCoefficients, WeightToFeePolynomial,
	},
};
use pallet_transaction_multi_payment::{AddTxAssetOnAccount, DepositAll, RemoveTxAssetOnKilled, TransferFees};
use pallet_transaction_payment::TargetedFeeAdjustment;
use primitives::{CollectionId, ItemId};
pub use sp_consensus_aura::sr25519::AuthorityId as AuraId;
use sp_runtime::traits::BlockNumberProvider;

pub use common_runtime::*;
use pallet_currencies::BasicCurrencyAdapter;

mod benchmarking;
mod migrations;
mod xcm;

pub use hex_literal::hex;
/// Import HydraDX pallets
pub use pallet_claims;
pub use pallet_genesis_history;

/// Opaque types. These are used by the CLI to instantiate machinery that don't need to know
/// the specifics of the runtime. They can then be made to be agnostic over specific formats
/// of data like extrinsics, allowing for them to continue syncing the network through upgrades
/// to even the core data structures.
pub mod opaque {
	use super::*;

	pub use sp_runtime::OpaqueExtrinsic as UncheckedExtrinsic;

	/// Opaque block header type.
	pub type Header = generic::Header<BlockNumber, BlakeTwo256>;
	/// Opaque block type.
	pub type Block = generic::Block<Header, UncheckedExtrinsic>;
	/// Opaque block identifier type.
	pub type BlockId = generic::BlockId<Block>;
	impl_opaque_keys! {
		pub struct SessionKeys {
			pub aura: Aura,
		}
	}
}

#[sp_version::runtime_version]
pub const VERSION: RuntimeVersion = RuntimeVersion {
	spec_name: create_runtime_str!("hydradx"),
	impl_name: create_runtime_str!("hydradx"),
	authoring_version: 1,
	spec_version: 132,
	impl_version: 0,
	apis: RUNTIME_API_VERSIONS,
	transaction_version: 1,
	state_version: 0,
};

/// The version information used to identify this runtime when compiled natively.
#[cfg(feature = "std")]
pub fn native_version() -> NativeVersion {
	NativeVersion {
		runtime_version: VERSION,
		can_author_with: Default::default(),
	}
}

use smallvec::smallvec;

pub struct WeightToFee;

impl WeightToFeePolynomial for WeightToFee {
	type Balance = Balance;

	/// Handles converting a weight scalar to a fee value, based on the scale and granularity of the
	/// node's balance type.
	///
	/// This should typically create a mapping between the following ranges:
	///   - [0, MAXIMUM_BLOCK_WEIGHT]
	///   - [Balance::min, Balance::max]
	///
	/// Yet, it can be used for any other sort of change to weight-fee. Some examples being:
	///   - Setting it to `0` will essentially disable the weight fee.
	///   - Setting it to `1` will cause the literal `#[weight = x]` values to be charged.
	fn polynomial() -> WeightToFeeCoefficients<Self::Balance> {
		// extrinsic base weight (smallest non-zero weight) is mapped to 1/10 CENT
		let p = CENTS; // 1_000_000_000_000
		let q = 10 * Balance::from(ExtrinsicBaseWeight::get().ref_time()); // 7_919_840_000
		smallvec![WeightToFeeCoefficient {
			degree: 1,
			negative: false,
			coeff_frac: Perbill::from_rational(p % q, q),
			coeff_integer: p / q, // 124
		}]
	}
}

pub struct DustRemovalWhitelist;

impl Contains<AccountId> for DustRemovalWhitelist {
	fn contains(a: &AccountId) -> bool {
		get_all_module_accounts().contains(a) || pallet_duster::DusterWhitelist::<Runtime>::contains(a)
	}
}

// Relay chain Block number provider.
// Reason why the implementation is different for benchmarks is that it is not possible
// to set or change the block number in a benchmark using parachain system pallet.
// That's why we revert to using the system pallet in the benchmark.
pub struct RelayChainBlockNumberProvider<T>(sp_std::marker::PhantomData<T>);

#[cfg(not(feature = "runtime-benchmarks"))]
impl<T: cumulus_pallet_parachain_system::Config> BlockNumberProvider for RelayChainBlockNumberProvider<T> {
	type BlockNumber = BlockNumber;

	fn current_block_number() -> Self::BlockNumber {
		let maybe_data = cumulus_pallet_parachain_system::Pallet::<T>::validation_data();

		if let Some(data) = maybe_data {
			data.relay_parent_number
		} else {
			Self::BlockNumber::default()
		}
	}
}

#[cfg(feature = "runtime-benchmarks")]
impl<T: frame_system::Config> BlockNumberProvider for RelayChainBlockNumberProvider<T> {
	type BlockNumber = <T as frame_system::Config>::BlockNumber;

	fn current_block_number() -> Self::BlockNumber {
		frame_system::Pallet::<T>::current_block_number()
	}
}

pub struct CallFilter;
impl Contains<Call> for CallFilter {
	fn contains(call: &Call) -> bool {
		if matches!(call, Call::System(_) | Call::Timestamp(_) | Call::ParachainSystem(_)) {
			// always allow
			// Note: this is done to avoid unnecessary check of paused storage.
			return true;
		}

		if pallet_transaction_pause::PausedTransactionFilter::<Runtime>::contains(call) {
			// if paused, dont allow!
			return false;
		}

		// filter transfers of LRNA to the omnipool account
		if let Call::Tokens(orml_tokens::Call::transfer { dest, currency_id, .. })
		| Call::Tokens(orml_tokens::Call::transfer_keep_alive { dest, currency_id, .. })
		| Call::Tokens(orml_tokens::Call::transfer_all { dest, currency_id, .. })
		| Call::Currencies(pallet_currencies::Call::transfer { dest, currency_id, .. }) = call
		{
			// Lookup::lookup() is not necessary thanks to IdentityLookup
			if dest == &Omnipool::protocol_account()
				&& *currency_id == <Runtime as pallet_omnipool::Config>::HubAssetId::get()
			{
				return false;
			}
		}

		match call {
			Call::PolkadotXcm(_) => false,
			Call::OrmlXcm(_) => false,
			Call::Uniques(_) => false,
			_ => true,
		}
	}
}

parameter_types! {
	pub const Version: RuntimeVersion = VERSION;
	/// Block weights base values and limits.
	pub BlockWeights: frame_system::limits::BlockWeights = frame_system::limits::BlockWeights::builder()
		.base_block(BlockExecutionWeight::get())
		.for_class(DispatchClass::all(), |weights| {
			weights.base_extrinsic = ExtrinsicBaseWeight::get();
		})
		.for_class(DispatchClass::Normal, |weights| {
			weights.max_total = Some(NORMAL_DISPATCH_RATIO * MAXIMUM_BLOCK_WEIGHT);
		})
		.for_class(DispatchClass::Operational, |weights| {
			weights.max_total = Some(MAXIMUM_BLOCK_WEIGHT);
			// Operational transactions have an extra reserved space, so that they
			// are included even if block reachd `MAXIMUM_BLOCK_WEIGHT`.
			weights.reserved = Some(
				MAXIMUM_BLOCK_WEIGHT - NORMAL_DISPATCH_RATIO * MAXIMUM_BLOCK_WEIGHT,
			);
		})
		.avg_block_initialization(AVERAGE_ON_INITIALIZE_RATIO)
		.build_or_panic();
	pub ExtrinsicBaseWeight: Weight = frame_support::weights::constants::ExtrinsicBaseWeight::get();
}

// Configure FRAME pallets to include in runtime.

impl frame_system::Config for Runtime {
	/// The basic call filter to use in dispatchable.
	type BaseCallFilter = CallFilter;
	type BlockWeights = BlockWeights;
	type BlockLength = BlockLength;
	/// The ubiquitous origin type.
	type Origin = Origin;
	/// The aggregated dispatch type that is available for extrinsics.
	type Call = Call;
	/// The index type for storing how many extrinsics an account has signed.
	type Index = Index;
	/// The index type for blocks.
	type BlockNumber = BlockNumber;
	/// The type for hashing blocks and tries.
	type Hash = Hash;
	/// The hashing algorithm used.
	type Hashing = BlakeTwo256;
	/// The identifier used to distinguish between accounts.
	type AccountId = AccountId;
	/// The lookup mechanism to get account ID from whatever is passed in dispatchers.
	type Lookup = IdentityLookup<AccountId>;
	/// The header type.
	type Header = generic::Header<BlockNumber, BlakeTwo256>;
	/// The ubiquitous event type.
	type Event = Event;
	/// Maximum number of block number to block hash mappings to keep (oldest pruned first).
	type BlockHashCount = BlockHashCount;
	/// The weight of database operations that the runtime can invoke.
	type DbWeight = RocksDbWeight;
	/// The weight of the overhead invoked on the block import process, independent of the
	/// extrinsics included in that block.
	/// Version of the runtime.
	type Version = Version;
	/// Converts a module to the index of the module in `construct_runtime!`.
	///
	/// This type is being generated by `construct_runtime!`.
	type PalletInfo = PalletInfo;
	/// The data to be stored in an account.
	type AccountData = pallet_balances::AccountData<Balance>;
	/// What to do if a new account is created.
	type OnNewAccount = ();
	/// What to do if an account is fully reaped from the system.
	type OnKilledAccount = ();
	/// Weight information for the extrinsics of this pallet.
	type SystemWeightInfo = common_runtime::weights::system::HydraWeight<Runtime>;
	type SS58Prefix = SS58Prefix;
	type OnSetCode = cumulus_pallet_parachain_system::ParachainSetCode<Self>;
	type MaxConsumers = frame_support::traits::ConstU32<16>;
}

impl pallet_timestamp::Config for Runtime {
	/// A timestamp: milliseconds since the unix epoch.
	type Moment = u64;
	type OnTimestampSet = ();
	type MinimumPeriod = MinimumPeriod;
	type WeightInfo = weights::timestamp::HydraWeight<Runtime>;
}

impl pallet_balances::Config for Runtime {
	type MaxLocks = MaxLocks;
	/// The type for recording an account's balance.
	type Balance = Balance;
	/// The ubiquitous event type.
	type Event = Event;
	type DustRemoval = Treasury;
	type ExistentialDeposit = NativeExistentialDeposit;
	type AccountStore = System;
	type WeightInfo = weights::balances::HydraWeight<Runtime>;
	type MaxReserves = MaxReserves;
	type ReserveIdentifier = [u8; 8];
}

/// Parameterized slow adjusting fee updated based on
/// https://w3f-research.readthedocs.io/en/latest/polkadot/overview/2-token-economics.html?highlight=token%20economics#-2.-slow-adjusting-mechanism
pub type SlowAdjustingFeeUpdate<R> =
	TargetedFeeAdjustment<R, TargetBlockFullness, AdjustmentVariable, MinimumMultiplier>;

impl pallet_transaction_payment::Config for Runtime {
	type Event = Event;
	type OnChargeTransaction = TransferFees<Currencies, MultiTransactionPayment, DepositAll<Runtime>>;
	type OperationalFeeMultiplier = ();
	type WeightToFee = WeightToFee;
	type LengthToFee = ConstantMultiplier<Balance, TransactionByteFee>;
	type FeeMultiplierUpdate = SlowAdjustingFeeUpdate<Self>;
}

// Parachain Config

parameter_types! {
	pub ReservedXcmpWeight: Weight = BlockWeights::get().max_block / 4;
	pub ReservedDmpWeight: Weight = BlockWeights::get().max_block / 4;
}

impl cumulus_pallet_parachain_system::Config for Runtime {
	type Event = Event;
	type OnSystemEvent = pallet_relaychain_info::OnValidationDataHandler<Runtime>;
	type SelfParaId = ParachainInfo;
	type OutboundXcmpMessageSource = XcmpQueue;
	type DmpMessageHandler = DmpQueue;
	type ReservedDmpWeight = ReservedDmpWeight;
	type XcmpMessageHandler = XcmpQueue;
	type ReservedXcmpWeight = ReservedXcmpWeight;
	type CheckAssociatedRelayNumber = cumulus_pallet_parachain_system::RelayNumberStrictlyIncreases;
}

impl pallet_aura::Config for Runtime {
	type AuthorityId = AuraId;
	type MaxAuthorities = MaxAuthorities;
	type DisabledValidators = ();
}

impl parachain_info::Config for Runtime {}

impl cumulus_pallet_aura_ext::Config for Runtime {}

impl pallet_treasury::Config for Runtime {
	type PalletId = TreasuryPalletId;
	type Currency = Balances;
	type ApproveOrigin = TreasuryApproveOrigin;
	type RejectOrigin = MoreThanHalfCouncil;
	type Event = Event;
	type OnSlash = Treasury;
	type ProposalBond = ProposalBond;
	type ProposalBondMinimum = ProposalBondMinimum;
	type ProposalBondMaximum = ProposalBondMaximum;
	type SpendPeriod = SpendPeriod;
	type Burn = Burn;
	type BurnDestination = ();
	type WeightInfo = weights::treasury::HydraWeight<Runtime>;
	type SpendFunds = ();
	type MaxApprovals = MaxApprovals;
	type SpendOrigin = NeverEnsureOrigin<Balance>;
}

impl pallet_authorship::Config for Runtime {
	type FindAuthor = pallet_session::FindAccountFromAuthorIndex<Self, Aura>;
	type UncleGenerations = UncleGenerations;
	type FilterUncle = ();
	type EventHandler = (CollatorSelection,);
}

impl pallet_collator_selection::Config for Runtime {
	type Event = Event;
	type Currency = Balances;
	type UpdateOrigin = MoreThanHalfCouncil;
	type PotId = PotId;
	type MaxCandidates = MaxCandidates;
	type MinCandidates = MinCandidates;
	type MaxInvulnerables = MaxInvulnerables;
	// should be a multiple of session or things will get inconsistent
	type KickThreshold = Period;
	type ValidatorId = <Self as frame_system::Config>::AccountId;
	type ValidatorIdOf = pallet_collator_selection::IdentityCollator;
	type ValidatorRegistration = Session;
	type WeightInfo = weights::collator_selection::HydraWeight<Runtime>;
}

impl pallet_session::Config for Runtime {
	type Event = Event;
	type ValidatorId = <Self as frame_system::Config>::AccountId;
	// we don't have stash and controller, thus we don't need the convert as well.
	type ValidatorIdOf = pallet_collator_selection::IdentityCollator;
	type ShouldEndSession = pallet_session::PeriodicSessions<Period, Offset>;
	type NextSessionRotation = pallet_session::PeriodicSessions<Period, Offset>;
	// We wrap the session manager to give out rewards.
	type SessionManager = CollatorRewards;
	// Essentially just Aura, but lets be pedantic.
	type SessionHandler = <opaque::SessionKeys as sp_runtime::traits::OpaqueKeys>::KeyTypeIdProviders;
	type Keys = opaque::SessionKeys;
	type WeightInfo = ();
}

impl pallet_utility::Config for Runtime {
	type Event = Event;
	type Call = Call;
	type PalletsOrigin = OriginCaller;
	type WeightInfo = weights::utility::HydraWeight<Runtime>;
}

impl pallet_preimage::Config for Runtime {
	type Event = Event;
	type WeightInfo = weights::preimage::HydraWeight<Runtime>;
	type Currency = Balances;
	type ManagerOrigin = EnsureRoot<AccountId>;
	type MaxSize = PreimageMaxSize;
	type BaseDeposit = PreimageBaseDeposit;
	type ByteDeposit = PreimageByteDeposit;
}

/// Used the compare the privilege of an origin inside the scheduler.
pub struct OriginPrivilegeCmp;

impl PrivilegeCmp<OriginCaller> for OriginPrivilegeCmp {
	fn cmp_privilege(left: &OriginCaller, right: &OriginCaller) -> Option<Ordering> {
		if left == right {
			return Some(Ordering::Equal);
		}

		match (left, right) {
			// Root is greater than anything.
			(OriginCaller::system(frame_system::RawOrigin::Root), _) => Some(Ordering::Greater),
			// Check which one has more yes votes.
			(
				OriginCaller::Council(pallet_collective::RawOrigin::Members(l_yes_votes, l_count)),
				OriginCaller::Council(pallet_collective::RawOrigin::Members(r_yes_votes, r_count)),
			) => Some((l_yes_votes * r_count).cmp(&(r_yes_votes * l_count))),
			// For every other origin we don't care, as they are not used for `ScheduleOrigin`.
			_ => None,
		}
	}
}

parameter_types! {
	pub MaximumSchedulerWeight: Weight = Perbill::from_percent(80) * BlockWeights::get().max_block;
	pub const MaxScheduledPerBlock: u32 = 50;
	pub const NoPreimagePostponement: Option<u32> = Some(5 * MINUTES);
}
impl pallet_scheduler::Config for Runtime {
	type Event = Event;
	type Origin = Origin;
	type PalletsOrigin = OriginCaller;
	type Call = Call;
	type MaximumWeight = MaximumSchedulerWeight;
	type ScheduleOrigin = MoreThanHalfCouncil;
	type OriginPrivilegeCmp = OriginPrivilegeCmp;
	type MaxScheduledPerBlock = MaxScheduledPerBlock;
	type WeightInfo = weights::scheduler::HydraWeight<Runtime>;
	type PreimageProvider = Preimage;
	type NoPreimagePostponement = NoPreimagePostponement;
}

impl pallet_identity::Config for Runtime {
	type Event = Event;
	type Currency = Balances;
	type BasicDeposit = BasicDeposit;
	type FieldDeposit = FieldDeposit;
	type SubAccountDeposit = SubAccountDeposit;
	type MaxSubAccounts = MaxSubAccounts;
	type MaxAdditionalFields = MaxAdditionalFields;
	type MaxRegistrars = MaxRegistrars;
	type Slashed = Treasury;
	type ForceOrigin = MoreThanHalfCouncil;
	type RegistrarOrigin = MoreThanHalfCouncil;
	type WeightInfo = weights::identity::HydraWeight<Runtime>;
}

impl pallet_collective::Config<CouncilCollective> for Runtime {
	type Origin = Origin;
	type Proposal = Call;
	type Event = Event;
	type MotionDuration = CouncilMotionDuration;
	type MaxProposals = CouncilMaxProposals;
	type MaxMembers = CouncilMaxMembers;
	type DefaultVote = pallet_collective::PrimeDefaultVote;
	type WeightInfo = common_runtime::weights::council::HydraWeight<Runtime>;
}

impl pallet_collective::Config<TechnicalCollective> for Runtime {
	type Origin = Origin;
	type Proposal = Call;
	type Event = Event;
	type MotionDuration = TechnicalMotionDuration;
	type MaxProposals = TechnicalMaxProposals;
	type MaxMembers = TechnicalMaxMembers;
	type DefaultVote = pallet_collective::PrimeDefaultVote;
	type WeightInfo = common_runtime::weights::technical_comittee::HydraWeight<Runtime>;
}

impl pallet_democracy::Config for Runtime {
	type Proposal = Call;
	type Event = Event;
	type Currency = Balances;
	type EnactmentPeriod = EnactmentPeriod;
	type LaunchPeriod = LaunchPeriod;
	type VotingPeriod = VotingPeriod;
	type MinimumDeposit = MinimumDeposit;
	/// A straight majority of the council can decide what their next motion is.
	type ExternalOrigin = MoreThanHalfCouncil;
	type ExternalMajorityOrigin = MoreThanHalfCouncil;
	/// A unanimous council can have the next scheduled referendum be a straight default-carries
	/// (NTB) vote.
	type ExternalDefaultOrigin = AllCouncilMembers;
	type FastTrackOrigin = MoreThanHalfTechCommittee;
	type InstantOrigin = AllTechnicalCommitteeMembers;
	type InstantAllowed = InstantAllowed;
	type FastTrackVotingPeriod = FastTrackVotingPeriod;
	// To cancel a proposal which has been passed, 2/3 of the council must agree to it.
	type CancellationOrigin = MajorityOfCouncil;
	// To cancel a proposal before it has been passed, the technical committee must be unanimous or
	// Root must agree.
	type CancelProposalOrigin = AllTechnicalCommitteeMembers;
	type BlacklistOrigin = EnsureRoot<AccountId>;
	// Any single technical committee member may veto a coming council proposal, however they can
	// only do it once and it lasts only for the cooloff period.
	type VetoOrigin = pallet_collective::EnsureMember<AccountId, TechnicalCollective>;
	type CooloffPeriod = CooloffPeriod;
	type PreimageByteDeposit = PreimageByteDeposit;
	type OperationalPreimageOrigin = pallet_collective::EnsureMember<AccountId, CouncilCollective>;
	type Slash = Treasury;
	type Scheduler = Scheduler;
	type PalletsOrigin = OriginCaller;
	type MaxVotes = MaxVotes;
	type WeightInfo = weights::democracy::HydraWeight<Runtime>;
	type MaxProposals = MaxProposals;
	type VoteLockingPeriod = VoteLockingPeriod;
}

impl pallet_elections_phragmen::Config for Runtime {
	type Event = Event;
	type PalletId = ElectionsPhragmenPalletId;
	type Currency = Balances;
	type ChangeMembers = Council;
	type InitializeMembers = ();
	// Set to () if defined in chain spec
	type CurrencyToVote = U128CurrencyToVote;
	type CandidacyBond = CandidacyBond;
	type VotingBondBase = VotingBondBase;
	type VotingBondFactor = VotingBondFactor;
	type LoserCandidate = Treasury;
	type KickedMember = Treasury;
	type DesiredMembers = DesiredMembers;
	type DesiredRunnersUp = DesiredRunnersUp;
	type TermDuration = TermDuration;
	type MaxCandidates = MaxElectionCandidates;
	type MaxVoters = MaxElectionVoters;
	type WeightInfo = ();
}

impl pallet_tips::Config for Runtime {
	type Event = Event;
	type DataDepositPerByte = DataDepositPerByte;
	type MaximumReasonLength = MaximumReasonLength;
	type Tippers = Elections;
	type TipCountdown = TipCountdown;
	type TipFindersFee = TipFindersFee;
	type TipReportDepositBase = TipReportDepositBase;
	type WeightInfo = ();
}

/// ORML Configurations

impl orml_tokens::Config for Runtime {
	type Event = Event;
	type Balance = Balance;
	type Amount = Amount;
	type CurrencyId = AssetId;
	type WeightInfo = weights::tokens::HydraWeight<Runtime>;
	type ExistentialDeposits = AssetRegistry;
	type OnDust = Duster;
	type MaxLocks = MaxLocks;
	type DustRemovalWhitelist = DustRemovalWhitelist;
	type MaxReserves = MaxReserves;
	type ReserveIdentifier = [u8; 8];
	type OnNewTokenAccount = AddTxAssetOnAccount<Runtime>;
	type OnKilledTokenAccount = RemoveTxAssetOnKilled<Runtime>;
}

pub struct RootAsVestingPallet;
impl EnsureOrigin<Origin> for RootAsVestingPallet {
	type Success = AccountId;

	fn try_origin(o: Origin) -> Result<Self::Success, Origin> {
		Into::<Result<RawOrigin<AccountId>, Origin>>::into(o).and_then(|o| match o {
			RawOrigin::Root => Ok(VestingPalletId::get().into_account_truncating()),
			r => Err(Origin::from(r)),
		})
	}

	#[cfg(feature = "runtime-benchmarks")]
	fn successful_origin() -> Origin {
		let zero_account_id = AccountId::decode(&mut sp_runtime::traits::TrailingZeroInput::zeroes())
			.expect("infinite length input; no invalid inputs for type; qed");
		Origin::from(RawOrigin::Signed(zero_account_id))
	}
}

impl orml_vesting::Config for Runtime {
	type Event = Event;
	type Currency = Balances;
	type MinVestedTransfer = MinVestedTransfer;
	type VestedTransferOrigin = RootAsVestingPallet;
	type WeightInfo = weights::vesting::HydraWeight<Runtime>;
	type MaxVestingSchedules = MaxVestingSchedules;
	type BlockNumberProvider = RelayChainBlockNumberProvider<Runtime>;
}

impl InstanceFilter<Call> for ProxyType {
	fn filter(&self, c: &Call) -> bool {
		match self {
			ProxyType::Any => true,
			ProxyType::CancelProxy => matches!(c, Call::Proxy(pallet_proxy::Call::reject_announcement { .. })),
			ProxyType::Governance => matches!(
				c,
				Call::Democracy(..)
					| Call::Council(..) | Call::TechnicalCommittee(..)
					| Call::Elections(..)
					| Call::Treasury(..) | Call::Tips(..)
					| Call::Utility(..)
			),
			// Transfer group doesn't include cross-chain transfers
			ProxyType::Transfer => matches!(c, Call::Balances(..) | Call::Currencies(..) | Call::Tokens(..)),
		}
	}
	fn is_superset(&self, o: &Self) -> bool {
		match (self, o) {
			(x, y) if x == y => true,
			(ProxyType::Any, _) => true,
			(_, ProxyType::Any) => false,
			_ => false,
		}
	}
}

impl pallet_proxy::Config for Runtime {
	type Event = Event;
	type Call = Call;
	type Currency = Balances;
	type ProxyType = ProxyType;
	type ProxyDepositBase = ProxyDepositBase;
	type ProxyDepositFactor = ProxyDepositFactor;
	type MaxProxies = MaxProxies;
	type WeightInfo = weights::proxy::HydraWeight<Runtime>;
	type MaxPending = MaxPending;
	type CallHasher = BlakeTwo256;
	type AnnouncementDepositBase = AnnouncementDepositBase;
	type AnnouncementDepositFactor = AnnouncementDepositFactor;
}

impl pallet_multisig::Config for Runtime {
	type Event = Event;
	type Call = Call;
	type Currency = Balances;
	type DepositBase = DepositBase;
	type DepositFactor = DepositFactor;
	type MaxSignatories = MaxSignatories;
	type WeightInfo = ();
}

/// HydraDX Pallets configurations

impl pallet_claims::Config for Runtime {
	type Event = Event;
	type Currency = Balances;
	type Prefix = ClaimMessagePrefix;
	type WeightInfo = weights::claims::HydraWeight<Runtime>;
	type CurrencyBalance = Balance;
}

impl pallet_genesis_history::Config for Runtime {}

parameter_types! {
	pub TreasuryAccount: AccountId = Treasury::account_id();
}

impl pallet_transaction_multi_payment::Config for Runtime {
	type Event = Event;
	type AcceptedCurrencyOrigin = SuperMajorityTechCommittee;
	type Currencies = Currencies;
	type SpotPriceProvider = Omnipool;
	type WeightInfo = weights::transaction_multi_payment::HydraWeight<Runtime>;
	type WithdrawFeeForSetCurrency = MultiPaymentCurrencySetFee;
	type WeightToFee = WeightToFee;
	type NativeAssetId = NativeAssetId;
	type FeeReceiver = TreasuryAccount;
}

#[derive(Debug, Encode, Decode, Clone, PartialEq, Eq, TypeInfo)]
pub struct AssetLocation(pub polkadot_xcm::v1::MultiLocation);

impl Default for AssetLocation {
	fn default() -> Self {
		AssetLocation(polkadot_xcm::v2::MultiLocation::here())
	}
}

impl pallet_asset_registry::Config for Runtime {
	type Event = Event;
	type RegistryOrigin = SuperMajorityTechCommittee;
	type AssetId = AssetId;
	type Balance = Balance;
	type AssetNativeLocation = AssetLocation;
	type StringLimit = RegistryStrLimit;
	type SequentialIdStartAt = SequentialIdOffset;
	type NativeAssetId = NativeAssetId;
	type WeightInfo = weights::registry::HydraWeight<Runtime>;
}

impl pallet_relaychain_info::Config for Runtime {
	type Event = Event;
	type RelaychainBlockNumberProvider = RelayChainBlockNumberProvider<Runtime>;
}

// The latest versions of the orml-currencies pallet don't emit events.
// The infrastructure relies on the events from this pallet, so we use the latest version of
// the pallet that contains and emit events and was updated to the polkadot version we use.
impl pallet_currencies::Config for Runtime {
	type Event = Event;
	type MultiCurrency = Tokens;
	type NativeCurrency = BasicCurrencyAdapter<Runtime, Balances, Amount, BlockNumber>;
	type GetNativeCurrencyId = NativeAssetId;
	type WeightInfo = weights::currencies::HydraWeight<Runtime>;
}

parameter_types! {
	pub const RewardPerCollator: Balance = 455_371_584_699_000; // 83333 HDX / 183 sessions
	//GalacticCouncil collators
	pub ExcludedCollators: Vec<AccountId> = vec![
		// 5G3t6yhAonQHGUEqrByWQPgP9R8fcSSL6Vujphc89ysdTpKF
		hex!["b0502e92d738d528922e8963b8a58a3c7c3b693db51b0972a6981836d67b8835"].into(),
		// 5CVBHPAjhcVVAvL3AYpa9MB6kWDwoJbBwu7q4MqbhKwNnrV4
		hex!["12aa36d6c1b055b9a7ab5d39f4fd9a9fe42912163c90e122fb7997e890a53d7e"].into(),
		// 5DFGmHjpxS6Xveg4YDw2hSp62JJ9h8oLCkeZUAoVR7hVtQ3k
		hex!["344b7693389189ad0be0c83630b02830a568f7cb0f2d4b3483bcea323cc85f70"].into(),
		// 5H178NL4DLM9DGgAgZz1kbrX2TReP3uPk7svPtsg1VcYnuXH
		hex!["da6e859211b1140369a73af533ecea4e4c0e985ad122ac4c663cc8b81d4fcd12"].into(),
		// 5Ca1iV2RNV253FzYJo12XtKJMPWCjv5CsPK9HdmwgJarD1sJ
		hex!["165a3c2eb21341bf170fd1fa728bd9a7d02b7dc3b4968a46f2b1d494ee8c2b5d"].into(),
	];
}

impl pallet_collator_rewards::Config for Runtime {
	type Event = Event;
	type Balance = Balance;
	type CurrencyId = AssetId;
	type Currency = Currencies;
	type RewardPerCollator = RewardPerCollator;
	type ExcludedCollators = ExcludedCollators;
	type RewardCurrencyId = NativeAssetId;
	// We wrap the ` SessionManager` implementation of `CollatorSelection` to get the collatrs that
	// we hand out rewards to.
	type SessionManager = CollatorSelection;
}

parameter_types! {
	pub const CollectionDeposit: Balance = 0;
	pub const ItemDeposit: Balance = 0;
	pub const KeyLimit: u32 = 256;	// Max 256 bytes per key
	pub const ValueLimit: u32 = 1024;	// Max 1024 bytes per value
	pub const UniquesMetadataDepositBase: Balance = 1_000 * UNITS;
	pub const AttributeDepositBase: Balance = UNITS;
	pub const DepositPerByte: Balance = UNITS;
	pub const UniquesStringLimit: u32 = 72;
}

impl pallet_uniques::Config for Runtime {
	type Event = Event;
	type CollectionId = CollectionId;
	type ItemId = ItemId;
	type Currency = Balances;
	type ForceOrigin = MajorityOfCouncil;
	// Standard collection creation is disallowed
	type CreateOrigin = AsEnsureOriginWithArg<NeverEnsureOrigin<AccountId>>;
	type Locker = ();
	type CollectionDeposit = CollectionDeposit;
	type ItemDeposit = ItemDeposit;
	type MetadataDepositBase = UniquesMetadataDepositBase;
	type AttributeDepositBase = AttributeDepositBase;
	type DepositPerByte = DepositPerByte;
	type StringLimit = UniquesStringLimit;
	type KeyLimit = KeyLimit;
	type ValueLimit = ValueLimit;
	type WeightInfo = ();
	#[cfg(feature = "runtime-benchmarks")]
	type Helper = ();
}

parameter_types! {
	pub const LRNA: AssetId = 1;
	pub const StableAssetId: AssetId = 2;
	pub ProtocolFee: Permill = Permill::from_rational(5u32,10000u32);
	pub AssetFee: Permill = Permill::from_rational(25u32,10000u32);
	pub const MinTradingLimit : Balance = 1_000_000u128;
	pub const MinPoolLiquidity: Balance = 1_000_000u128;
	pub const MaxInRatio: Balance = 3u128;
	pub const MaxOutRatio: Balance = 3u128;
	pub const OmnipoolCollectionId: CollectionId = 1337u128;
}

impl pallet_omnipool::Config for Runtime {
	type Event = Event;
	type AssetId = AssetId;
	type Currency = Currencies;
	type AuthorityOrigin = EnsureRoot<AccountId>;
	type TechnicalOrigin = SuperMajorityTechCommittee;
	type AssetRegistry = AssetRegistry;
	type HdxAssetId = NativeAssetId;
	type HubAssetId = LRNA;
	type StableCoinAssetId = StableAssetId;
	type ProtocolFee = ProtocolFee;
	type AssetFee = AssetFee;
	type MinimumTradingLimit = MinTradingLimit;
	type MinimumPoolLiquidity = MinPoolLiquidity;
	type MaxInRatio = MaxInRatio;
	type MaxOutRatio = MaxOutRatio;
	type PositionItemId = ItemId;
	type CollectionId = CollectionId;
	type NFTCollectionId = OmnipoolCollectionId;
	type NFTHandler = Uniques;
	type PoolStateChangeHandler = CircuitBreaker;
	type WeightInfo = weights::omnipool::HydraWeight<Runtime>;
}

impl pallet_transaction_pause::Config for Runtime {
	type Event = Event;
	type UpdateOrigin = SuperMajorityTechCommittee;
	type WeightInfo = weights::transaction_pause::HydraWeight<Runtime>;
}

<<<<<<< HEAD
impl pallet_circuit_breaker::Config for Runtime {
	type Event = Event;
	type AssetId = AssetId;
	type Balance = Balance;
	type TechnicalOrigin = SuperMajorityTechCommittee;
	type DefaultMaxNetTradeVolumeLimitPerBlock = DefaultMaxNetTradeVolumeLimitPerBlock;
	type DefaultMaxLiquidityLimitPerBlock = DefaultMaxLiquidityLimitPerBlock;
	type OmnipoolHubAsset = LRNA;
=======
impl pallet_duster::Config for Runtime {
	type Event = Event;
	type Balance = Balance;
	type Amount = Amount;
	type CurrencyId = AssetId;
	type MultiCurrency = Currencies;
	type MinCurrencyDeposits = AssetRegistry;
	type Reward = DustingReward;
	type NativeCurrencyId = NativeAssetId;
	type BlacklistUpdateOrigin = SuperMajorityTechCommittee;
	type WeightInfo = ();
}

type OmnipoolLiquidityMiningInstance = warehouse_liquidity_mining::Instance1;
impl warehouse_liquidity_mining::Config<OmnipoolLiquidityMiningInstance> for Runtime {
	type AssetId = AssetId;
	type MultiCurrency = Currencies;
	type PalletId = OmniWarehouseLMPalletId;
	type MinTotalFarmRewards = MinTotalFarmRewards;
	type MinPlannedYieldingPeriods = MinPlannedYieldingPeriods;
	type BlockNumberProvider = RelayChainBlockNumberProvider<Runtime>;
	type AmmPoolId = AssetId;
	type MaxFarmEntriesPerDeposit = MaxEntriesPerDeposit;
	type MaxYieldFarmsPerGlobalFarm = MaxYieldFarmsPerGlobalFarm;
	type AssetRegistry = AssetRegistry;
	type NonDustableWhitelistHandler = Duster;
	type Event = Event;
}

impl pallet_omnipool_liquidity_mining::Config for Runtime {
	type Event = Event;
	type Currency = Currencies;
	type CreateOrigin = AllTechnicalCommitteeMembers;
	type PalletId = OmniLMPalletId;
	type NFTCollectionId = OmnipoolLMCollectionId;
	type NFTHandler = Uniques;
	type LiquidityMiningHandler = OmnipoolWarehouseLM;
>>>>>>> e7e515b9
	type WeightInfo = ();
}

// Create the runtime by composing the FRAME pallets that were previously configured.
construct_runtime!(
	pub enum Runtime where
		Block = Block,
		NodeBlock = opaque::Block,
		UncheckedExtrinsic = UncheckedExtrinsic
	{
		System: frame_system exclude_parts { Origin } = 1,
		Timestamp: pallet_timestamp = 3,
		Scheduler: pallet_scheduler = 5,
		Balances: pallet_balances = 7,
		TransactionPayment: pallet_transaction_payment exclude_parts { Config } = 9,
		Treasury: pallet_treasury = 11,
		Utility: pallet_utility = 13,
		Preimage: pallet_preimage = 15,
		Identity: pallet_identity = 17,
		Democracy: pallet_democracy exclude_parts { Config } = 19,
		Elections: pallet_elections_phragmen = 21,
		Council: pallet_collective::<Instance1> = 23,
		TechnicalCommittee: pallet_collective::<Instance2> = 25,
		Tips: pallet_tips = 27,
		Proxy: pallet_proxy = 29,
		Multisig: pallet_multisig = 31,
		Uniques: pallet_uniques = 32,

		// HydraDX related modules
		AssetRegistry: pallet_asset_registry = 51,
		Claims: pallet_claims = 53,
		GenesisHistory: pallet_genesis_history = 55,
		CollatorRewards: pallet_collator_rewards = 57,
		Omnipool: pallet_omnipool = 59,
		TransactionPause: pallet_transaction_pause = 60,
<<<<<<< HEAD
		CircuitBreaker: pallet_circuit_breaker = 61,
=======
		Duster: pallet_duster = 61,
		OmnipoolWarehouseLM: warehouse_liquidity_mining::<Instance1> = 62,
		OmnipoolLiquidityMining: pallet_omnipool_liquidity_mining = 63,
>>>>>>> e7e515b9

		// ORML related modules
		Tokens: orml_tokens = 77,
		Currencies: pallet_currencies = 79,
		Vesting: orml_vesting = 81,

		// Parachain
		ParachainSystem: cumulus_pallet_parachain_system exclude_parts { Config } = 103,
		ParachainInfo: parachain_info = 105,
		PolkadotXcm: pallet_xcm = 107,
		CumulusXcm: cumulus_pallet_xcm = 109,
		XcmpQueue: cumulus_pallet_xcmp_queue exclude_parts { Call } = 111,
		DmpQueue: cumulus_pallet_dmp_queue = 113,

		// ORML XCM
		OrmlXcm: orml_xcm = 135,
		XTokens: orml_xtokens = 137,
		UnknownTokens: orml_unknown_tokens = 139,

		// Collator support
		Authorship: pallet_authorship exclude_parts { Inherent } = 161,
		CollatorSelection: pallet_collator_selection = 163,
		Session: pallet_session = 165,
		Aura: pallet_aura exclude_parts { Storage } = 167,
		AuraExt: cumulus_pallet_aura_ext exclude_parts { Storage } = 169,

		// Warehouse - let's allocate indices 100+ for warehouse pallets
		RelayChainInfo: pallet_relaychain_info = 201,
		MultiTransactionPayment: pallet_transaction_multi_payment = 203,
	}
);

/// The address format for describing accounts.
pub type Address = AccountId;
/// Block header type as expected by this runtime.
pub type Header = generic::Header<BlockNumber, BlakeTwo256>;
/// Block type as expected by this runtime.
pub type Block = generic::Block<Header, UncheckedExtrinsic>;
/// A Block signed with a Justification
pub type SignedBlock = generic::SignedBlock<Block>;
/// BlockId type as expected by this runtime.
pub type BlockId = generic::BlockId<Block>;
/// The SignedExtension to the basic transaction logic.
pub type SignedExtra = (
	frame_system::CheckSpecVersion<Runtime>,
	frame_system::CheckTxVersion<Runtime>,
	frame_system::CheckGenesis<Runtime>,
	frame_system::CheckEra<Runtime>,
	frame_system::CheckNonce<Runtime>,
	frame_system::CheckWeight<Runtime>,
	pallet_transaction_payment::ChargeTransactionPayment<Runtime>,
	pallet_transaction_multi_payment::CurrencyBalanceCheck<Runtime>,
);
/// Unchecked extrinsic type as expected by this runtime.
pub type UncheckedExtrinsic = generic::UncheckedExtrinsic<Address, Call, Signature, SignedExtra>;
/// Extrinsic type that has already been checked.
pub type CheckedExtrinsic = generic::CheckedExtrinsic<AccountId, Call, SignedExtra>;
/// Executive: handles dispatch to the various modules.
pub type Executive = frame_executive::Executive<
	Runtime,
	Block,
	frame_system::ChainContext<Runtime>,
	Runtime,
	AllPalletsReversedWithSystemFirst,
	migrations::OnRuntimeUpgradeMigration,
>;

impl_runtime_apis! {
	impl sp_api::Core<Block> for Runtime {
		fn version() -> RuntimeVersion {
			VERSION
		}

		fn execute_block(block: Block) {
			Executive::execute_block(block)
		}

		fn initialize_block(header: &<Block as BlockT>::Header) {
			Executive::initialize_block(header)
		}
	}

	impl sp_api::Metadata<Block> for Runtime {
		fn metadata() -> OpaqueMetadata {
			OpaqueMetadata::new(Runtime::metadata().into())
		}
	}

	impl sp_block_builder::BlockBuilder<Block> for Runtime {
		fn apply_extrinsic(extrinsic: <Block as BlockT>::Extrinsic) -> ApplyExtrinsicResult {
			Executive::apply_extrinsic(extrinsic)
		}

		fn finalize_block() -> <Block as BlockT>::Header {
			Executive::finalize_block()
		}

		fn inherent_extrinsics(data: sp_inherents::InherentData) -> Vec<<Block as BlockT>::Extrinsic> {
			data.create_extrinsics()
		}

		fn check_inherents(
			block: Block,
			data: sp_inherents::InherentData,
		) -> sp_inherents::CheckInherentsResult {
			data.check_extrinsics(&block)
		}
	}

	impl sp_transaction_pool::runtime_api::TaggedTransactionQueue<Block> for Runtime {
		fn validate_transaction(
			source: TransactionSource,
			tx: <Block as BlockT>::Extrinsic,
			block_hash: <Block as BlockT>::Hash,
		) -> TransactionValidity {
			Executive::validate_transaction(source, tx, block_hash)
		}
	}

	impl sp_offchain::OffchainWorkerApi<Block> for Runtime {
		fn offchain_worker(header: &<Block as BlockT>::Header) {
			Executive::offchain_worker(header)
		}
	}

	impl sp_session::SessionKeys<Block> for Runtime {
		fn decode_session_keys(
			encoded: Vec<u8>,
		) -> Option<Vec<(Vec<u8>, sp_core::crypto::KeyTypeId)>> {
			opaque::SessionKeys::decode_into_raw_public_keys(&encoded)
		}

		fn generate_session_keys(seed: Option<Vec<u8>>) -> Vec<u8> {
			opaque::SessionKeys::generate(seed)
		}
	}

	impl sp_consensus_aura::AuraApi<Block, AuraId> for Runtime {
		fn slot_duration() -> sp_consensus_aura::SlotDuration {
			sp_consensus_aura::SlotDuration::from_millis(Aura::slot_duration())
		}

		fn authorities() -> Vec<AuraId> {
			Aura::authorities().into_inner()
		}
	}

	impl cumulus_primitives_core::CollectCollationInfo<Block> for Runtime {
		fn collect_collation_info(header: &<Block as BlockT>::Header) -> cumulus_primitives_core::CollationInfo {
			ParachainSystem::collect_collation_info(header)
		}
	}

	#[cfg(feature = "try-runtime")]
	impl frame_try_runtime::TryRuntime<Block> for Runtime {
		fn on_runtime_upgrade() -> (Weight, Weight) {
			//log::info!("try-runtime::on_runtime_upgrade.");
			let weight = Executive::try_runtime_upgrade().unwrap();
			(weight, BlockWeights::get().max_block)
		}

		fn execute_block(block: Block, state_root_check: bool, try_state: frame_try_runtime::TryStateSelect) -> Weight {
			Executive::try_execute_block(block, state_root_check, try_state).unwrap()
		}
	}


	impl frame_system_rpc_runtime_api::AccountNonceApi<Block, AccountId, Index> for Runtime {
		fn account_nonce(account: AccountId) -> Index {
			System::account_nonce(account)
		}
	}

	impl pallet_transaction_payment_rpc_runtime_api::TransactionPaymentApi<Block, Balance> for Runtime {
		fn query_info(
			uxt: <Block as BlockT>::Extrinsic,
			len: u32,
		) -> pallet_transaction_payment_rpc_runtime_api::RuntimeDispatchInfo<Balance> {
			TransactionPayment::query_info(uxt, len)
		}

		fn query_fee_details(
			uxt: <Block as BlockT>::Extrinsic,
			len: u32,
		) -> pallet_transaction_payment_rpc_runtime_api::FeeDetails<Balance> {
			TransactionPayment::query_fee_details(uxt, len)
		}
	}

	#[cfg(feature = "runtime-benchmarks")]
	impl frame_benchmarking::Benchmark<Block> for Runtime {
		fn benchmark_metadata(extra: bool) -> (
			Vec<frame_benchmarking::BenchmarkList>,
			Vec<frame_support::traits::StorageInfo>,
		) {
			use frame_benchmarking::{list_benchmark, Benchmarking, BenchmarkList};
			use frame_support::traits::StorageInfoTrait;
			use orml_benchmarking::list_benchmark as orml_list_benchmark;
			use frame_system_benchmarking::Pallet as SystemBench;

			let mut list = Vec::<BenchmarkList>::new();

			list_benchmark!(list, extra, frame_system, SystemBench::<Runtime>);
			list_benchmark!(list, extra, pallet_balances, Balances);
			list_benchmark!(list, extra, pallet_collator_selection, CollatorSelection);
			list_benchmark!(list, extra, pallet_timestamp, Timestamp);
			list_benchmark!(list, extra, pallet_treasury, Treasury);
			list_benchmark!(list, extra, pallet_preimage, Preimage);
			list_benchmark!(list, extra, pallet_scheduler, Scheduler);
			list_benchmark!(list, extra, pallet_identity, Identity);
			list_benchmark!(list, extra, pallet_tips, Tips);
			list_benchmark!(list, extra, pallet_proxy, Proxy);
			list_benchmark!(list, extra, pallet_utility, Utility);
			list_benchmark!(list, extra, pallet_democracy, Democracy);
			list_benchmark!(list, extra, council, Council);
			list_benchmark!(list, extra, tech, TechnicalCommittee);
			list_benchmark!(list, extra, pallet_omnipool, Omnipool);
<<<<<<< HEAD
			list_benchmark!(list, extra, pallet_circuit_breaker, CircuitBreaker);
=======
			list_benchmark!(list, extra, pallet_omnipool_liquidity_mining, OmnipoolLiquidityMining);
>>>>>>> e7e515b9

			list_benchmark!(list, extra, pallet_asset_registry, AssetRegistry);
			list_benchmark!(list, extra, pallet_claims, Claims);

			list_benchmark!(list, extra, cumulus_pallet_xcmp_queue, XcmpQueue);
			list_benchmark!(list, extra, pallet_transaction_pause, TransactionPause);

			orml_list_benchmark!(list, extra, pallet_currencies, benchmarking::currencies);
			orml_list_benchmark!(list, extra, orml_tokens, benchmarking::tokens);
			orml_list_benchmark!(list, extra, orml_vesting, benchmarking::vesting);
			orml_list_benchmark!(list, extra, pallet_transaction_multi_payment, benchmarking::multi_payment);
			orml_list_benchmark!(list, extra, pallet_duster, benchmarking::duster);

			let storage_info = AllPalletsWithSystem::storage_info();

			(list, storage_info)
		}

		fn dispatch_benchmark(
			config: frame_benchmarking::BenchmarkConfig
		) -> Result<Vec<frame_benchmarking::BenchmarkBatch>, sp_runtime::RuntimeString> {
			use frame_benchmarking::{Benchmarking, BenchmarkBatch, add_benchmark, TrackedStorageKey};
			use orml_benchmarking::add_benchmark as orml_add_benchmark;
			use frame_system_benchmarking::Pallet as SystemBench;
			impl frame_system_benchmarking::Config for Runtime {}

			let whitelist: Vec<TrackedStorageKey> = vec![
				// Block Number
				hex_literal::hex!("26aa394eea5630e07c48ae0c9558cef702a5c1b19ab7a04f536c519aca4983ac").to_vec().into(),
				// Total Issuance
				hex_literal::hex!("c2261276cc9d1f8598ea4b6a74b15c2f57c875e4cff74148e4628f264b974c80").to_vec().into(),
				// Execution Phase
				hex_literal::hex!("26aa394eea5630e07c48ae0c9558cef7ff553b5a9862a516939d82b3d3d8661a").to_vec().into(),
				// Event Count
				hex_literal::hex!("26aa394eea5630e07c48ae0c9558cef70a98fdbe9ce6c55837576c60c7af3850").to_vec().into(),
				// System Events
				hex_literal::hex!("26aa394eea5630e07c48ae0c9558cef780d41e5e16056765bc8461851072c9d7").to_vec().into(),
			];

			let mut batches = Vec::<BenchmarkBatch>::new();
			let params = (&config, &whitelist);

			// Substrate pallets
			add_benchmark!(params, batches, frame_system, SystemBench::<Runtime>);
			add_benchmark!(params, batches, pallet_balances, Balances);
			add_benchmark!(params, batches, pallet_collator_selection, CollatorSelection);
			add_benchmark!(params, batches, pallet_timestamp, Timestamp);
			add_benchmark!(params, batches, pallet_treasury, Treasury);
			add_benchmark!(params, batches, pallet_preimage, Preimage);
			add_benchmark!(params, batches, pallet_scheduler, Scheduler);
			add_benchmark!(params, batches, pallet_identity, Identity);
			add_benchmark!(params, batches, pallet_tips, Tips);
			add_benchmark!(params, batches, pallet_proxy, Proxy);
			add_benchmark!(params, batches, pallet_utility, Utility);
			add_benchmark!(params, batches, pallet_democracy, Democracy);
			add_benchmark!(params, batches, council, Council);
			add_benchmark!(params, batches, tech, TechnicalCommittee);
			add_benchmark!(params, batches, pallet_omnipool, Omnipool);
<<<<<<< HEAD
			add_benchmark!(params, batches, pallet_circuit_breaker, CircuitBreaker);
=======
			add_benchmark!(params, batches, pallet_omnipool_liquidity_mining, OmnipoolLiquidityMining);
>>>>>>> e7e515b9

			add_benchmark!(params, batches, pallet_asset_registry, AssetRegistry);
			add_benchmark!(params, batches, pallet_claims, Claims);

			add_benchmark!(params, batches, cumulus_pallet_xcmp_queue, XcmpQueue);
			add_benchmark!(params, batches, pallet_transaction_pause, TransactionPause);

			orml_add_benchmark!(params, batches, pallet_currencies, benchmarking::currencies);
			orml_add_benchmark!(params, batches, orml_tokens, benchmarking::tokens);
			orml_add_benchmark!(params, batches, orml_vesting, benchmarking::vesting);
			orml_add_benchmark!(params, batches, pallet_transaction_multi_payment, benchmarking::multi_payment);
			orml_add_benchmark!(params, batches, pallet_duster, benchmarking::duster);

			if batches.is_empty() { return Err("Benchmark not found for this pallet.".into()) }
			Ok(batches)
		}
	}
}

struct CheckInherents;

impl cumulus_pallet_parachain_system::CheckInherents<Block> for CheckInherents {
	fn check_inherents(
		block: &Block,
		relay_state_proof: &cumulus_pallet_parachain_system::RelayChainStateProof,
	) -> sp_inherents::CheckInherentsResult {
		let relay_chain_slot = relay_state_proof
			.read_slot()
			.expect("Could not read the relay chain slot from the proof");

		let inherent_data = cumulus_primitives_timestamp::InherentDataProvider::from_relay_chain_slot_and_duration(
			relay_chain_slot,
			sp_std::time::Duration::from_secs(6),
		)
		.create_inherent_data()
		.expect("Could not create the timestamp inherent data");

		inherent_data.check_extrinsics(block)
	}
}

cumulus_pallet_parachain_system::register_validate_block! {
	Runtime = Runtime,
	BlockExecutor = cumulus_pallet_aura_ext::BlockExecutor::<Runtime, Executive>,
	CheckInherents = CheckInherents,
}<|MERGE_RESOLUTION|>--- conflicted
+++ resolved
@@ -852,7 +852,6 @@
 	type WeightInfo = weights::transaction_pause::HydraWeight<Runtime>;
 }
 
-<<<<<<< HEAD
 impl pallet_circuit_breaker::Config for Runtime {
 	type Event = Event;
 	type AssetId = AssetId;
@@ -861,7 +860,9 @@
 	type DefaultMaxNetTradeVolumeLimitPerBlock = DefaultMaxNetTradeVolumeLimitPerBlock;
 	type DefaultMaxLiquidityLimitPerBlock = DefaultMaxLiquidityLimitPerBlock;
 	type OmnipoolHubAsset = LRNA;
-=======
+	type WeightInfo = ();
+}
+
 impl pallet_duster::Config for Runtime {
 	type Event = Event;
 	type Balance = Balance;
@@ -899,7 +900,6 @@
 	type NFTCollectionId = OmnipoolLMCollectionId;
 	type NFTHandler = Uniques;
 	type LiquidityMiningHandler = OmnipoolWarehouseLM;
->>>>>>> e7e515b9
 	type WeightInfo = ();
 }
 
@@ -935,13 +935,10 @@
 		CollatorRewards: pallet_collator_rewards = 57,
 		Omnipool: pallet_omnipool = 59,
 		TransactionPause: pallet_transaction_pause = 60,
-<<<<<<< HEAD
-		CircuitBreaker: pallet_circuit_breaker = 61,
-=======
 		Duster: pallet_duster = 61,
 		OmnipoolWarehouseLM: warehouse_liquidity_mining::<Instance1> = 62,
 		OmnipoolLiquidityMining: pallet_omnipool_liquidity_mining = 63,
->>>>>>> e7e515b9
+		CircuitBreaker: pallet_circuit_breaker = 65,
 
 		// ORML related modules
 		Tokens: orml_tokens = 77,
@@ -1159,11 +1156,8 @@
 			list_benchmark!(list, extra, council, Council);
 			list_benchmark!(list, extra, tech, TechnicalCommittee);
 			list_benchmark!(list, extra, pallet_omnipool, Omnipool);
-<<<<<<< HEAD
+			list_benchmark!(list, extra, pallet_omnipool_liquidity_mining, OmnipoolLiquidityMining);
 			list_benchmark!(list, extra, pallet_circuit_breaker, CircuitBreaker);
-=======
-			list_benchmark!(list, extra, pallet_omnipool_liquidity_mining, OmnipoolLiquidityMining);
->>>>>>> e7e515b9
 
 			list_benchmark!(list, extra, pallet_asset_registry, AssetRegistry);
 			list_benchmark!(list, extra, pallet_claims, Claims);
@@ -1222,11 +1216,8 @@
 			add_benchmark!(params, batches, council, Council);
 			add_benchmark!(params, batches, tech, TechnicalCommittee);
 			add_benchmark!(params, batches, pallet_omnipool, Omnipool);
-<<<<<<< HEAD
+			add_benchmark!(params, batches, pallet_omnipool_liquidity_mining, OmnipoolLiquidityMining);
 			add_benchmark!(params, batches, pallet_circuit_breaker, CircuitBreaker);
-=======
-			add_benchmark!(params, batches, pallet_omnipool_liquidity_mining, OmnipoolLiquidityMining);
->>>>>>> e7e515b9
 
 			add_benchmark!(params, batches, pallet_asset_registry, AssetRegistry);
 			add_benchmark!(params, batches, pallet_claims, Claims);
