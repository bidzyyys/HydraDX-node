--- conflicted
+++ resolved
@@ -105,11 +105,7 @@
 	spec_name: create_runtime_str!("hydradx"),
 	impl_name: create_runtime_str!("hydradx"),
 	authoring_version: 1,
-<<<<<<< HEAD
-	spec_version: 140,
-=======
 	spec_version: 142,
->>>>>>> 4da692a6
 	impl_version: 0,
 	apis: RUNTIME_API_VERSIONS,
 	transaction_version: 1,
@@ -633,10 +629,10 @@
 	}
 
 	#[cfg(feature = "runtime-benchmarks")]
-	fn successful_origin() -> RuntimeOrigin {
+	fn try_successful_origin() -> Result<RuntimeOrigin, ()> {
 		let zero_account_id = AccountId::decode(&mut sp_runtime::traits::TrailingZeroInput::zeroes())
 			.expect("infinite length input; no invalid inputs for type; qed");
-		RuntimeOrigin::from(RawOrigin::Signed(zero_account_id))
+		Ok(RuntimeOrigin::from(RawOrigin::Signed(zero_account_id)))
 	}
 }
 
@@ -735,14 +731,8 @@
 	type FeeReceiver = TreasuryAccount;
 }
 
-#[derive(Debug, Encode, Decode, Clone, PartialEq, Eq, TypeInfo)]
+#[derive(Debug, Default, Encode, Decode, Clone, PartialEq, Eq, TypeInfo)]
 pub struct AssetLocation(pub polkadot_xcm::v3::MultiLocation);
-
-impl Default for AssetLocation {
-	fn default() -> Self {
-		AssetLocation(polkadot_xcm::v3::MultiLocation::default())
-	}
-}
 
 impl pallet_asset_registry::Config for Runtime {
 	type RuntimeEvent = RuntimeEvent;
