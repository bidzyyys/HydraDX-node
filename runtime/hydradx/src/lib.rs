// This file is part of HydraDX-node.

// Copyright (C) 2020-2021  Intergalactic, Limited (GIB).
// SPDX-License-Identifier: Apache-2.0

// Licensed under the Apache License, Version 2.0 (the "License");
// you may not use this file except in compliance with the License.
// You may obtain a copy of the License at
//
//     http://www.apache.org/licenses/LICENSE-2.0
//
// Unless required by applicable law or agreed to in writing, software
// distributed under the License is distributed on an "AS IS" BASIS,
// WITHOUT WARRANTIES OR CONDITIONS OF ANY KIND, either express or implied.
// See the License for the specific language governing permissions and
// limitations under the License.

#![cfg_attr(not(feature = "std"), no_std)]
// `construct_runtime!` does a lot of recursion and requires us to increase the limit to 256.
#![recursion_limit = "256"]
#![allow(clippy::match_like_matches_macro)]

// Make the WASM binary available.
#[cfg(feature = "std")]
include!(concat!(env!("OUT_DIR"), "/wasm_binary.rs"));

use codec::{Decode, Encode};
use frame_system::{EnsureRoot, RawOrigin};
use scale_info::TypeInfo;
use sp_api::impl_runtime_apis;
use sp_core::OpaqueMetadata;
use sp_runtime::{
	create_runtime_str, generic, impl_opaque_keys,
	traits::{AccountIdConversion, BlakeTwo256, Block as BlockT, IdentityLookup},
	transaction_validity::{TransactionSource, TransactionValidity},
	ApplyExtrinsicResult, Perbill, Permill,
};
use sp_std::cmp::Ordering;
use sp_std::convert::From;
use sp_std::prelude::*;
#[cfg(feature = "std")]
use sp_version::NativeVersion;
use sp_version::RuntimeVersion;

// A few exports that help ease life for downstream crates.
use frame_support::traits::AsEnsureOriginWithArg;
use frame_support::{
	construct_runtime,
	dispatch::DispatchClass,
	parameter_types,
	traits::{
		ConstU32, Contains, EnsureOrigin, Get, InstanceFilter, NeverEnsureOrigin, PrivilegeCmp, U128CurrencyToVote,
	},
	weights::{
		constants::{BlockExecutionWeight, RocksDbWeight},
		ConstantMultiplier, WeightToFeeCoefficient, WeightToFeeCoefficients, WeightToFeePolynomial,
	},
	BoundedVec,
};
use hydradx_traits::OraclePeriod;
use orml_traits::currency::MutationHooks;
use pallet_transaction_multi_payment::{AddTxAssetOnAccount, DepositAll, RemoveTxAssetOnKilled, TransferFees};
use pallet_transaction_payment::TargetedFeeAdjustment;
use primitives::{CollectionId, ItemId};
pub use sp_consensus_aura::sr25519::AuthorityId as AuraId;
use sp_runtime::traits::BlockNumberProvider;

use common_runtime::adapters::{EmaOraclePriceAdapter, OmnipoolHookAdapter};
pub use common_runtime::*;
use pallet_currencies::BasicCurrencyAdapter;

mod benchmarking;
mod migrations;
mod xcm;

pub use hex_literal::hex;
/// Import HydraDX pallets
pub use pallet_claims;
pub use pallet_genesis_history;

/// Opaque types. These are used by the CLI to instantiate machinery that don't need to know
/// the specifics of the runtime. They can then be made to be agnostic over specific formats
/// of data like extrinsics, allowing for them to continue syncing the network through upgrades
/// to even the core data structures.
pub mod opaque {
	use super::*;

	pub use sp_runtime::OpaqueExtrinsic as UncheckedExtrinsic;

	/// Opaque block header type.
	pub type Header = generic::Header<BlockNumber, BlakeTwo256>;
	/// Opaque block type.
	pub type Block = generic::Block<Header, UncheckedExtrinsic>;
	/// Opaque block identifier type.
	pub type BlockId = generic::BlockId<Block>;
	impl_opaque_keys! {
		pub struct SessionKeys {
			pub aura: Aura,
		}
	}
}

#[sp_version::runtime_version]
pub const VERSION: RuntimeVersion = RuntimeVersion {
	spec_name: create_runtime_str!("hydradx"),
	impl_name: create_runtime_str!("hydradx"),
	authoring_version: 1,
	spec_version: 138,
	impl_version: 0,
	apis: RUNTIME_API_VERSIONS,
	transaction_version: 1,
	state_version: 0,
};

/// The version information used to identify this runtime when compiled natively.
#[cfg(feature = "std")]
pub fn native_version() -> NativeVersion {
	NativeVersion {
		runtime_version: VERSION,
		can_author_with: Default::default(),
	}
}

use smallvec::smallvec;

pub struct WeightToFee;

impl WeightToFeePolynomial for WeightToFee {
	type Balance = Balance;

	/// Handles converting a weight scalar to a fee value, based on the scale and granularity of the
	/// node's balance type.
	///
	/// This should typically create a mapping between the following ranges:
	///   - [0, MAXIMUM_BLOCK_WEIGHT]
	///   - [Balance::min, Balance::max]
	///
	/// Yet, it can be used for any other sort of change to weight-fee. Some examples being:
	///   - Setting it to `0` will essentially disable the weight fee.
	///   - Setting it to `1` will cause the literal `#[weight = x]` values to be charged.
	fn polynomial() -> WeightToFeeCoefficients<Self::Balance> {
		// extrinsic base weight (smallest non-zero weight) is mapped to 1/10 CENT
		let p = CENTS; // 1_000_000_000_000
		let q = 10 * Balance::from(ExtrinsicBaseWeight::get().ref_time()); // 7_919_840_000
		smallvec![WeightToFeeCoefficient {
			degree: 1,
			negative: false,
			coeff_frac: Perbill::from_rational(p % q, q),
			coeff_integer: p / q, // 124
		}]
	}
}

pub struct DustRemovalWhitelist;

impl Contains<AccountId> for DustRemovalWhitelist {
	fn contains(a: &AccountId) -> bool {
		get_all_module_accounts().contains(a) || pallet_duster::DusterWhitelist::<Runtime>::contains(a)
	}
}

// Relay chain Block number provider.
// Reason why the implementation is different for benchmarks is that it is not possible
// to set or change the block number in a benchmark using parachain system pallet.
// That's why we revert to using the system pallet in the benchmark.
pub struct RelayChainBlockNumberProvider<T>(sp_std::marker::PhantomData<T>);

#[cfg(not(feature = "runtime-benchmarks"))]
impl<T: cumulus_pallet_parachain_system::Config> BlockNumberProvider for RelayChainBlockNumberProvider<T> {
	type BlockNumber = BlockNumber;

	fn current_block_number() -> Self::BlockNumber {
		let maybe_data = cumulus_pallet_parachain_system::Pallet::<T>::validation_data();

		if let Some(data) = maybe_data {
			data.relay_parent_number
		} else {
			Self::BlockNumber::default()
		}
	}
}

#[cfg(feature = "runtime-benchmarks")]
impl<T: frame_system::Config> BlockNumberProvider for RelayChainBlockNumberProvider<T> {
	type BlockNumber = <T as frame_system::Config>::BlockNumber;

	fn current_block_number() -> Self::BlockNumber {
		frame_system::Pallet::<T>::current_block_number()
	}
}

pub struct CallFilter;
impl Contains<RuntimeCall> for CallFilter {
	fn contains(call: &RuntimeCall) -> bool {
		if matches!(
			call,
			RuntimeCall::System(_) | RuntimeCall::Timestamp(_) | RuntimeCall::ParachainSystem(_)
		) {
			// always allow
			// Note: this is done to avoid unnecessary check of paused storage.
			return true;
		}

		if pallet_transaction_pause::PausedTransactionFilter::<Runtime>::contains(call) {
			// if paused, dont allow!
			return false;
		}

		// filter transfers of LRNA to the omnipool account
		if let RuntimeCall::Tokens(orml_tokens::Call::transfer { dest, currency_id, .. })
		| RuntimeCall::Tokens(orml_tokens::Call::transfer_keep_alive { dest, currency_id, .. })
		| RuntimeCall::Tokens(orml_tokens::Call::transfer_all { dest, currency_id, .. })
		| RuntimeCall::Currencies(pallet_currencies::Call::transfer { dest, currency_id, .. }) = call
		{
			// Lookup::lookup() is not necessary thanks to IdentityLookup
			if dest == &Omnipool::protocol_account()
				&& *currency_id == <Runtime as pallet_omnipool::Config>::HubAssetId::get()
			{
				return false;
			}
		}

		match call {
			RuntimeCall::PolkadotXcm(_) => false,
			RuntimeCall::OrmlXcm(_) => false,
			RuntimeCall::Uniques(_) => false,
			_ => true,
		}
	}
}

parameter_types! {
	pub const Version: RuntimeVersion = VERSION;
	/// Block weights base values and limits.
	pub BlockWeights: frame_system::limits::BlockWeights = frame_system::limits::BlockWeights::builder()
		.base_block(BlockExecutionWeight::get())
		.for_class(DispatchClass::all(), |weights| {
			weights.base_extrinsic = ExtrinsicBaseWeight::get();
		})
		.for_class(DispatchClass::Normal, |weights| {
			weights.max_total = Some(NORMAL_DISPATCH_RATIO * MAXIMUM_BLOCK_WEIGHT);
		})
		.for_class(DispatchClass::Operational, |weights| {
			weights.max_total = Some(MAXIMUM_BLOCK_WEIGHT);
			// Operational transactions have an extra reserved space, so that they
			// are included even if block reachd `MAXIMUM_BLOCK_WEIGHT`.
			weights.reserved = Some(
				MAXIMUM_BLOCK_WEIGHT - NORMAL_DISPATCH_RATIO * MAXIMUM_BLOCK_WEIGHT,
			);
		})
		.avg_block_initialization(AVERAGE_ON_INITIALIZE_RATIO)
		.build_or_panic();
	pub ExtrinsicBaseWeight: Weight = frame_support::weights::constants::ExtrinsicBaseWeight::get();
}

// Configure FRAME pallets to include in runtime.

impl frame_system::Config for Runtime {
	/// The basic call filter to use in dispatchable.
	type BaseCallFilter = CallFilter;
	type BlockWeights = BlockWeights;
	type BlockLength = BlockLength;
	/// The ubiquitous origin type.
	type RuntimeOrigin = RuntimeOrigin;
	/// The aggregated dispatch type that is available for extrinsics.
	type RuntimeCall = RuntimeCall;
	/// The index type for storing how many extrinsics an account has signed.
	type Index = Index;
	/// The index type for blocks.
	type BlockNumber = BlockNumber;
	/// The type for hashing blocks and tries.
	type Hash = Hash;
	/// The hashing algorithm used.
	type Hashing = BlakeTwo256;
	/// The identifier used to distinguish between accounts.
	type AccountId = AccountId;
	/// The lookup mechanism to get account ID from whatever is passed in dispatchers.
	type Lookup = IdentityLookup<AccountId>;
	/// The header type.
	type Header = generic::Header<BlockNumber, BlakeTwo256>;
	/// The ubiquitous event type.
	type RuntimeEvent = RuntimeEvent;
	/// Maximum number of block number to block hash mappings to keep (oldest pruned first).
	type BlockHashCount = BlockHashCount;
	/// The weight of database operations that the runtime can invoke.
	type DbWeight = RocksDbWeight;
	/// The weight of the overhead invoked on the block import process, independent of the
	/// extrinsics included in that block.
	/// Version of the runtime.
	type Version = Version;
	/// Converts a module to the index of the module in `construct_runtime!`.
	///
	/// This type is being generated by `construct_runtime!`.
	type PalletInfo = PalletInfo;
	/// The data to be stored in an account.
	type AccountData = pallet_balances::AccountData<Balance>;
	/// What to do if a new account is created.
	type OnNewAccount = ();
	/// What to do if an account is fully reaped from the system.
	type OnKilledAccount = ();
	/// Weight information for the extrinsics of this pallet.
	type SystemWeightInfo = common_runtime::weights::system::HydraWeight<Runtime>;
	type SS58Prefix = SS58Prefix;
	type OnSetCode = cumulus_pallet_parachain_system::ParachainSetCode<Self>;
	type MaxConsumers = frame_support::traits::ConstU32<16>;
}

impl pallet_timestamp::Config for Runtime {
	/// A timestamp: milliseconds since the unix epoch.
	type Moment = u64;
	type OnTimestampSet = ();
	type MinimumPeriod = MinimumPeriod;
	type WeightInfo = weights::timestamp::HydraWeight<Runtime>;
}

impl pallet_balances::Config for Runtime {
	type MaxLocks = MaxLocks;
	/// The type for recording an account's balance.
	type Balance = Balance;
	/// The ubiquitous event type.
	type RuntimeEvent = RuntimeEvent;
	type DustRemoval = Treasury;
	type ExistentialDeposit = NativeExistentialDeposit;
	type AccountStore = System;
	type WeightInfo = weights::balances::HydraWeight<Runtime>;
	type MaxReserves = MaxReserves;
	type ReserveIdentifier = [u8; 8];
}

/// Parameterized slow adjusting fee updated based on
/// https://w3f-research.readthedocs.io/en/latest/polkadot/overview/2-token-economics.html?highlight=token%20economics#-2.-slow-adjusting-mechanism
pub type SlowAdjustingFeeUpdate<R> =
	TargetedFeeAdjustment<R, TargetBlockFullness, AdjustmentVariable, MinimumMultiplier, MaximumMultiplier>;

impl pallet_transaction_payment::Config for Runtime {
	type RuntimeEvent = RuntimeEvent;
	type OnChargeTransaction = TransferFees<Currencies, MultiTransactionPayment, DepositAll<Runtime>>;
	type OperationalFeeMultiplier = ();
	type WeightToFee = WeightToFee;
	type LengthToFee = ConstantMultiplier<Balance, TransactionByteFee>;
	type FeeMultiplierUpdate = SlowAdjustingFeeUpdate<Self>;
}

// Parachain Config

parameter_types! {
	pub ReservedXcmpWeight: Weight = BlockWeights::get().max_block / 4;
	pub ReservedDmpWeight: Weight = BlockWeights::get().max_block / 4;
}

impl cumulus_pallet_parachain_system::Config for Runtime {
	type RuntimeEvent = RuntimeEvent;
	type OnSystemEvent = pallet_relaychain_info::OnValidationDataHandler<Runtime>;
	type SelfParaId = ParachainInfo;
	type OutboundXcmpMessageSource = XcmpQueue;
	type DmpMessageHandler = DmpQueue;
	type ReservedDmpWeight = ReservedDmpWeight;
	type XcmpMessageHandler = XcmpQueue;
	type ReservedXcmpWeight = ReservedXcmpWeight;
	type CheckAssociatedRelayNumber = cumulus_pallet_parachain_system::RelayNumberStrictlyIncreases;
}

impl pallet_aura::Config for Runtime {
	type AuthorityId = AuraId;
	type MaxAuthorities = MaxAuthorities;
	type DisabledValidators = ();
}

impl parachain_info::Config for Runtime {}

impl cumulus_pallet_aura_ext::Config for Runtime {}

impl pallet_treasury::Config for Runtime {
	type PalletId = TreasuryPalletId;
	type Currency = Balances;
	type ApproveOrigin = TreasuryApproveOrigin;
	type RejectOrigin = MoreThanHalfCouncil;
	type RuntimeEvent = RuntimeEvent;
	type OnSlash = Treasury;
	type ProposalBond = ProposalBond;
	type ProposalBondMinimum = ProposalBondMinimum;
	type ProposalBondMaximum = ProposalBondMaximum;
	type SpendPeriod = SpendPeriod;
	type Burn = Burn;
	type BurnDestination = ();
	type WeightInfo = weights::treasury::HydraWeight<Runtime>;
	type SpendFunds = ();
	type MaxApprovals = MaxApprovals;
	type SpendOrigin = NeverEnsureOrigin<Balance>;
}

impl pallet_authorship::Config for Runtime {
	type FindAuthor = pallet_session::FindAccountFromAuthorIndex<Self, Aura>;
	type UncleGenerations = UncleGenerations;
	type FilterUncle = ();
	type EventHandler = (CollatorSelection,);
}

impl pallet_collator_selection::Config for Runtime {
	type RuntimeEvent = RuntimeEvent;
	type Currency = Balances;
	type UpdateOrigin = MoreThanHalfCouncil;
	type PotId = PotId;
	type MaxCandidates = MaxCandidates;
	type MinCandidates = MinCandidates;
	type MaxInvulnerables = MaxInvulnerables;
	// should be a multiple of session or things will get inconsistent
	type KickThreshold = Period;
	type ValidatorId = <Self as frame_system::Config>::AccountId;
	type ValidatorIdOf = pallet_collator_selection::IdentityCollator;
	type ValidatorRegistration = Session;
	type WeightInfo = weights::collator_selection::HydraWeight<Runtime>;
}

impl pallet_session::Config for Runtime {
	type RuntimeEvent = RuntimeEvent;
	type ValidatorId = <Self as frame_system::Config>::AccountId;
	// we don't have stash and controller, thus we don't need the convert as well.
	type ValidatorIdOf = pallet_collator_selection::IdentityCollator;
	type ShouldEndSession = pallet_session::PeriodicSessions<Period, Offset>;
	type NextSessionRotation = pallet_session::PeriodicSessions<Period, Offset>;
	// We wrap the session manager to give out rewards.
	type SessionManager = CollatorRewards;
	// Essentially just Aura, but lets be pedantic.
	type SessionHandler = <opaque::SessionKeys as sp_runtime::traits::OpaqueKeys>::KeyTypeIdProviders;
	type Keys = opaque::SessionKeys;
	type WeightInfo = ();
}

impl pallet_utility::Config for Runtime {
	type RuntimeEvent = RuntimeEvent;
	type RuntimeCall = RuntimeCall;
	type PalletsOrigin = OriginCaller;
	type WeightInfo = weights::utility::HydraWeight<Runtime>;
}

impl pallet_preimage::Config for Runtime {
	type RuntimeEvent = RuntimeEvent;
	type WeightInfo = weights::preimage::HydraWeight<Runtime>;
	type Currency = Balances;
	type ManagerOrigin = EnsureRoot<AccountId>;
	type BaseDeposit = PreimageBaseDeposit;
	type ByteDeposit = PreimageByteDeposit;
}

/// Used the compare the privilege of an origin inside the scheduler.
pub struct OriginPrivilegeCmp;

impl PrivilegeCmp<OriginCaller> for OriginPrivilegeCmp {
	fn cmp_privilege(left: &OriginCaller, right: &OriginCaller) -> Option<Ordering> {
		if left == right {
			return Some(Ordering::Equal);
		}

		match (left, right) {
			// Root is greater than anything.
			(OriginCaller::system(frame_system::RawOrigin::Root), _) => Some(Ordering::Greater),
			// Check which one has more yes votes.
			(
				OriginCaller::Council(pallet_collective::RawOrigin::Members(l_yes_votes, l_count)),
				OriginCaller::Council(pallet_collective::RawOrigin::Members(r_yes_votes, r_count)),
			) => Some((l_yes_votes * r_count).cmp(&(r_yes_votes * l_count))),
			// For every other origin we don't care, as they are not used for `ScheduleOrigin`.
			_ => None,
		}
	}
}

parameter_types! {
	pub MaximumSchedulerWeight: Weight = Perbill::from_percent(80) * BlockWeights::get().max_block;
	pub const MaxScheduledPerBlock: u32 = 50;
	pub const NoPreimagePostponement: Option<u32> = Some(5 * MINUTES);
}
impl pallet_scheduler::Config for Runtime {
	type RuntimeEvent = RuntimeEvent;
	type RuntimeOrigin = RuntimeOrigin;
	type PalletsOrigin = OriginCaller;
	type RuntimeCall = RuntimeCall;
	type MaximumWeight = MaximumSchedulerWeight;
	type ScheduleOrigin = MoreThanHalfCouncil;
	type OriginPrivilegeCmp = OriginPrivilegeCmp;
	type MaxScheduledPerBlock = MaxScheduledPerBlock;
	type WeightInfo = weights::scheduler::HydraWeight<Runtime>;
	type Preimages = Preimage;
}

impl pallet_identity::Config for Runtime {
	type RuntimeEvent = RuntimeEvent;
	type Currency = Balances;
	type BasicDeposit = BasicDeposit;
	type FieldDeposit = FieldDeposit;
	type SubAccountDeposit = SubAccountDeposit;
	type MaxSubAccounts = MaxSubAccounts;
	type MaxAdditionalFields = MaxAdditionalFields;
	type MaxRegistrars = MaxRegistrars;
	type Slashed = Treasury;
	type ForceOrigin = MoreThanHalfCouncil;
	type RegistrarOrigin = MoreThanHalfCouncil;
	type WeightInfo = weights::identity::HydraWeight<Runtime>;
}

impl pallet_collective::Config<CouncilCollective> for Runtime {
	type RuntimeOrigin = RuntimeOrigin;
	type Proposal = RuntimeCall;
	type RuntimeEvent = RuntimeEvent;
	type MotionDuration = CouncilMotionDuration;
	type MaxProposals = CouncilMaxProposals;
	type MaxMembers = CouncilMaxMembers;
	type DefaultVote = pallet_collective::PrimeDefaultVote;
	type WeightInfo = common_runtime::weights::council::HydraWeight<Runtime>;
}

impl pallet_collective::Config<TechnicalCollective> for Runtime {
	type RuntimeOrigin = RuntimeOrigin;
	type Proposal = RuntimeCall;
	type RuntimeEvent = RuntimeEvent;
	type MotionDuration = TechnicalMotionDuration;
	type MaxProposals = TechnicalMaxProposals;
	type MaxMembers = TechnicalMaxMembers;
	type DefaultVote = pallet_collective::PrimeDefaultVote;
	type WeightInfo = common_runtime::weights::technical_comittee::HydraWeight<Runtime>;
}

impl pallet_democracy::Config for Runtime {
	type RuntimeEvent = RuntimeEvent;
	type Currency = Balances;
	type EnactmentPeriod = EnactmentPeriod;
	type LaunchPeriod = LaunchPeriod;
	type VotingPeriod = VotingPeriod;
	type MinimumDeposit = MinimumDeposit;
	/// A straight majority of the council can decide what their next motion is.
	type ExternalOrigin = MoreThanHalfCouncil;
	type ExternalMajorityOrigin = MoreThanHalfCouncil;
	/// A unanimous council can have the next scheduled referendum be a straight default-carries
	/// (NTB) vote.
	type ExternalDefaultOrigin = AllCouncilMembers;
	type FastTrackOrigin = MoreThanHalfTechCommittee;
	type InstantOrigin = AllTechnicalCommitteeMembers;
	type InstantAllowed = InstantAllowed;
	type FastTrackVotingPeriod = FastTrackVotingPeriod;
	// To cancel a proposal which has been passed, 2/3 of the council must agree to it.
	type CancellationOrigin = MajorityOfCouncil;
	// To cancel a proposal before it has been passed, the technical committee must be unanimous or
	// Root must agree.
	type CancelProposalOrigin = AllTechnicalCommitteeMembers;
	type BlacklistOrigin = EnsureRoot<AccountId>;
	// Any single technical committee member may veto a coming council proposal, however they can
	// only do it once and it lasts only for the cooloff period.
	type VetoOrigin = pallet_collective::EnsureMember<AccountId, TechnicalCollective>;
	type CooloffPeriod = CooloffPeriod;
	type Slash = Treasury;
	type Scheduler = Scheduler;
	type PalletsOrigin = OriginCaller;
	type MaxVotes = MaxVotes;
	type WeightInfo = weights::democracy::HydraWeight<Runtime>;
	type MaxProposals = MaxProposals;
	type VoteLockingPeriod = VoteLockingPeriod;
	type Preimages = Preimage;
	type MaxDeposits = ConstU32<100>;
	type MaxBlacklisted = ConstU32<100>;
}

impl pallet_elections_phragmen::Config for Runtime {
	type RuntimeEvent = RuntimeEvent;
	type PalletId = ElectionsPhragmenPalletId;
	type Currency = Balances;
	type ChangeMembers = Council;
	type InitializeMembers = ();
	// Set to () if defined in chain spec
	type CurrencyToVote = U128CurrencyToVote;
	type CandidacyBond = CandidacyBond;
	type VotingBondBase = VotingBondBase;
	type VotingBondFactor = VotingBondFactor;
	type LoserCandidate = Treasury;
	type KickedMember = Treasury;
	type DesiredMembers = DesiredMembers;
	type DesiredRunnersUp = DesiredRunnersUp;
	type TermDuration = TermDuration;
	type MaxCandidates = MaxElectionCandidates;
	type MaxVoters = MaxElectionVoters;
	type WeightInfo = ();
}

impl pallet_tips::Config for Runtime {
	type RuntimeEvent = RuntimeEvent;
	type DataDepositPerByte = DataDepositPerByte;
	type MaximumReasonLength = MaximumReasonLength;
	type Tippers = Elections;
	type TipCountdown = TipCountdown;
	type TipFindersFee = TipFindersFee;
	type TipReportDepositBase = TipReportDepositBase;
	type WeightInfo = ();
}

/// ORML Configurations
pub struct CurrencyHooks;
impl MutationHooks<AccountId, AssetId, Balance> for CurrencyHooks {
	type OnDust = Duster;
	type OnSlash = ();
	type PreDeposit = ();
	type PostDeposit = ();
	type PreTransfer = ();
	type PostTransfer = ();
	type OnNewTokenAccount = AddTxAssetOnAccount<Runtime>;
	type OnKilledTokenAccount = RemoveTxAssetOnKilled<Runtime>;
}

impl orml_tokens::Config for Runtime {
	type RuntimeEvent = RuntimeEvent;
	type Balance = Balance;
	type Amount = Amount;
	type CurrencyId = AssetId;
	type WeightInfo = weights::tokens::HydraWeight<Runtime>;
	type ExistentialDeposits = AssetRegistry;
	type MaxLocks = MaxLocks;
	type DustRemovalWhitelist = DustRemovalWhitelist;
	type MaxReserves = MaxReserves;
	type ReserveIdentifier = [u8; 8];
	type CurrencyHooks = CurrencyHooks;
}

pub struct RootAsVestingPallet;
impl EnsureOrigin<RuntimeOrigin> for RootAsVestingPallet {
	type Success = AccountId;

	fn try_origin(o: RuntimeOrigin) -> Result<Self::Success, RuntimeOrigin> {
		Into::<Result<RawOrigin<AccountId>, RuntimeOrigin>>::into(o).and_then(|o| match o {
			RawOrigin::Root => Ok(VestingPalletId::get().into_account_truncating()),
			r => Err(RuntimeOrigin::from(r)),
		})
	}

	#[cfg(feature = "runtime-benchmarks")]
	fn successful_origin() -> RuntimeOrigin {
		let zero_account_id = AccountId::decode(&mut sp_runtime::traits::TrailingZeroInput::zeroes())
			.expect("infinite length input; no invalid inputs for type; qed");
		RuntimeOrigin::from(RawOrigin::Signed(zero_account_id))
	}
}

impl orml_vesting::Config for Runtime {
	type RuntimeEvent = RuntimeEvent;
	type Currency = Balances;
	type MinVestedTransfer = MinVestedTransfer;
	type VestedTransferOrigin = RootAsVestingPallet;
	type WeightInfo = weights::vesting::HydraWeight<Runtime>;
	type MaxVestingSchedules = MaxVestingSchedules;
	type BlockNumberProvider = RelayChainBlockNumberProvider<Runtime>;
}

impl InstanceFilter<RuntimeCall> for ProxyType {
	fn filter(&self, c: &RuntimeCall) -> bool {
		match self {
			ProxyType::Any => true,
			ProxyType::CancelProxy => matches!(c, RuntimeCall::Proxy(pallet_proxy::Call::reject_announcement { .. })),
			ProxyType::Governance => matches!(
				c,
				RuntimeCall::Democracy(..)
					| RuntimeCall::Council(..)
					| RuntimeCall::TechnicalCommittee(..)
					| RuntimeCall::Elections(..)
					| RuntimeCall::Treasury(..)
					| RuntimeCall::Tips(..)
					| RuntimeCall::Utility(..)
			),
			// Transfer group doesn't include cross-chain transfers
			ProxyType::Transfer => matches!(
				c,
				RuntimeCall::Balances(..) | RuntimeCall::Currencies(..) | RuntimeCall::Tokens(..)
			),
		}
	}
	fn is_superset(&self, o: &Self) -> bool {
		match (self, o) {
			(x, y) if x == y => true,
			(ProxyType::Any, _) => true,
			(_, ProxyType::Any) => false,
			_ => false,
		}
	}
}

impl pallet_proxy::Config for Runtime {
	type RuntimeEvent = RuntimeEvent;
	type RuntimeCall = RuntimeCall;
	type Currency = Balances;
	type ProxyType = ProxyType;
	type ProxyDepositBase = ProxyDepositBase;
	type ProxyDepositFactor = ProxyDepositFactor;
	type MaxProxies = MaxProxies;
	type WeightInfo = weights::proxy::HydraWeight<Runtime>;
	type MaxPending = MaxPending;
	type CallHasher = BlakeTwo256;
	type AnnouncementDepositBase = AnnouncementDepositBase;
	type AnnouncementDepositFactor = AnnouncementDepositFactor;
}

impl pallet_multisig::Config for Runtime {
	type RuntimeEvent = RuntimeEvent;
	type RuntimeCall = RuntimeCall;
	type Currency = Balances;
	type DepositBase = DepositBase;
	type DepositFactor = DepositFactor;
	type MaxSignatories = MaxSignatories;
	type WeightInfo = ();
}

/// HydraDX Pallets configurations

impl pallet_claims::Config for Runtime {
	type RuntimeEvent = RuntimeEvent;
	type Currency = Balances;
	type Prefix = ClaimMessagePrefix;
	type WeightInfo = weights::claims::HydraWeight<Runtime>;
	type CurrencyBalance = Balance;
}

impl pallet_genesis_history::Config for Runtime {}

parameter_types! {
	pub TreasuryAccount: AccountId = Treasury::account_id();
}

impl pallet_transaction_multi_payment::Config for Runtime {
	type RuntimeEvent = RuntimeEvent;
	type AcceptedCurrencyOrigin = SuperMajorityTechCommittee;
	type Currencies = Currencies;
	type SpotPriceProvider = Omnipool;
	type WeightInfo = weights::transaction_multi_payment::HydraWeight<Runtime>;
	type WithdrawFeeForSetCurrency = MultiPaymentCurrencySetFee;
	type WeightToFee = WeightToFee;
	type NativeAssetId = NativeAssetId;
	type FeeReceiver = TreasuryAccount;
}

#[derive(Debug, Encode, Decode, Clone, PartialEq, Eq, TypeInfo)]
pub struct AssetLocation(pub polkadot_xcm::v1::MultiLocation);

impl Default for AssetLocation {
	fn default() -> Self {
		AssetLocation(polkadot_xcm::v2::MultiLocation::here())
	}
}

impl pallet_asset_registry::Config for Runtime {
	type RuntimeEvent = RuntimeEvent;
	type RegistryOrigin = SuperMajorityTechCommittee;
	type AssetId = AssetId;
	type Balance = Balance;
	type AssetNativeLocation = AssetLocation;
	type StringLimit = RegistryStrLimit;
	type SequentialIdStartAt = SequentialIdOffset;
	type NativeAssetId = NativeAssetId;
	type WeightInfo = weights::registry::HydraWeight<Runtime>;
}

impl pallet_relaychain_info::Config for Runtime {
	type RuntimeEvent = RuntimeEvent;
	type RelaychainBlockNumberProvider = RelayChainBlockNumberProvider<Runtime>;
}

// The latest versions of the orml-currencies pallet don't emit events.
// The infrastructure relies on the events from this pallet, so we use the latest version of
// the pallet that contains and emit events and was updated to the polkadot version we use.
impl pallet_currencies::Config for Runtime {
	type RuntimeEvent = RuntimeEvent;
	type MultiCurrency = Tokens;
	type NativeCurrency = BasicCurrencyAdapter<Runtime, Balances, Amount, BlockNumber>;
	type GetNativeCurrencyId = NativeAssetId;
	type WeightInfo = weights::currencies::HydraWeight<Runtime>;
}

parameter_types! {
	pub const RewardPerCollator: Balance = 455_371_584_699_000; // 83333 HDX / 183 sessions
	//GalacticCouncil collators
	pub ExcludedCollators: Vec<AccountId> = vec![
		// 5G3t6yhAonQHGUEqrByWQPgP9R8fcSSL6Vujphc89ysdTpKF
		hex!["b0502e92d738d528922e8963b8a58a3c7c3b693db51b0972a6981836d67b8835"].into(),
		// 5CVBHPAjhcVVAvL3AYpa9MB6kWDwoJbBwu7q4MqbhKwNnrV4
		hex!["12aa36d6c1b055b9a7ab5d39f4fd9a9fe42912163c90e122fb7997e890a53d7e"].into(),
		// 5DFGmHjpxS6Xveg4YDw2hSp62JJ9h8oLCkeZUAoVR7hVtQ3k
		hex!["344b7693389189ad0be0c83630b02830a568f7cb0f2d4b3483bcea323cc85f70"].into(),
		// 5H178NL4DLM9DGgAgZz1kbrX2TReP3uPk7svPtsg1VcYnuXH
		hex!["da6e859211b1140369a73af533ecea4e4c0e985ad122ac4c663cc8b81d4fcd12"].into(),
		// 5Ca1iV2RNV253FzYJo12XtKJMPWCjv5CsPK9HdmwgJarD1sJ
		hex!["165a3c2eb21341bf170fd1fa728bd9a7d02b7dc3b4968a46f2b1d494ee8c2b5d"].into(),
	];
}

impl pallet_collator_rewards::Config for Runtime {
	type RuntimeEvent = RuntimeEvent;
	type Balance = Balance;
	type CurrencyId = AssetId;
	type Currency = Currencies;
	type RewardPerCollator = RewardPerCollator;
	type ExcludedCollators = ExcludedCollators;
	type RewardCurrencyId = NativeAssetId;
	// We wrap the ` SessionManager` implementation of `CollatorSelection` to get the collatrs that
	// we hand out rewards to.
	type SessionManager = CollatorSelection;
}

parameter_types! {
	pub const CollectionDeposit: Balance = 0;
	pub const ItemDeposit: Balance = 0;
	pub const KeyLimit: u32 = 256;	// Max 256 bytes per key
	pub const ValueLimit: u32 = 1024;	// Max 1024 bytes per value
	pub const UniquesMetadataDepositBase: Balance = 1_000 * UNITS;
	pub const AttributeDepositBase: Balance = UNITS;
	pub const DepositPerByte: Balance = UNITS;
	pub const UniquesStringLimit: u32 = 72;
}

impl pallet_uniques::Config for Runtime {
	type RuntimeEvent = RuntimeEvent;
	type CollectionId = CollectionId;
	type ItemId = ItemId;
	type Currency = Balances;
	type ForceOrigin = MajorityOfCouncil;
	// Standard collection creation is disallowed
	type CreateOrigin = AsEnsureOriginWithArg<NeverEnsureOrigin<AccountId>>;
	type Locker = ();
	type CollectionDeposit = CollectionDeposit;
	type ItemDeposit = ItemDeposit;
	type MetadataDepositBase = UniquesMetadataDepositBase;
	type AttributeDepositBase = AttributeDepositBase;
	type DepositPerByte = DepositPerByte;
	type StringLimit = UniquesStringLimit;
	type KeyLimit = KeyLimit;
	type ValueLimit = ValueLimit;
	type WeightInfo = ();
	#[cfg(feature = "runtime-benchmarks")]
	type Helper = ();
}

parameter_types! {
	pub const LRNA: AssetId = 1;
	pub const StableAssetId: AssetId = 2;
	pub ProtocolFee: Permill = Permill::from_rational(5u32,10000u32);
	pub AssetFee: Permill = Permill::from_rational(25u32,10000u32);
	pub const MinTradingLimit : Balance = 1_000_000u128;
	pub const MinPoolLiquidity: Balance = 1_000_000u128;
	pub const MaxInRatio: Balance = 3u128;
	pub const MaxOutRatio: Balance = 3u128;
	pub const OmnipoolCollectionId: CollectionId = 1337u128;
	pub const EmaOracleSpotPriceLastBlock: OraclePeriod = OraclePeriod::LastBlock;
	pub const EmaOracleSpotPriceShort: OraclePeriod = OraclePeriod::Short;
	pub const OmnipoolMaxAllowedPriceDifference: Permill = Permill::from_percent(1);
}

impl pallet_omnipool::Config for Runtime {
	type RuntimeEvent = RuntimeEvent;
	type AssetId = AssetId;
	type Currency = Currencies;
	type AuthorityOrigin = EnsureRoot<AccountId>;
	type TechnicalOrigin = SuperMajorityTechCommittee;
	type AssetRegistry = AssetRegistry;
	type HdxAssetId = NativeAssetId;
	type HubAssetId = LRNA;
	type StableCoinAssetId = StableAssetId;
	type ProtocolFee = ProtocolFee;
	type AssetFee = AssetFee;
	type MinimumTradingLimit = MinTradingLimit;
	type MinimumPoolLiquidity = MinPoolLiquidity;
	type MaxInRatio = MaxInRatio;
	type MaxOutRatio = MaxOutRatio;
	type PositionItemId = ItemId;
	type CollectionId = CollectionId;
	type NFTCollectionId = OmnipoolCollectionId;
	type NFTHandler = Uniques;
	type WeightInfo = weights::omnipool::HydraWeight<Runtime>;
<<<<<<< HEAD
	type OmnipoolHooks = OmnipoolHookAdapter<Self::RuntimeOrigin, LRNA, Runtime>;
=======
	type OmnipoolHooks = OmnipoolHookAdapter<Self::Origin, LRNA, Runtime>;
	type PriceBarrier = (
		EnsurePriceWithin<
			AccountId,
			AssetId,
			EmaOraclePriceAdapter<EmaOracleSpotPriceLastBlock, Runtime>,
			OmnipoolMaxAllowedPriceDifference,
			CircuitBreakerWhitelist,
		>,
		EnsurePriceWithin<
			AccountId,
			AssetId,
			EmaOraclePriceAdapter<EmaOracleSpotPriceShort, Runtime>,
			OmnipoolMaxAllowedPriceDifference,
			CircuitBreakerWhitelist,
		>,
	);
>>>>>>> 558e7a83
}

impl pallet_transaction_pause::Config for Runtime {
	type RuntimeEvent = RuntimeEvent;
	type UpdateOrigin = SuperMajorityTechCommittee;
	type WeightInfo = weights::transaction_pause::HydraWeight<Runtime>;
}

impl pallet_circuit_breaker::Config for Runtime {
	type RuntimeEvent = RuntimeEvent;
	type AssetId = AssetId;
	type Balance = Balance;
	type TechnicalOrigin = SuperMajorityTechCommittee;
	type WhitelistedAccounts = CircuitBreakerWhitelist;
	type DefaultMaxNetTradeVolumeLimitPerBlock = DefaultMaxNetTradeVolumeLimitPerBlock;
	type DefaultMaxAddLiquidityLimitPerBlock = DefaultMaxLiquidityLimitPerBlock;
	type DefaultMaxRemoveLiquidityLimitPerBlock = DefaultMaxLiquidityLimitPerBlock;
	type OmnipoolHubAsset = LRNA;
	type WeightInfo = weights::circuit_breaker::HydraWeight<Runtime>;
}

// constants need to be in scope to use as types
use pallet_ema_oracle::MAX_PERIODS;
use pallet_omnipool::traits::EnsurePriceWithin;

parameter_types! {
	pub SupportedPeriods: BoundedVec<OraclePeriod, ConstU32<MAX_PERIODS>> = BoundedVec::truncate_from(vec![
		OraclePeriod::LastBlock, OraclePeriod::Short, OraclePeriod::TenMinutes]);
}

impl pallet_ema_oracle::Config for Runtime {
	type RuntimeEvent = RuntimeEvent;
	type WeightInfo = weights::ema_oracle::HydraWeight<Runtime>;
	/// The definition of the oracle time periods currently assumes a 6 second block time.
	/// We use the parachain blocks anyway, because we want certain guarantees over how many blocks correspond
	/// to which smoothing factor.
	type BlockNumberProvider = System;
	type SupportedPeriods = SupportedPeriods;
	/// With every asset trading against LRNA we will only have as many pairs as there will be assets, so
	/// 20 seems a decent upper bound for the forseeable future.
	type MaxUniqueEntries = ConstU32<20>;
}

impl pallet_duster::Config for Runtime {
	type RuntimeEvent = RuntimeEvent;
	type Balance = Balance;
	type Amount = Amount;
	type CurrencyId = AssetId;
	type MultiCurrency = Currencies;
	type MinCurrencyDeposits = AssetRegistry;
	type Reward = DustingReward;
	type NativeCurrencyId = NativeAssetId;
	type BlacklistUpdateOrigin = SuperMajorityTechCommittee;
	type WeightInfo = ();
}

type OmnipoolLiquidityMiningInstance = warehouse_liquidity_mining::Instance1;
impl warehouse_liquidity_mining::Config<OmnipoolLiquidityMiningInstance> for Runtime {
	type AssetId = AssetId;
	type MultiCurrency = Currencies;
	type PalletId = OmniWarehouseLMPalletId;
	type MinTotalFarmRewards = MinTotalFarmRewards;
	type MinPlannedYieldingPeriods = MinPlannedYieldingPeriods;
	type BlockNumberProvider = RelayChainBlockNumberProvider<Runtime>;
	type AmmPoolId = AssetId;
	type MaxFarmEntriesPerDeposit = MaxEntriesPerDeposit;
	type MaxYieldFarmsPerGlobalFarm = MaxYieldFarmsPerGlobalFarm;
	type AssetRegistry = AssetRegistry;
	type NonDustableWhitelistHandler = Duster;
	type RuntimeEvent = RuntimeEvent;
}

impl pallet_omnipool_liquidity_mining::Config for Runtime {
	type RuntimeEvent = RuntimeEvent;
	type Currency = Currencies;
	type CreateOrigin = AllTechnicalCommitteeMembers;
	type PalletId = OmniLMPalletId;
	type NFTCollectionId = OmnipoolLMCollectionId;
	type NFTHandler = Uniques;
	type LiquidityMiningHandler = OmnipoolWarehouseLM;
	type WeightInfo = ();
}

parameter_types! {
	pub const ExistentialDepositMultiplier: u8 = 5;
}

impl pallet_otc::Config for Runtime {
	type AssetId = AssetId;
	type AssetRegistry = AssetRegistry;
	type Currency = Currencies;
	type RuntimeEvent = RuntimeEvent;
	type ExistentialDeposits = AssetRegistry;
	type ExistentialDepositMultiplier = ExistentialDepositMultiplier;
	type WeightInfo = weights::otc::HydraWeight<Runtime>;
}

// Create the runtime by composing the FRAME pallets that were previously configured.
construct_runtime!(
	pub enum Runtime where
		Block = Block,
		NodeBlock = opaque::Block,
		UncheckedExtrinsic = UncheckedExtrinsic
	{
		System: frame_system exclude_parts { Origin } = 1,
		Timestamp: pallet_timestamp = 3,
		//NOTE: 5 - is used by Scheduler which must be after cumulus_pallet_parachain_system
		Balances: pallet_balances = 7,
		TransactionPayment: pallet_transaction_payment exclude_parts { Config } = 9,
		Treasury: pallet_treasury = 11,
		Utility: pallet_utility = 13,
		Preimage: pallet_preimage = 15,
		Identity: pallet_identity = 17,
		Democracy: pallet_democracy exclude_parts { Config } = 19,
		Elections: pallet_elections_phragmen = 21,
		Council: pallet_collective::<Instance1> = 23,
		TechnicalCommittee: pallet_collective::<Instance2> = 25,
		Tips: pallet_tips = 27,
		Proxy: pallet_proxy = 29,
		Multisig: pallet_multisig = 31,
		Uniques: pallet_uniques = 32,

		// HydraDX related modules
		AssetRegistry: pallet_asset_registry = 51,
		Claims: pallet_claims = 53,
		GenesisHistory: pallet_genesis_history = 55,
		CollatorRewards: pallet_collator_rewards = 57,
		Omnipool: pallet_omnipool = 59,
		TransactionPause: pallet_transaction_pause = 60,
		Duster: pallet_duster = 61,
		OmnipoolWarehouseLM: warehouse_liquidity_mining::<Instance1> = 62,
		OmnipoolLiquidityMining: pallet_omnipool_liquidity_mining = 63,
		OTC: pallet_otc = 64,
		CircuitBreaker: pallet_circuit_breaker = 65,

		// ORML related modules
		Tokens: orml_tokens = 77,
		Currencies: pallet_currencies = 79,
		Vesting: orml_vesting = 81,

		// Parachain
		ParachainSystem: cumulus_pallet_parachain_system exclude_parts { Config } = 103,
		ParachainInfo: parachain_info = 105,

		//NOTE: Scheduler must be after ParachainSystem otherwise RelayChainBlockNumberProvider
		//will return 0 as current block number when used with Scheduler(democracy).
		Scheduler: pallet_scheduler = 5,

		PolkadotXcm: pallet_xcm = 107,
		CumulusXcm: cumulus_pallet_xcm = 109,
		XcmpQueue: cumulus_pallet_xcmp_queue exclude_parts { Call } = 111,
		DmpQueue: cumulus_pallet_dmp_queue = 113,

		// ORML XCM
		OrmlXcm: orml_xcm = 135,
		XTokens: orml_xtokens = 137,
		UnknownTokens: orml_unknown_tokens = 139,

		// Collator support
		Authorship: pallet_authorship exclude_parts { Inherent } = 161,
		CollatorSelection: pallet_collator_selection = 163,
		Session: pallet_session = 165,
		Aura: pallet_aura = 167,
		AuraExt: cumulus_pallet_aura_ext = 169,

		// Warehouse - let's allocate indices 100+ for warehouse pallets
		RelayChainInfo: pallet_relaychain_info = 201,
		EmaOracle: pallet_ema_oracle = 202,
		MultiTransactionPayment: pallet_transaction_multi_payment = 203,
	}
);

/// The address format for describing accounts.
pub type Address = AccountId;
/// Block header type as expected by this runtime.
pub type Header = generic::Header<BlockNumber, BlakeTwo256>;
/// Block type as expected by this runtime.
pub type Block = generic::Block<Header, UncheckedExtrinsic>;
/// A Block signed with a Justification
pub type SignedBlock = generic::SignedBlock<Block>;
/// BlockId type as expected by this runtime.
pub type BlockId = generic::BlockId<Block>;
/// The SignedExtension to the basic transaction logic.
pub type SignedExtra = (
	frame_system::CheckSpecVersion<Runtime>,
	frame_system::CheckTxVersion<Runtime>,
	frame_system::CheckGenesis<Runtime>,
	frame_system::CheckEra<Runtime>,
	frame_system::CheckNonce<Runtime>,
	frame_system::CheckWeight<Runtime>,
	pallet_transaction_payment::ChargeTransactionPayment<Runtime>,
	pallet_transaction_multi_payment::CurrencyBalanceCheck<Runtime>,
);
/// Unchecked extrinsic type as expected by this runtime.
pub type UncheckedExtrinsic = generic::UncheckedExtrinsic<Address, RuntimeCall, Signature, SignedExtra>;
/// Extrinsic type that has already been checked.
pub type CheckedExtrinsic = generic::CheckedExtrinsic<AccountId, RuntimeCall, SignedExtra>;
/// Executive: handles dispatch to the various modules.
pub type Executive = frame_executive::Executive<
	Runtime,
	Block,
	frame_system::ChainContext<Runtime>,
	Runtime,
	AllPalletsReversedWithSystemFirst,
	(
		pallet_preimage::migration::v1::Migration<Runtime>,
		pallet_democracy::migrations::v1::Migration<Runtime>,
		pallet_multisig::migrations::v1::MigrateToV1<Runtime>,
		DmpQueue,
		XcmpQueue,
		ParachainSystem,
		migrations::OnRuntimeUpgradeMigration,
	),
>;

impl_runtime_apis! {
	impl sp_api::Core<Block> for Runtime {
		fn version() -> RuntimeVersion {
			VERSION
		}

		fn execute_block(block: Block) {
			Executive::execute_block(block)
		}

		fn initialize_block(header: &<Block as BlockT>::Header) {
			Executive::initialize_block(header)
		}
	}

	impl sp_api::Metadata<Block> for Runtime {
		fn metadata() -> OpaqueMetadata {
			OpaqueMetadata::new(Runtime::metadata().into())
		}
	}

	impl sp_block_builder::BlockBuilder<Block> for Runtime {
		fn apply_extrinsic(extrinsic: <Block as BlockT>::Extrinsic) -> ApplyExtrinsicResult {
			Executive::apply_extrinsic(extrinsic)
		}

		fn finalize_block() -> <Block as BlockT>::Header {
			Executive::finalize_block()
		}

		fn inherent_extrinsics(data: sp_inherents::InherentData) -> Vec<<Block as BlockT>::Extrinsic> {
			data.create_extrinsics()
		}

		fn check_inherents(
			block: Block,
			data: sp_inherents::InherentData,
		) -> sp_inherents::CheckInherentsResult {
			data.check_extrinsics(&block)
		}
	}

	impl sp_transaction_pool::runtime_api::TaggedTransactionQueue<Block> for Runtime {
		fn validate_transaction(
			source: TransactionSource,
			tx: <Block as BlockT>::Extrinsic,
			block_hash: <Block as BlockT>::Hash,
		) -> TransactionValidity {
			Executive::validate_transaction(source, tx, block_hash)
		}
	}

	impl sp_offchain::OffchainWorkerApi<Block> for Runtime {
		fn offchain_worker(header: &<Block as BlockT>::Header) {
			Executive::offchain_worker(header)
		}
	}

	impl sp_session::SessionKeys<Block> for Runtime {
		fn decode_session_keys(
			encoded: Vec<u8>,
		) -> Option<Vec<(Vec<u8>, sp_core::crypto::KeyTypeId)>> {
			opaque::SessionKeys::decode_into_raw_public_keys(&encoded)
		}

		fn generate_session_keys(seed: Option<Vec<u8>>) -> Vec<u8> {
			opaque::SessionKeys::generate(seed)
		}
	}

	impl sp_consensus_aura::AuraApi<Block, AuraId> for Runtime {
		fn slot_duration() -> sp_consensus_aura::SlotDuration {
			sp_consensus_aura::SlotDuration::from_millis(Aura::slot_duration())
		}

		fn authorities() -> Vec<AuraId> {
			Aura::authorities().into_inner()
		}
	}

	impl cumulus_primitives_core::CollectCollationInfo<Block> for Runtime {
		fn collect_collation_info(header: &<Block as BlockT>::Header) -> cumulus_primitives_core::CollationInfo {
			ParachainSystem::collect_collation_info(header)
		}
	}

	#[cfg(feature = "try-runtime")]
	impl frame_try_runtime::TryRuntime<Block> for Runtime {
		fn on_runtime_upgrade(checks: frame_try_runtime::UpgradeCheckSelect) -> (Weight, Weight) {
			//log::info!("try-runtime::on_runtime_upgrade.");
			let weight = Executive::try_runtime_upgrade(checks).unwrap();
			(weight, BlockWeights::get().max_block)
		}

		fn execute_block(
			block: Block,
			state_root_check: bool,
			signature_check: bool,
			select: frame_try_runtime::TryStateSelect,
		) -> Weight {
			Executive::try_execute_block(block, state_root_check, signature_check, select).unwrap()
		}
	}


	impl frame_system_rpc_runtime_api::AccountNonceApi<Block, AccountId, Index> for Runtime {
		fn account_nonce(account: AccountId) -> Index {
			System::account_nonce(account)
		}
	}

	impl pallet_transaction_payment_rpc_runtime_api::TransactionPaymentApi<Block, Balance> for Runtime {
		fn query_info(
			uxt: <Block as BlockT>::Extrinsic,
			len: u32,
		) -> pallet_transaction_payment_rpc_runtime_api::RuntimeDispatchInfo<Balance> {
			TransactionPayment::query_info(uxt, len)
		}

		fn query_fee_details(
			uxt: <Block as BlockT>::Extrinsic,
			len: u32,
		) -> pallet_transaction_payment_rpc_runtime_api::FeeDetails<Balance> {
			TransactionPayment::query_fee_details(uxt, len)
		}
	}

	#[cfg(feature = "runtime-benchmarks")]
	impl frame_benchmarking::Benchmark<Block> for Runtime {
		fn benchmark_metadata(extra: bool) -> (
			Vec<frame_benchmarking::BenchmarkList>,
			Vec<frame_support::traits::StorageInfo>,
		) {
			use frame_benchmarking::{list_benchmark, Benchmarking, BenchmarkList};
			use frame_support::traits::StorageInfoTrait;
			use orml_benchmarking::list_benchmark as orml_list_benchmark;
			use frame_system_benchmarking::Pallet as SystemBench;

			let mut list = Vec::<BenchmarkList>::new();

			list_benchmark!(list, extra, frame_system, SystemBench::<Runtime>);
			list_benchmark!(list, extra, pallet_balances, Balances);
			list_benchmark!(list, extra, pallet_collator_selection, CollatorSelection);
			list_benchmark!(list, extra, pallet_timestamp, Timestamp);
			list_benchmark!(list, extra, pallet_treasury, Treasury);
			list_benchmark!(list, extra, pallet_preimage, Preimage);
			list_benchmark!(list, extra, pallet_scheduler, Scheduler);
			list_benchmark!(list, extra, pallet_identity, Identity);
			list_benchmark!(list, extra, pallet_tips, Tips);
			list_benchmark!(list, extra, pallet_proxy, Proxy);
			list_benchmark!(list, extra, pallet_utility, Utility);
			list_benchmark!(list, extra, pallet_democracy, Democracy);
			list_benchmark!(list, extra, council, Council);
			list_benchmark!(list, extra, tech, TechnicalCommittee);
			list_benchmark!(list, extra, pallet_omnipool, Omnipool);
			list_benchmark!(list, extra, pallet_omnipool_liquidity_mining, OmnipoolLiquidityMining);
			list_benchmark!(list, extra, pallet_circuit_breaker, CircuitBreaker);

			list_benchmark!(list, extra, pallet_asset_registry, AssetRegistry);
			list_benchmark!(list, extra, pallet_claims, Claims);
			list_benchmark!(list, extra, pallet_ema_oracle, EmaOracle);

			list_benchmark!(list, extra, cumulus_pallet_xcmp_queue, XcmpQueue);
			list_benchmark!(list, extra, pallet_transaction_pause, TransactionPause);

			list_benchmark!(list, extra, pallet_otc, OTC);

			orml_list_benchmark!(list, extra, pallet_currencies, benchmarking::currencies);
			orml_list_benchmark!(list, extra, orml_tokens, benchmarking::tokens);
			orml_list_benchmark!(list, extra, orml_vesting, benchmarking::vesting);
			orml_list_benchmark!(list, extra, pallet_transaction_multi_payment, benchmarking::multi_payment);
			orml_list_benchmark!(list, extra, pallet_duster, benchmarking::duster);

			let storage_info = AllPalletsWithSystem::storage_info();

			(list, storage_info)
		}

		fn dispatch_benchmark(
			config: frame_benchmarking::BenchmarkConfig
		) -> Result<Vec<frame_benchmarking::BenchmarkBatch>, sp_runtime::RuntimeString> {
			use frame_benchmarking::{Benchmarking, BenchmarkBatch, add_benchmark, TrackedStorageKey};
			use orml_benchmarking::add_benchmark as orml_add_benchmark;
			use frame_system_benchmarking::Pallet as SystemBench;
			impl frame_system_benchmarking::Config for Runtime {}

			let whitelist: Vec<TrackedStorageKey> = vec![
				// Block Number
				hex_literal::hex!("26aa394eea5630e07c48ae0c9558cef702a5c1b19ab7a04f536c519aca4983ac").to_vec().into(),
				// Total Issuance
				hex_literal::hex!("c2261276cc9d1f8598ea4b6a74b15c2f57c875e4cff74148e4628f264b974c80").to_vec().into(),
				// Execution Phase
				hex_literal::hex!("26aa394eea5630e07c48ae0c9558cef7ff553b5a9862a516939d82b3d3d8661a").to_vec().into(),
				// Event Count
				hex_literal::hex!("26aa394eea5630e07c48ae0c9558cef70a98fdbe9ce6c55837576c60c7af3850").to_vec().into(),
				// System Events
				hex_literal::hex!("26aa394eea5630e07c48ae0c9558cef780d41e5e16056765bc8461851072c9d7").to_vec().into(),
			];

			let mut batches = Vec::<BenchmarkBatch>::new();
			let params = (&config, &whitelist);

			// Substrate pallets
			add_benchmark!(params, batches, frame_system, SystemBench::<Runtime>);
			add_benchmark!(params, batches, pallet_balances, Balances);
			add_benchmark!(params, batches, pallet_collator_selection, CollatorSelection);
			add_benchmark!(params, batches, pallet_timestamp, Timestamp);
			add_benchmark!(params, batches, pallet_treasury, Treasury);
			add_benchmark!(params, batches, pallet_preimage, Preimage);
			add_benchmark!(params, batches, pallet_scheduler, Scheduler);
			add_benchmark!(params, batches, pallet_identity, Identity);
			add_benchmark!(params, batches, pallet_tips, Tips);
			add_benchmark!(params, batches, pallet_proxy, Proxy);
			add_benchmark!(params, batches, pallet_utility, Utility);
			add_benchmark!(params, batches, pallet_democracy, Democracy);
			add_benchmark!(params, batches, council, Council);
			add_benchmark!(params, batches, tech, TechnicalCommittee);
			add_benchmark!(params, batches, pallet_omnipool, Omnipool);
			add_benchmark!(params, batches, pallet_omnipool_liquidity_mining, OmnipoolLiquidityMining);
			add_benchmark!(params, batches, pallet_circuit_breaker, CircuitBreaker);

			add_benchmark!(params, batches, pallet_asset_registry, AssetRegistry);
			add_benchmark!(params, batches, pallet_claims, Claims);
			add_benchmark!(params, batches, pallet_ema_oracle, EmaOracle);

			add_benchmark!(params, batches, cumulus_pallet_xcmp_queue, XcmpQueue);
			add_benchmark!(params, batches, pallet_transaction_pause, TransactionPause);

			add_benchmark!(params, batches, pallet_otc, OTC);

			orml_add_benchmark!(params, batches, pallet_currencies, benchmarking::currencies);
			orml_add_benchmark!(params, batches, orml_tokens, benchmarking::tokens);
			orml_add_benchmark!(params, batches, orml_vesting, benchmarking::vesting);
			orml_add_benchmark!(params, batches, pallet_transaction_multi_payment, benchmarking::multi_payment);
			orml_add_benchmark!(params, batches, pallet_duster, benchmarking::duster);

			if batches.is_empty() { return Err("Benchmark not found for this pallet.".into()) }
			Ok(batches)
		}
	}
}

struct CheckInherents;

impl cumulus_pallet_parachain_system::CheckInherents<Block> for CheckInherents {
	fn check_inherents(
		block: &Block,
		relay_state_proof: &cumulus_pallet_parachain_system::RelayChainStateProof,
	) -> sp_inherents::CheckInherentsResult {
		let relay_chain_slot = relay_state_proof
			.read_slot()
			.expect("Could not read the relay chain slot from the proof");

		let inherent_data = cumulus_primitives_timestamp::InherentDataProvider::from_relay_chain_slot_and_duration(
			relay_chain_slot,
			sp_std::time::Duration::from_secs(6),
		)
		.create_inherent_data()
		.expect("Could not create the timestamp inherent data");

		inherent_data.check_extrinsics(block)
	}
}

cumulus_pallet_parachain_system::register_validate_block! {
	Runtime = Runtime,
	BlockExecutor = cumulus_pallet_aura_ext::BlockExecutor::<Runtime, Executive>,
	CheckInherents = CheckInherents,
}<|MERGE_RESOLUTION|>--- conflicted
+++ resolved
@@ -869,10 +869,7 @@
 	type NFTCollectionId = OmnipoolCollectionId;
 	type NFTHandler = Uniques;
 	type WeightInfo = weights::omnipool::HydraWeight<Runtime>;
-<<<<<<< HEAD
 	type OmnipoolHooks = OmnipoolHookAdapter<Self::RuntimeOrigin, LRNA, Runtime>;
-=======
-	type OmnipoolHooks = OmnipoolHookAdapter<Self::Origin, LRNA, Runtime>;
 	type PriceBarrier = (
 		EnsurePriceWithin<
 			AccountId,
@@ -889,7 +886,6 @@
 			CircuitBreakerWhitelist,
 		>,
 	);
->>>>>>> 558e7a83
 }
 
 impl pallet_transaction_pause::Config for Runtime {
