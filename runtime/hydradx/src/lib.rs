// This file is part of HydraDX-node.

// Copyright (C) 2020-2021  Intergalactic, Limited (GIB).
// SPDX-License-Identifier: Apache-2.0

// Licensed under the Apache License, Version 2.0 (the "License");
// you may not use this file except in compliance with the License.
// You may obtain a copy of the License at
//
//     http://www.apache.org/licenses/LICENSE-2.0
//
// Unless required by applicable law or agreed to in writing, software
// distributed under the License is distributed on an "AS IS" BASIS,
// WITHOUT WARRANTIES OR CONDITIONS OF ANY KIND, either express or implied.
// See the License for the specific language governing permissions and
// limitations under the License.

#![cfg_attr(not(feature = "std"), no_std)]
// `construct_runtime!` does a lot of recursion and requires us to increase the limit to 256.
#![recursion_limit = "256"]
#![allow(clippy::match_like_matches_macro)]

// Make the WASM binary available.
#[cfg(feature = "std")]
include!(concat!(env!("OUT_DIR"), "/wasm_binary.rs"));

use codec::{Decode, Encode};
use frame_system::{EnsureRoot, RawOrigin};
use scale_info::TypeInfo;
use sp_api::impl_runtime_apis;
use sp_core::OpaqueMetadata;
use sp_runtime::{
	create_runtime_str, generic, impl_opaque_keys,
	traits::{AccountIdConversion, BlakeTwo256, Block as BlockT, ConstU32, IdentityLookup},
	transaction_validity::{TransactionSource, TransactionValidity},
	ApplyExtrinsicResult, Perbill, Permill,
};
use sp_std::cmp::Ordering;
use sp_std::convert::From;
use sp_std::prelude::*;
#[cfg(feature = "std")]
use sp_version::NativeVersion;
use sp_version::RuntimeVersion;

// A few exports that help ease life for downstream crates.
use frame_support::traits::AsEnsureOriginWithArg;
use frame_support::{
	construct_runtime, parameter_types,
	traits::{Contains, EnsureOrigin, Get, InstanceFilter, NeverEnsureOrigin, PrivilegeCmp, U128CurrencyToVote},
	weights::{
		constants::{BlockExecutionWeight, RocksDbWeight},
		ConstantMultiplier, DispatchClass, WeightToFeeCoefficient, WeightToFeeCoefficients, WeightToFeePolynomial,
	},
	BoundedVec,
};
use hydradx_traits::OraclePeriod;
use pallet_transaction_multi_payment::{AddTxAssetOnAccount, DepositAll, RemoveTxAssetOnKilled, TransferFees};
use pallet_transaction_payment::TargetedFeeAdjustment;
use primitives::{CollectionId, ItemId};
pub use sp_consensus_aura::sr25519::AuthorityId as AuraId;
use sp_runtime::traits::BlockNumberProvider;

use common_runtime::adapters::OmnipoolHookAdapter;
pub use common_runtime::*;
use pallet_currencies::BasicCurrencyAdapter;

mod benchmarking;
mod migrations;
mod xcm;

pub use hex_literal::hex;
/// Import HydraDX pallets
pub use pallet_claims;
pub use pallet_genesis_history;

/// Opaque types. These are used by the CLI to instantiate machinery that don't need to know
/// the specifics of the runtime. They can then be made to be agnostic over specific formats
/// of data like extrinsics, allowing for them to continue syncing the network through upgrades
/// to even the core data structures.
pub mod opaque {
	use super::*;

	pub use sp_runtime::OpaqueExtrinsic as UncheckedExtrinsic;

	/// Opaque block header type.
	pub type Header = generic::Header<BlockNumber, BlakeTwo256>;
	/// Opaque block type.
	pub type Block = generic::Block<Header, UncheckedExtrinsic>;
	/// Opaque block identifier type.
	pub type BlockId = generic::BlockId<Block>;
	impl_opaque_keys! {
		pub struct SessionKeys {
			pub aura: Aura,
		}
	}
}

#[sp_version::runtime_version]
pub const VERSION: RuntimeVersion = RuntimeVersion {
	spec_name: create_runtime_str!("hydradx"),
	impl_name: create_runtime_str!("hydradx"),
	authoring_version: 1,
<<<<<<< HEAD
	spec_version: 135,
=======
	spec_version: 134,
>>>>>>> a4389e52
	impl_version: 0,
	apis: RUNTIME_API_VERSIONS,
	transaction_version: 1,
	state_version: 0,
};

/// The version information used to identify this runtime when compiled natively.
#[cfg(feature = "std")]
pub fn native_version() -> NativeVersion {
	NativeVersion {
		runtime_version: VERSION,
		can_author_with: Default::default(),
	}
}

use smallvec::smallvec;

pub struct WeightToFee;

impl WeightToFeePolynomial for WeightToFee {
	type Balance = Balance;

	/// Handles converting a weight scalar to a fee value, based on the scale and granularity of the
	/// node's balance type.
	///
	/// This should typically create a mapping between the following ranges:
	///   - [0, MAXIMUM_BLOCK_WEIGHT]
	///   - [Balance::min, Balance::max]
	///
	/// Yet, it can be used for any other sort of change to weight-fee. Some examples being:
	///   - Setting it to `0` will essentially disable the weight fee.
	///   - Setting it to `1` will cause the literal `#[weight = x]` values to be charged.
	fn polynomial() -> WeightToFeeCoefficients<Self::Balance> {
		// extrinsic base weight (smallest non-zero weight) is mapped to 1/10 CENT
		let p = CENTS; // 1_000_000_000_000
		let q = 10 * Balance::from(ExtrinsicBaseWeight::get().ref_time()); // 7_919_840_000
		smallvec![WeightToFeeCoefficient {
			degree: 1,
			negative: false,
			coeff_frac: Perbill::from_rational(p % q, q),
			coeff_integer: p / q, // 124
		}]
	}
}

pub struct DustRemovalWhitelist;

impl Contains<AccountId> for DustRemovalWhitelist {
	fn contains(a: &AccountId) -> bool {
		get_all_module_accounts().contains(a) || pallet_duster::DusterWhitelist::<Runtime>::contains(a)
	}
}

// Relay chain Block number provider.
// Reason why the implementation is different for benchmarks is that it is not possible
// to set or change the block number in a benchmark using parachain system pallet.
// That's why we revert to using the system pallet in the benchmark.
pub struct RelayChainBlockNumberProvider<T>(sp_std::marker::PhantomData<T>);

#[cfg(not(feature = "runtime-benchmarks"))]
impl<T: cumulus_pallet_parachain_system::Config> BlockNumberProvider for RelayChainBlockNumberProvider<T> {
	type BlockNumber = BlockNumber;

	fn current_block_number() -> Self::BlockNumber {
		let maybe_data = cumulus_pallet_parachain_system::Pallet::<T>::validation_data();

		if let Some(data) = maybe_data {
			data.relay_parent_number
		} else {
			Self::BlockNumber::default()
		}
	}
}

#[cfg(feature = "runtime-benchmarks")]
impl<T: frame_system::Config> BlockNumberProvider for RelayChainBlockNumberProvider<T> {
	type BlockNumber = <T as frame_system::Config>::BlockNumber;

	fn current_block_number() -> Self::BlockNumber {
		frame_system::Pallet::<T>::current_block_number()
	}
}

pub struct CallFilter;
impl Contains<Call> for CallFilter {
	fn contains(call: &Call) -> bool {
		if matches!(call, Call::System(_) | Call::Timestamp(_) | Call::ParachainSystem(_)) {
			// always allow
			// Note: this is done to avoid unnecessary check of paused storage.
			return true;
		}

		if pallet_transaction_pause::PausedTransactionFilter::<Runtime>::contains(call) {
			// if paused, dont allow!
			return false;
		}

		// filter transfers of LRNA to the omnipool account
		if let Call::Tokens(orml_tokens::Call::transfer { dest, currency_id, .. })
		| Call::Tokens(orml_tokens::Call::transfer_keep_alive { dest, currency_id, .. })
		| Call::Tokens(orml_tokens::Call::transfer_all { dest, currency_id, .. })
		| Call::Currencies(pallet_currencies::Call::transfer { dest, currency_id, .. }) = call
		{
			// Lookup::lookup() is not necessary thanks to IdentityLookup
			if dest == &Omnipool::protocol_account()
				&& *currency_id == <Runtime as pallet_omnipool::Config>::HubAssetId::get()
			{
				return false;
			}
		}

		match call {
			Call::PolkadotXcm(_) => false,
			Call::OrmlXcm(_) => false,
			Call::Uniques(_) => false,
			_ => true,
		}
	}
}

parameter_types! {
	pub const Version: RuntimeVersion = VERSION;
	/// Block weights base values and limits.
	pub BlockWeights: frame_system::limits::BlockWeights = frame_system::limits::BlockWeights::builder()
		.base_block(BlockExecutionWeight::get())
		.for_class(DispatchClass::all(), |weights| {
			weights.base_extrinsic = ExtrinsicBaseWeight::get();
		})
		.for_class(DispatchClass::Normal, |weights| {
			weights.max_total = Some(NORMAL_DISPATCH_RATIO * MAXIMUM_BLOCK_WEIGHT);
		})
		.for_class(DispatchClass::Operational, |weights| {
			weights.max_total = Some(MAXIMUM_BLOCK_WEIGHT);
			// Operational transactions have an extra reserved space, so that they
			// are included even if block reachd `MAXIMUM_BLOCK_WEIGHT`.
			weights.reserved = Some(
				MAXIMUM_BLOCK_WEIGHT - NORMAL_DISPATCH_RATIO * MAXIMUM_BLOCK_WEIGHT,
			);
		})
		.avg_block_initialization(AVERAGE_ON_INITIALIZE_RATIO)
		.build_or_panic();
	pub ExtrinsicBaseWeight: Weight = frame_support::weights::constants::ExtrinsicBaseWeight::get();
}

// Configure FRAME pallets to include in runtime.

impl frame_system::Config for Runtime {
	/// The basic call filter to use in dispatchable.
	type BaseCallFilter = CallFilter;
	type BlockWeights = BlockWeights;
	type BlockLength = BlockLength;
	/// The ubiquitous origin type.
	type Origin = Origin;
	/// The aggregated dispatch type that is available for extrinsics.
	type Call = Call;
	/// The index type for storing how many extrinsics an account has signed.
	type Index = Index;
	/// The index type for blocks.
	type BlockNumber = BlockNumber;
	/// The type for hashing blocks and tries.
	type Hash = Hash;
	/// The hashing algorithm used.
	type Hashing = BlakeTwo256;
	/// The identifier used to distinguish between accounts.
	type AccountId = AccountId;
	/// The lookup mechanism to get account ID from whatever is passed in dispatchers.
	type Lookup = IdentityLookup<AccountId>;
	/// The header type.
	type Header = generic::Header<BlockNumber, BlakeTwo256>;
	/// The ubiquitous event type.
	type Event = Event;
	/// Maximum number of block number to block hash mappings to keep (oldest pruned first).
	type BlockHashCount = BlockHashCount;
	/// The weight of database operations that the runtime can invoke.
	type DbWeight = RocksDbWeight;
	/// The weight of the overhead invoked on the block import process, independent of the
	/// extrinsics included in that block.
	/// Version of the runtime.
	type Version = Version;
	/// Converts a module to the index of the module in `construct_runtime!`.
	///
	/// This type is being generated by `construct_runtime!`.
	type PalletInfo = PalletInfo;
	/// The data to be stored in an account.
	type AccountData = pallet_balances::AccountData<Balance>;
	/// What to do if a new account is created.
	type OnNewAccount = ();
	/// What to do if an account is fully reaped from the system.
	type OnKilledAccount = ();
	/// Weight information for the extrinsics of this pallet.
	type SystemWeightInfo = common_runtime::weights::system::HydraWeight<Runtime>;
	type SS58Prefix = SS58Prefix;
	type OnSetCode = cumulus_pallet_parachain_system::ParachainSetCode<Self>;
	type MaxConsumers = frame_support::traits::ConstU32<16>;
}

impl pallet_timestamp::Config for Runtime {
	/// A timestamp: milliseconds since the unix epoch.
	type Moment = u64;
	type OnTimestampSet = ();
	type MinimumPeriod = MinimumPeriod;
	type WeightInfo = weights::timestamp::HydraWeight<Runtime>;
}

impl pallet_balances::Config for Runtime {
	type MaxLocks = MaxLocks;
	/// The type for recording an account's balance.
	type Balance = Balance;
	/// The ubiquitous event type.
	type Event = Event;
	type DustRemoval = Treasury;
	type ExistentialDeposit = NativeExistentialDeposit;
	type AccountStore = System;
	type WeightInfo = weights::balances::HydraWeight<Runtime>;
	type MaxReserves = MaxReserves;
	type ReserveIdentifier = [u8; 8];
}

/// Parameterized slow adjusting fee updated based on
/// https://w3f-research.readthedocs.io/en/latest/polkadot/overview/2-token-economics.html?highlight=token%20economics#-2.-slow-adjusting-mechanism
pub type SlowAdjustingFeeUpdate<R> =
	TargetedFeeAdjustment<R, TargetBlockFullness, AdjustmentVariable, MinimumMultiplier>;

impl pallet_transaction_payment::Config for Runtime {
	type Event = Event;
	type OnChargeTransaction = TransferFees<Currencies, MultiTransactionPayment, DepositAll<Runtime>>;
	type OperationalFeeMultiplier = ();
	type WeightToFee = WeightToFee;
	type LengthToFee = ConstantMultiplier<Balance, TransactionByteFee>;
	type FeeMultiplierUpdate = SlowAdjustingFeeUpdate<Self>;
}

// Parachain Config

parameter_types! {
	pub ReservedXcmpWeight: Weight = BlockWeights::get().max_block / 4;
	pub ReservedDmpWeight: Weight = BlockWeights::get().max_block / 4;
}

impl cumulus_pallet_parachain_system::Config for Runtime {
	type Event = Event;
	type OnSystemEvent = pallet_relaychain_info::OnValidationDataHandler<Runtime>;
	type SelfParaId = ParachainInfo;
	type OutboundXcmpMessageSource = XcmpQueue;
	type DmpMessageHandler = DmpQueue;
	type ReservedDmpWeight = ReservedDmpWeight;
	type XcmpMessageHandler = XcmpQueue;
	type ReservedXcmpWeight = ReservedXcmpWeight;
	type CheckAssociatedRelayNumber = cumulus_pallet_parachain_system::RelayNumberStrictlyIncreases;
}

impl pallet_aura::Config for Runtime {
	type AuthorityId = AuraId;
	type MaxAuthorities = MaxAuthorities;
	type DisabledValidators = ();
}

impl parachain_info::Config for Runtime {}

impl cumulus_pallet_aura_ext::Config for Runtime {}

impl pallet_treasury::Config for Runtime {
	type PalletId = TreasuryPalletId;
	type Currency = Balances;
	type ApproveOrigin = TreasuryApproveOrigin;
	type RejectOrigin = MoreThanHalfCouncil;
	type Event = Event;
	type OnSlash = Treasury;
	type ProposalBond = ProposalBond;
	type ProposalBondMinimum = ProposalBondMinimum;
	type ProposalBondMaximum = ProposalBondMaximum;
	type SpendPeriod = SpendPeriod;
	type Burn = Burn;
	type BurnDestination = ();
	type WeightInfo = weights::treasury::HydraWeight<Runtime>;
	type SpendFunds = ();
	type MaxApprovals = MaxApprovals;
	type SpendOrigin = NeverEnsureOrigin<Balance>;
}

impl pallet_authorship::Config for Runtime {
	type FindAuthor = pallet_session::FindAccountFromAuthorIndex<Self, Aura>;
	type UncleGenerations = UncleGenerations;
	type FilterUncle = ();
	type EventHandler = (CollatorSelection,);
}

impl pallet_collator_selection::Config for Runtime {
	type Event = Event;
	type Currency = Balances;
	type UpdateOrigin = MoreThanHalfCouncil;
	type PotId = PotId;
	type MaxCandidates = MaxCandidates;
	type MinCandidates = MinCandidates;
	type MaxInvulnerables = MaxInvulnerables;
	// should be a multiple of session or things will get inconsistent
	type KickThreshold = Period;
	type ValidatorId = <Self as frame_system::Config>::AccountId;
	type ValidatorIdOf = pallet_collator_selection::IdentityCollator;
	type ValidatorRegistration = Session;
	type WeightInfo = weights::collator_selection::HydraWeight<Runtime>;
}

impl pallet_session::Config for Runtime {
	type Event = Event;
	type ValidatorId = <Self as frame_system::Config>::AccountId;
	// we don't have stash and controller, thus we don't need the convert as well.
	type ValidatorIdOf = pallet_collator_selection::IdentityCollator;
	type ShouldEndSession = pallet_session::PeriodicSessions<Period, Offset>;
	type NextSessionRotation = pallet_session::PeriodicSessions<Period, Offset>;
	// We wrap the session manager to give out rewards.
	type SessionManager = CollatorRewards;
	// Essentially just Aura, but lets be pedantic.
	type SessionHandler = <opaque::SessionKeys as sp_runtime::traits::OpaqueKeys>::KeyTypeIdProviders;
	type Keys = opaque::SessionKeys;
	type WeightInfo = ();
}

impl pallet_utility::Config for Runtime {
	type Event = Event;
	type Call = Call;
	type PalletsOrigin = OriginCaller;
	type WeightInfo = weights::utility::HydraWeight<Runtime>;
}

impl pallet_preimage::Config for Runtime {
	type Event = Event;
	type WeightInfo = weights::preimage::HydraWeight<Runtime>;
	type Currency = Balances;
	type ManagerOrigin = EnsureRoot<AccountId>;
	type MaxSize = PreimageMaxSize;
	type BaseDeposit = PreimageBaseDeposit;
	type ByteDeposit = PreimageByteDeposit;
}

/// Used the compare the privilege of an origin inside the scheduler.
pub struct OriginPrivilegeCmp;

impl PrivilegeCmp<OriginCaller> for OriginPrivilegeCmp {
	fn cmp_privilege(left: &OriginCaller, right: &OriginCaller) -> Option<Ordering> {
		if left == right {
			return Some(Ordering::Equal);
		}

		match (left, right) {
			// Root is greater than anything.
			(OriginCaller::system(frame_system::RawOrigin::Root), _) => Some(Ordering::Greater),
			// Check which one has more yes votes.
			(
				OriginCaller::Council(pallet_collective::RawOrigin::Members(l_yes_votes, l_count)),
				OriginCaller::Council(pallet_collective::RawOrigin::Members(r_yes_votes, r_count)),
			) => Some((l_yes_votes * r_count).cmp(&(r_yes_votes * l_count))),
			// For every other origin we don't care, as they are not used for `ScheduleOrigin`.
			_ => None,
		}
	}
}

parameter_types! {
	pub MaximumSchedulerWeight: Weight = Perbill::from_percent(80) * BlockWeights::get().max_block;
	pub const MaxScheduledPerBlock: u32 = 50;
	pub const NoPreimagePostponement: Option<u32> = Some(5 * MINUTES);
}
impl pallet_scheduler::Config for Runtime {
	type Event = Event;
	type Origin = Origin;
	type PalletsOrigin = OriginCaller;
	type Call = Call;
	type MaximumWeight = MaximumSchedulerWeight;
	type ScheduleOrigin = MoreThanHalfCouncil;
	type OriginPrivilegeCmp = OriginPrivilegeCmp;
	type MaxScheduledPerBlock = MaxScheduledPerBlock;
	type WeightInfo = weights::scheduler::HydraWeight<Runtime>;
	type PreimageProvider = Preimage;
	type NoPreimagePostponement = NoPreimagePostponement;
}

impl pallet_identity::Config for Runtime {
	type Event = Event;
	type Currency = Balances;
	type BasicDeposit = BasicDeposit;
	type FieldDeposit = FieldDeposit;
	type SubAccountDeposit = SubAccountDeposit;
	type MaxSubAccounts = MaxSubAccounts;
	type MaxAdditionalFields = MaxAdditionalFields;
	type MaxRegistrars = MaxRegistrars;
	type Slashed = Treasury;
	type ForceOrigin = MoreThanHalfCouncil;
	type RegistrarOrigin = MoreThanHalfCouncil;
	type WeightInfo = weights::identity::HydraWeight<Runtime>;
}

impl pallet_collective::Config<CouncilCollective> for Runtime {
	type Origin = Origin;
	type Proposal = Call;
	type Event = Event;
	type MotionDuration = CouncilMotionDuration;
	type MaxProposals = CouncilMaxProposals;
	type MaxMembers = CouncilMaxMembers;
	type DefaultVote = pallet_collective::PrimeDefaultVote;
	type WeightInfo = common_runtime::weights::council::HydraWeight<Runtime>;
}

impl pallet_collective::Config<TechnicalCollective> for Runtime {
	type Origin = Origin;
	type Proposal = Call;
	type Event = Event;
	type MotionDuration = TechnicalMotionDuration;
	type MaxProposals = TechnicalMaxProposals;
	type MaxMembers = TechnicalMaxMembers;
	type DefaultVote = pallet_collective::PrimeDefaultVote;
	type WeightInfo = common_runtime::weights::technical_comittee::HydraWeight<Runtime>;
}

impl pallet_democracy::Config for Runtime {
	type Proposal = Call;
	type Event = Event;
	type Currency = Balances;
	type EnactmentPeriod = EnactmentPeriod;
	type LaunchPeriod = LaunchPeriod;
	type VotingPeriod = VotingPeriod;
	type MinimumDeposit = MinimumDeposit;
	/// A straight majority of the council can decide what their next motion is.
	type ExternalOrigin = MoreThanHalfCouncil;
	type ExternalMajorityOrigin = MoreThanHalfCouncil;
	/// A unanimous council can have the next scheduled referendum be a straight default-carries
	/// (NTB) vote.
	type ExternalDefaultOrigin = AllCouncilMembers;
	type FastTrackOrigin = MoreThanHalfTechCommittee;
	type InstantOrigin = AllTechnicalCommitteeMembers;
	type InstantAllowed = InstantAllowed;
	type FastTrackVotingPeriod = FastTrackVotingPeriod;
	// To cancel a proposal which has been passed, 2/3 of the council must agree to it.
	type CancellationOrigin = MajorityOfCouncil;
	// To cancel a proposal before it has been passed, the technical committee must be unanimous or
	// Root must agree.
	type CancelProposalOrigin = AllTechnicalCommitteeMembers;
	type BlacklistOrigin = EnsureRoot<AccountId>;
	// Any single technical committee member may veto a coming council proposal, however they can
	// only do it once and it lasts only for the cooloff period.
	type VetoOrigin = pallet_collective::EnsureMember<AccountId, TechnicalCollective>;
	type CooloffPeriod = CooloffPeriod;
	type PreimageByteDeposit = PreimageByteDeposit;
	type OperationalPreimageOrigin = pallet_collective::EnsureMember<AccountId, CouncilCollective>;
	type Slash = Treasury;
	type Scheduler = Scheduler;
	type PalletsOrigin = OriginCaller;
	type MaxVotes = MaxVotes;
	type WeightInfo = weights::democracy::HydraWeight<Runtime>;
	type MaxProposals = MaxProposals;
	type VoteLockingPeriod = VoteLockingPeriod;
}

impl pallet_elections_phragmen::Config for Runtime {
	type Event = Event;
	type PalletId = ElectionsPhragmenPalletId;
	type Currency = Balances;
	type ChangeMembers = Council;
	type InitializeMembers = ();
	// Set to () if defined in chain spec
	type CurrencyToVote = U128CurrencyToVote;
	type CandidacyBond = CandidacyBond;
	type VotingBondBase = VotingBondBase;
	type VotingBondFactor = VotingBondFactor;
	type LoserCandidate = Treasury;
	type KickedMember = Treasury;
	type DesiredMembers = DesiredMembers;
	type DesiredRunnersUp = DesiredRunnersUp;
	type TermDuration = TermDuration;
	type MaxCandidates = MaxElectionCandidates;
	type MaxVoters = MaxElectionVoters;
	type WeightInfo = ();
}

impl pallet_tips::Config for Runtime {
	type Event = Event;
	type DataDepositPerByte = DataDepositPerByte;
	type MaximumReasonLength = MaximumReasonLength;
	type Tippers = Elections;
	type TipCountdown = TipCountdown;
	type TipFindersFee = TipFindersFee;
	type TipReportDepositBase = TipReportDepositBase;
	type WeightInfo = ();
}

/// ORML Configurations

impl orml_tokens::Config for Runtime {
	type Event = Event;
	type Balance = Balance;
	type Amount = Amount;
	type CurrencyId = AssetId;
	type WeightInfo = weights::tokens::HydraWeight<Runtime>;
	type ExistentialDeposits = AssetRegistry;
	type OnDust = Duster;
	type MaxLocks = MaxLocks;
	type DustRemovalWhitelist = DustRemovalWhitelist;
	type MaxReserves = MaxReserves;
	type ReserveIdentifier = [u8; 8];
	type OnNewTokenAccount = AddTxAssetOnAccount<Runtime>;
	type OnKilledTokenAccount = RemoveTxAssetOnKilled<Runtime>;
}

pub struct RootAsVestingPallet;
impl EnsureOrigin<Origin> for RootAsVestingPallet {
	type Success = AccountId;

	fn try_origin(o: Origin) -> Result<Self::Success, Origin> {
		Into::<Result<RawOrigin<AccountId>, Origin>>::into(o).and_then(|o| match o {
			RawOrigin::Root => Ok(VestingPalletId::get().into_account_truncating()),
			r => Err(Origin::from(r)),
		})
	}

	#[cfg(feature = "runtime-benchmarks")]
	fn successful_origin() -> Origin {
		let zero_account_id = AccountId::decode(&mut sp_runtime::traits::TrailingZeroInput::zeroes())
			.expect("infinite length input; no invalid inputs for type; qed");
		Origin::from(RawOrigin::Signed(zero_account_id))
	}
}

impl orml_vesting::Config for Runtime {
	type Event = Event;
	type Currency = Balances;
	type MinVestedTransfer = MinVestedTransfer;
	type VestedTransferOrigin = RootAsVestingPallet;
	type WeightInfo = weights::vesting::HydraWeight<Runtime>;
	type MaxVestingSchedules = MaxVestingSchedules;
	type BlockNumberProvider = RelayChainBlockNumberProvider<Runtime>;
}

impl InstanceFilter<Call> for ProxyType {
	fn filter(&self, c: &Call) -> bool {
		match self {
			ProxyType::Any => true,
			ProxyType::CancelProxy => matches!(c, Call::Proxy(pallet_proxy::Call::reject_announcement { .. })),
			ProxyType::Governance => matches!(
				c,
				Call::Democracy(..)
					| Call::Council(..) | Call::TechnicalCommittee(..)
					| Call::Elections(..)
					| Call::Treasury(..) | Call::Tips(..)
					| Call::Utility(..)
			),
			// Transfer group doesn't include cross-chain transfers
			ProxyType::Transfer => matches!(c, Call::Balances(..) | Call::Currencies(..) | Call::Tokens(..)),
		}
	}
	fn is_superset(&self, o: &Self) -> bool {
		match (self, o) {
			(x, y) if x == y => true,
			(ProxyType::Any, _) => true,
			(_, ProxyType::Any) => false,
			_ => false,
		}
	}
}

impl pallet_proxy::Config for Runtime {
	type Event = Event;
	type Call = Call;
	type Currency = Balances;
	type ProxyType = ProxyType;
	type ProxyDepositBase = ProxyDepositBase;
	type ProxyDepositFactor = ProxyDepositFactor;
	type MaxProxies = MaxProxies;
	type WeightInfo = weights::proxy::HydraWeight<Runtime>;
	type MaxPending = MaxPending;
	type CallHasher = BlakeTwo256;
	type AnnouncementDepositBase = AnnouncementDepositBase;
	type AnnouncementDepositFactor = AnnouncementDepositFactor;
}

impl pallet_multisig::Config for Runtime {
	type Event = Event;
	type Call = Call;
	type Currency = Balances;
	type DepositBase = DepositBase;
	type DepositFactor = DepositFactor;
	type MaxSignatories = MaxSignatories;
	type WeightInfo = ();
}

/// HydraDX Pallets configurations

impl pallet_claims::Config for Runtime {
	type Event = Event;
	type Currency = Balances;
	type Prefix = ClaimMessagePrefix;
	type WeightInfo = weights::claims::HydraWeight<Runtime>;
	type CurrencyBalance = Balance;
}

impl pallet_genesis_history::Config for Runtime {}

parameter_types! {
	pub TreasuryAccount: AccountId = Treasury::account_id();
}

impl pallet_transaction_multi_payment::Config for Runtime {
	type Event = Event;
	type AcceptedCurrencyOrigin = SuperMajorityTechCommittee;
	type Currencies = Currencies;
	type SpotPriceProvider = Omnipool;
	type WeightInfo = weights::transaction_multi_payment::HydraWeight<Runtime>;
	type WithdrawFeeForSetCurrency = MultiPaymentCurrencySetFee;
	type WeightToFee = WeightToFee;
	type NativeAssetId = NativeAssetId;
	type FeeReceiver = TreasuryAccount;
}

#[derive(Debug, Encode, Decode, Clone, PartialEq, Eq, TypeInfo)]
pub struct AssetLocation(pub polkadot_xcm::v1::MultiLocation);

impl Default for AssetLocation {
	fn default() -> Self {
		AssetLocation(polkadot_xcm::v2::MultiLocation::here())
	}
}

impl pallet_asset_registry::Config for Runtime {
	type Event = Event;
	type RegistryOrigin = SuperMajorityTechCommittee;
	type AssetId = AssetId;
	type Balance = Balance;
	type AssetNativeLocation = AssetLocation;
	type StringLimit = RegistryStrLimit;
	type SequentialIdStartAt = SequentialIdOffset;
	type NativeAssetId = NativeAssetId;
	type WeightInfo = weights::registry::HydraWeight<Runtime>;
}

impl pallet_relaychain_info::Config for Runtime {
	type Event = Event;
	type RelaychainBlockNumberProvider = RelayChainBlockNumberProvider<Runtime>;
}

// The latest versions of the orml-currencies pallet don't emit events.
// The infrastructure relies on the events from this pallet, so we use the latest version of
// the pallet that contains and emit events and was updated to the polkadot version we use.
impl pallet_currencies::Config for Runtime {
	type Event = Event;
	type MultiCurrency = Tokens;
	type NativeCurrency = BasicCurrencyAdapter<Runtime, Balances, Amount, BlockNumber>;
	type GetNativeCurrencyId = NativeAssetId;
	type WeightInfo = weights::currencies::HydraWeight<Runtime>;
}

parameter_types! {
	pub const RewardPerCollator: Balance = 455_371_584_699_000; // 83333 HDX / 183 sessions
	//GalacticCouncil collators
	pub ExcludedCollators: Vec<AccountId> = vec![
		// 5G3t6yhAonQHGUEqrByWQPgP9R8fcSSL6Vujphc89ysdTpKF
		hex!["b0502e92d738d528922e8963b8a58a3c7c3b693db51b0972a6981836d67b8835"].into(),
		// 5CVBHPAjhcVVAvL3AYpa9MB6kWDwoJbBwu7q4MqbhKwNnrV4
		hex!["12aa36d6c1b055b9a7ab5d39f4fd9a9fe42912163c90e122fb7997e890a53d7e"].into(),
		// 5DFGmHjpxS6Xveg4YDw2hSp62JJ9h8oLCkeZUAoVR7hVtQ3k
		hex!["344b7693389189ad0be0c83630b02830a568f7cb0f2d4b3483bcea323cc85f70"].into(),
		// 5H178NL4DLM9DGgAgZz1kbrX2TReP3uPk7svPtsg1VcYnuXH
		hex!["da6e859211b1140369a73af533ecea4e4c0e985ad122ac4c663cc8b81d4fcd12"].into(),
		// 5Ca1iV2RNV253FzYJo12XtKJMPWCjv5CsPK9HdmwgJarD1sJ
		hex!["165a3c2eb21341bf170fd1fa728bd9a7d02b7dc3b4968a46f2b1d494ee8c2b5d"].into(),
	];
}

impl pallet_collator_rewards::Config for Runtime {
	type Event = Event;
	type Balance = Balance;
	type CurrencyId = AssetId;
	type Currency = Currencies;
	type RewardPerCollator = RewardPerCollator;
	type ExcludedCollators = ExcludedCollators;
	type RewardCurrencyId = NativeAssetId;
	// We wrap the ` SessionManager` implementation of `CollatorSelection` to get the collatrs that
	// we hand out rewards to.
	type SessionManager = CollatorSelection;
}

parameter_types! {
	pub const CollectionDeposit: Balance = 0;
	pub const ItemDeposit: Balance = 0;
	pub const KeyLimit: u32 = 256;	// Max 256 bytes per key
	pub const ValueLimit: u32 = 1024;	// Max 1024 bytes per value
	pub const UniquesMetadataDepositBase: Balance = 1_000 * UNITS;
	pub const AttributeDepositBase: Balance = UNITS;
	pub const DepositPerByte: Balance = UNITS;
	pub const UniquesStringLimit: u32 = 72;
}

impl pallet_uniques::Config for Runtime {
	type Event = Event;
	type CollectionId = CollectionId;
	type ItemId = ItemId;
	type Currency = Balances;
	type ForceOrigin = MajorityOfCouncil;
	// Standard collection creation is disallowed
	type CreateOrigin = AsEnsureOriginWithArg<NeverEnsureOrigin<AccountId>>;
	type Locker = ();
	type CollectionDeposit = CollectionDeposit;
	type ItemDeposit = ItemDeposit;
	type MetadataDepositBase = UniquesMetadataDepositBase;
	type AttributeDepositBase = AttributeDepositBase;
	type DepositPerByte = DepositPerByte;
	type StringLimit = UniquesStringLimit;
	type KeyLimit = KeyLimit;
	type ValueLimit = ValueLimit;
	type WeightInfo = ();
	#[cfg(feature = "runtime-benchmarks")]
	type Helper = ();
}

parameter_types! {
	pub const LRNA: AssetId = 1;
	pub const StableAssetId: AssetId = 2;
	pub ProtocolFee: Permill = Permill::from_rational(5u32,10000u32);
	pub AssetFee: Permill = Permill::from_rational(25u32,10000u32);
	pub const MinTradingLimit : Balance = 1_000_000u128;
	pub const MinPoolLiquidity: Balance = 1_000_000u128;
	pub const MaxInRatio: Balance = 3u128;
	pub const MaxOutRatio: Balance = 3u128;
	pub const OmnipoolCollectionId: CollectionId = 1337u128;
}

impl pallet_omnipool::Config for Runtime {
	type Event = Event;
	type AssetId = AssetId;
	type Currency = Currencies;
	type AuthorityOrigin = EnsureRoot<AccountId>;
	type TechnicalOrigin = SuperMajorityTechCommittee;
	type AssetRegistry = AssetRegistry;
	type HdxAssetId = NativeAssetId;
	type HubAssetId = LRNA;
	type StableCoinAssetId = StableAssetId;
	type ProtocolFee = ProtocolFee;
	type AssetFee = AssetFee;
	type MinimumTradingLimit = MinTradingLimit;
	type MinimumPoolLiquidity = MinPoolLiquidity;
	type MaxInRatio = MaxInRatio;
	type MaxOutRatio = MaxOutRatio;
	type PositionItemId = ItemId;
	type CollectionId = CollectionId;
	type NFTCollectionId = OmnipoolCollectionId;
	type NFTHandler = Uniques;
	type WeightInfo = weights::omnipool::HydraWeight<Runtime>;
	type OmnipoolHooks = OmnipoolHookAdapter<Self::Origin, LRNA, Runtime>;
}

impl pallet_transaction_pause::Config for Runtime {
	type Event = Event;
	type UpdateOrigin = SuperMajorityTechCommittee;
	type WeightInfo = weights::transaction_pause::HydraWeight<Runtime>;
}

// constants need to be in scope to use as types
use pallet_ema_oracle::MAX_PERIODS;

parameter_types! {
	pub SupportedPeriods: BoundedVec<OraclePeriod, ConstU32<MAX_PERIODS>> = BoundedVec::truncate_from(vec![
		OraclePeriod::LastBlock, OraclePeriod::Short, OraclePeriod::TenMinutes, OraclePeriod::Day, OraclePeriod::Week]);
}

impl pallet_ema_oracle::Config for Runtime {
	type Event = Event;
	type WeightInfo = weights::ema_oracle::HydraWeight<Runtime>;
	type BlockNumberProvider = RelayChainBlockNumberProvider<Runtime>;
	type SupportedPeriods = SupportedPeriods;
	/// With every asset trading against LRNA we will only have as many pairs as there will be assets, so
	/// 20 seems a decent upper bound for the forseeable future.
	type MaxUniqueEntries = ConstU32<20>;
}

impl pallet_duster::Config for Runtime {
	type Event = Event;
	type Balance = Balance;
	type Amount = Amount;
	type CurrencyId = AssetId;
	type MultiCurrency = Currencies;
	type MinCurrencyDeposits = AssetRegistry;
	type Reward = DustingReward;
	type NativeCurrencyId = NativeAssetId;
	type BlacklistUpdateOrigin = SuperMajorityTechCommittee;
	type WeightInfo = ();
}

type OmnipoolLiquidityMiningInstance = warehouse_liquidity_mining::Instance1;
impl warehouse_liquidity_mining::Config<OmnipoolLiquidityMiningInstance> for Runtime {
	type AssetId = AssetId;
	type MultiCurrency = Currencies;
	type PalletId = OmniWarehouseLMPalletId;
	type MinTotalFarmRewards = MinTotalFarmRewards;
	type MinPlannedYieldingPeriods = MinPlannedYieldingPeriods;
	type BlockNumberProvider = RelayChainBlockNumberProvider<Runtime>;
	type AmmPoolId = AssetId;
	type MaxFarmEntriesPerDeposit = MaxEntriesPerDeposit;
	type MaxYieldFarmsPerGlobalFarm = MaxYieldFarmsPerGlobalFarm;
	type AssetRegistry = AssetRegistry;
	type NonDustableWhitelistHandler = Duster;
	type Event = Event;
}

impl pallet_omnipool_liquidity_mining::Config for Runtime {
	type Event = Event;
	type Currency = Currencies;
	type CreateOrigin = AllTechnicalCommitteeMembers;
	type PalletId = OmniLMPalletId;
	type NFTCollectionId = OmnipoolLMCollectionId;
	type NFTHandler = Uniques;
	type LiquidityMiningHandler = OmnipoolWarehouseLM;
	type WeightInfo = ();
}

// Create the runtime by composing the FRAME pallets that were previously configured.
construct_runtime!(
	pub enum Runtime where
		Block = Block,
		NodeBlock = opaque::Block,
		UncheckedExtrinsic = UncheckedExtrinsic
	{
		System: frame_system exclude_parts { Origin } = 1,
		Timestamp: pallet_timestamp = 3,
		//NOTE: 5 - is used by Scheduler which must be after cumulus_pallet_parachain_system
		Balances: pallet_balances = 7,
		TransactionPayment: pallet_transaction_payment exclude_parts { Config } = 9,
		Treasury: pallet_treasury = 11,
		Utility: pallet_utility = 13,
		Preimage: pallet_preimage = 15,
		Identity: pallet_identity = 17,
		Democracy: pallet_democracy exclude_parts { Config } = 19,
		Elections: pallet_elections_phragmen = 21,
		Council: pallet_collective::<Instance1> = 23,
		TechnicalCommittee: pallet_collective::<Instance2> = 25,
		Tips: pallet_tips = 27,
		Proxy: pallet_proxy = 29,
		Multisig: pallet_multisig = 31,
		Uniques: pallet_uniques = 32,

		// HydraDX related modules
		AssetRegistry: pallet_asset_registry = 51,
		Claims: pallet_claims = 53,
		GenesisHistory: pallet_genesis_history = 55,
		CollatorRewards: pallet_collator_rewards = 57,
		Omnipool: pallet_omnipool = 59,
		TransactionPause: pallet_transaction_pause = 60,
		Duster: pallet_duster = 61,
		OmnipoolWarehouseLM: warehouse_liquidity_mining::<Instance1> = 62,
		OmnipoolLiquidityMining: pallet_omnipool_liquidity_mining = 63,

		// ORML related modules
		Tokens: orml_tokens = 77,
		Currencies: pallet_currencies = 79,
		Vesting: orml_vesting = 81,

		// Parachain
		ParachainSystem: cumulus_pallet_parachain_system exclude_parts { Config } = 103,
		ParachainInfo: parachain_info = 105,

		//NOTE: Scheduler must be after ParachainSystem otherwise RelayChainBlockNumberProvider
		//will return 0 as current block number when used with Scheduler(democracy).
		Scheduler: pallet_scheduler = 5,

		PolkadotXcm: pallet_xcm = 107,
		CumulusXcm: cumulus_pallet_xcm = 109,
		XcmpQueue: cumulus_pallet_xcmp_queue exclude_parts { Call } = 111,
		DmpQueue: cumulus_pallet_dmp_queue = 113,

		// ORML XCM
		OrmlXcm: orml_xcm = 135,
		XTokens: orml_xtokens = 137,
		UnknownTokens: orml_unknown_tokens = 139,

		// Collator support
		Authorship: pallet_authorship exclude_parts { Inherent } = 161,
		CollatorSelection: pallet_collator_selection = 163,
		Session: pallet_session = 165,
		Aura: pallet_aura = 167,
		AuraExt: cumulus_pallet_aura_ext = 169,

		// Warehouse - let's allocate indices 100+ for warehouse pallets
		RelayChainInfo: pallet_relaychain_info = 201,
		EmaOracle: pallet_ema_oracle = 202,
		MultiTransactionPayment: pallet_transaction_multi_payment = 203,
	}
);

/// The address format for describing accounts.
pub type Address = AccountId;
/// Block header type as expected by this runtime.
pub type Header = generic::Header<BlockNumber, BlakeTwo256>;
/// Block type as expected by this runtime.
pub type Block = generic::Block<Header, UncheckedExtrinsic>;
/// A Block signed with a Justification
pub type SignedBlock = generic::SignedBlock<Block>;
/// BlockId type as expected by this runtime.
pub type BlockId = generic::BlockId<Block>;
/// The SignedExtension to the basic transaction logic.
pub type SignedExtra = (
	frame_system::CheckSpecVersion<Runtime>,
	frame_system::CheckTxVersion<Runtime>,
	frame_system::CheckGenesis<Runtime>,
	frame_system::CheckEra<Runtime>,
	frame_system::CheckNonce<Runtime>,
	frame_system::CheckWeight<Runtime>,
	pallet_transaction_payment::ChargeTransactionPayment<Runtime>,
	pallet_transaction_multi_payment::CurrencyBalanceCheck<Runtime>,
);
/// Unchecked extrinsic type as expected by this runtime.
pub type UncheckedExtrinsic = generic::UncheckedExtrinsic<Address, Call, Signature, SignedExtra>;
/// Extrinsic type that has already been checked.
pub type CheckedExtrinsic = generic::CheckedExtrinsic<AccountId, Call, SignedExtra>;
/// Executive: handles dispatch to the various modules.
pub type Executive = frame_executive::Executive<
	Runtime,
	Block,
	frame_system::ChainContext<Runtime>,
	Runtime,
	AllPalletsReversedWithSystemFirst,
	migrations::OnRuntimeUpgradeMigration,
>;

impl_runtime_apis! {
	impl sp_api::Core<Block> for Runtime {
		fn version() -> RuntimeVersion {
			VERSION
		}

		fn execute_block(block: Block) {
			Executive::execute_block(block)
		}

		fn initialize_block(header: &<Block as BlockT>::Header) {
			Executive::initialize_block(header)
		}
	}

	impl sp_api::Metadata<Block> for Runtime {
		fn metadata() -> OpaqueMetadata {
			OpaqueMetadata::new(Runtime::metadata().into())
		}
	}

	impl sp_block_builder::BlockBuilder<Block> for Runtime {
		fn apply_extrinsic(extrinsic: <Block as BlockT>::Extrinsic) -> ApplyExtrinsicResult {
			Executive::apply_extrinsic(extrinsic)
		}

		fn finalize_block() -> <Block as BlockT>::Header {
			Executive::finalize_block()
		}

		fn inherent_extrinsics(data: sp_inherents::InherentData) -> Vec<<Block as BlockT>::Extrinsic> {
			data.create_extrinsics()
		}

		fn check_inherents(
			block: Block,
			data: sp_inherents::InherentData,
		) -> sp_inherents::CheckInherentsResult {
			data.check_extrinsics(&block)
		}
	}

	impl sp_transaction_pool::runtime_api::TaggedTransactionQueue<Block> for Runtime {
		fn validate_transaction(
			source: TransactionSource,
			tx: <Block as BlockT>::Extrinsic,
			block_hash: <Block as BlockT>::Hash,
		) -> TransactionValidity {
			Executive::validate_transaction(source, tx, block_hash)
		}
	}

	impl sp_offchain::OffchainWorkerApi<Block> for Runtime {
		fn offchain_worker(header: &<Block as BlockT>::Header) {
			Executive::offchain_worker(header)
		}
	}

	impl sp_session::SessionKeys<Block> for Runtime {
		fn decode_session_keys(
			encoded: Vec<u8>,
		) -> Option<Vec<(Vec<u8>, sp_core::crypto::KeyTypeId)>> {
			opaque::SessionKeys::decode_into_raw_public_keys(&encoded)
		}

		fn generate_session_keys(seed: Option<Vec<u8>>) -> Vec<u8> {
			opaque::SessionKeys::generate(seed)
		}
	}

	impl sp_consensus_aura::AuraApi<Block, AuraId> for Runtime {
		fn slot_duration() -> sp_consensus_aura::SlotDuration {
			sp_consensus_aura::SlotDuration::from_millis(Aura::slot_duration())
		}

		fn authorities() -> Vec<AuraId> {
			Aura::authorities().into_inner()
		}
	}

	impl cumulus_primitives_core::CollectCollationInfo<Block> for Runtime {
		fn collect_collation_info(header: &<Block as BlockT>::Header) -> cumulus_primitives_core::CollationInfo {
			ParachainSystem::collect_collation_info(header)
		}
	}

	#[cfg(feature = "try-runtime")]
	impl frame_try_runtime::TryRuntime<Block> for Runtime {
		fn on_runtime_upgrade() -> (Weight, Weight) {
			//log::info!("try-runtime::on_runtime_upgrade.");
			let weight = Executive::try_runtime_upgrade().unwrap();
			(weight, BlockWeights::get().max_block)
		}

		fn execute_block(block: Block, state_root_check: bool, try_state: frame_try_runtime::TryStateSelect) -> Weight {
			Executive::try_execute_block(block, state_root_check, try_state).unwrap()
		}
	}


	impl frame_system_rpc_runtime_api::AccountNonceApi<Block, AccountId, Index> for Runtime {
		fn account_nonce(account: AccountId) -> Index {
			System::account_nonce(account)
		}
	}

	impl pallet_transaction_payment_rpc_runtime_api::TransactionPaymentApi<Block, Balance> for Runtime {
		fn query_info(
			uxt: <Block as BlockT>::Extrinsic,
			len: u32,
		) -> pallet_transaction_payment_rpc_runtime_api::RuntimeDispatchInfo<Balance> {
			TransactionPayment::query_info(uxt, len)
		}

		fn query_fee_details(
			uxt: <Block as BlockT>::Extrinsic,
			len: u32,
		) -> pallet_transaction_payment_rpc_runtime_api::FeeDetails<Balance> {
			TransactionPayment::query_fee_details(uxt, len)
		}
	}

	#[cfg(feature = "runtime-benchmarks")]
	impl frame_benchmarking::Benchmark<Block> for Runtime {
		fn benchmark_metadata(extra: bool) -> (
			Vec<frame_benchmarking::BenchmarkList>,
			Vec<frame_support::traits::StorageInfo>,
		) {
			use frame_benchmarking::{list_benchmark, Benchmarking, BenchmarkList};
			use frame_support::traits::StorageInfoTrait;
			use orml_benchmarking::list_benchmark as orml_list_benchmark;
			use frame_system_benchmarking::Pallet as SystemBench;

			let mut list = Vec::<BenchmarkList>::new();

			list_benchmark!(list, extra, frame_system, SystemBench::<Runtime>);
			list_benchmark!(list, extra, pallet_balances, Balances);
			list_benchmark!(list, extra, pallet_collator_selection, CollatorSelection);
			list_benchmark!(list, extra, pallet_timestamp, Timestamp);
			list_benchmark!(list, extra, pallet_treasury, Treasury);
			list_benchmark!(list, extra, pallet_preimage, Preimage);
			list_benchmark!(list, extra, pallet_scheduler, Scheduler);
			list_benchmark!(list, extra, pallet_identity, Identity);
			list_benchmark!(list, extra, pallet_tips, Tips);
			list_benchmark!(list, extra, pallet_proxy, Proxy);
			list_benchmark!(list, extra, pallet_utility, Utility);
			list_benchmark!(list, extra, pallet_democracy, Democracy);
			list_benchmark!(list, extra, council, Council);
			list_benchmark!(list, extra, tech, TechnicalCommittee);
			list_benchmark!(list, extra, pallet_omnipool, Omnipool);
			list_benchmark!(list, extra, pallet_omnipool_liquidity_mining, OmnipoolLiquidityMining);

			list_benchmark!(list, extra, pallet_asset_registry, AssetRegistry);
			list_benchmark!(list, extra, pallet_claims, Claims);
			list_benchmark!(list, extra, pallet_ema_oracle, EmaOracle);

			list_benchmark!(list, extra, cumulus_pallet_xcmp_queue, XcmpQueue);
			list_benchmark!(list, extra, pallet_transaction_pause, TransactionPause);

			orml_list_benchmark!(list, extra, pallet_currencies, benchmarking::currencies);
			orml_list_benchmark!(list, extra, orml_tokens, benchmarking::tokens);
			orml_list_benchmark!(list, extra, orml_vesting, benchmarking::vesting);
			orml_list_benchmark!(list, extra, pallet_transaction_multi_payment, benchmarking::multi_payment);
			orml_list_benchmark!(list, extra, pallet_duster, benchmarking::duster);

			let storage_info = AllPalletsWithSystem::storage_info();

			(list, storage_info)
		}

		fn dispatch_benchmark(
			config: frame_benchmarking::BenchmarkConfig
		) -> Result<Vec<frame_benchmarking::BenchmarkBatch>, sp_runtime::RuntimeString> {
			use frame_benchmarking::{Benchmarking, BenchmarkBatch, add_benchmark, TrackedStorageKey};
			use orml_benchmarking::add_benchmark as orml_add_benchmark;
			use frame_system_benchmarking::Pallet as SystemBench;
			impl frame_system_benchmarking::Config for Runtime {}

			let whitelist: Vec<TrackedStorageKey> = vec![
				// Block Number
				hex_literal::hex!("26aa394eea5630e07c48ae0c9558cef702a5c1b19ab7a04f536c519aca4983ac").to_vec().into(),
				// Total Issuance
				hex_literal::hex!("c2261276cc9d1f8598ea4b6a74b15c2f57c875e4cff74148e4628f264b974c80").to_vec().into(),
				// Execution Phase
				hex_literal::hex!("26aa394eea5630e07c48ae0c9558cef7ff553b5a9862a516939d82b3d3d8661a").to_vec().into(),
				// Event Count
				hex_literal::hex!("26aa394eea5630e07c48ae0c9558cef70a98fdbe9ce6c55837576c60c7af3850").to_vec().into(),
				// System Events
				hex_literal::hex!("26aa394eea5630e07c48ae0c9558cef780d41e5e16056765bc8461851072c9d7").to_vec().into(),
			];

			let mut batches = Vec::<BenchmarkBatch>::new();
			let params = (&config, &whitelist);

			// Substrate pallets
			add_benchmark!(params, batches, frame_system, SystemBench::<Runtime>);
			add_benchmark!(params, batches, pallet_balances, Balances);
			add_benchmark!(params, batches, pallet_collator_selection, CollatorSelection);
			add_benchmark!(params, batches, pallet_timestamp, Timestamp);
			add_benchmark!(params, batches, pallet_treasury, Treasury);
			add_benchmark!(params, batches, pallet_preimage, Preimage);
			add_benchmark!(params, batches, pallet_scheduler, Scheduler);
			add_benchmark!(params, batches, pallet_identity, Identity);
			add_benchmark!(params, batches, pallet_tips, Tips);
			add_benchmark!(params, batches, pallet_proxy, Proxy);
			add_benchmark!(params, batches, pallet_utility, Utility);
			add_benchmark!(params, batches, pallet_democracy, Democracy);
			add_benchmark!(params, batches, council, Council);
			add_benchmark!(params, batches, tech, TechnicalCommittee);
			add_benchmark!(params, batches, pallet_omnipool, Omnipool);
			add_benchmark!(params, batches, pallet_omnipool_liquidity_mining, OmnipoolLiquidityMining);

			add_benchmark!(params, batches, pallet_asset_registry, AssetRegistry);
			add_benchmark!(params, batches, pallet_claims, Claims);
			add_benchmark!(params, batches, pallet_ema_oracle, EmaOracle);

			add_benchmark!(params, batches, cumulus_pallet_xcmp_queue, XcmpQueue);
			add_benchmark!(params, batches, pallet_transaction_pause, TransactionPause);

			orml_add_benchmark!(params, batches, pallet_currencies, benchmarking::currencies);
			orml_add_benchmark!(params, batches, orml_tokens, benchmarking::tokens);
			orml_add_benchmark!(params, batches, orml_vesting, benchmarking::vesting);
			orml_add_benchmark!(params, batches, pallet_transaction_multi_payment, benchmarking::multi_payment);
			orml_add_benchmark!(params, batches, pallet_duster, benchmarking::duster);

			if batches.is_empty() { return Err("Benchmark not found for this pallet.".into()) }
			Ok(batches)
		}
	}
}

struct CheckInherents;

impl cumulus_pallet_parachain_system::CheckInherents<Block> for CheckInherents {
	fn check_inherents(
		block: &Block,
		relay_state_proof: &cumulus_pallet_parachain_system::RelayChainStateProof,
	) -> sp_inherents::CheckInherentsResult {
		let relay_chain_slot = relay_state_proof
			.read_slot()
			.expect("Could not read the relay chain slot from the proof");

		let inherent_data = cumulus_primitives_timestamp::InherentDataProvider::from_relay_chain_slot_and_duration(
			relay_chain_slot,
			sp_std::time::Duration::from_secs(6),
		)
		.create_inherent_data()
		.expect("Could not create the timestamp inherent data");

		inherent_data.check_extrinsics(block)
	}
}

cumulus_pallet_parachain_system::register_validate_block! {
	Runtime = Runtime,
	BlockExecutor = cumulus_pallet_aura_ext::BlockExecutor::<Runtime, Executive>,
	CheckInherents = CheckInherents,
}<|MERGE_RESOLUTION|>--- conflicted
+++ resolved
@@ -100,11 +100,7 @@
 	spec_name: create_runtime_str!("hydradx"),
 	impl_name: create_runtime_str!("hydradx"),
 	authoring_version: 1,
-<<<<<<< HEAD
 	spec_version: 135,
-=======
-	spec_version: 134,
->>>>>>> a4389e52
 	impl_version: 0,
 	apis: RUNTIME_API_VERSIONS,
 	transaction_version: 1,
