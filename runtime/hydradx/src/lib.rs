// This file is part of HydraDX-node.

// Copyright (C) 2020-2021  Intergalactic, Limited (GIB).
// SPDX-License-Identifier: Apache-2.0

// Licensed under the Apache License, Version 2.0 (the "License");
// you may not use this file except in compliance with the License.
// You may obtain a copy of the License at
//
//     http://www.apache.org/licenses/LICENSE-2.0
//
// Unless required by applicable law or agreed to in writing, software
// distributed under the License is distributed on an "AS IS" BASIS,
// WITHOUT WARRANTIES OR CONDITIONS OF ANY KIND, either express or implied.
// See the License for the specific language governing permissions and
// limitations under the License.

#![cfg_attr(not(feature = "std"), no_std)]
// `construct_runtime!` does a lot of recursion and requires us to increase the limit to 256.
#![recursion_limit = "256"]
#![allow(clippy::match_like_matches_macro)]

// Make the WASM binary available.
#[cfg(feature = "std")]
include!(concat!(env!("OUT_DIR"), "/wasm_binary.rs"));

use codec::{Decode, Encode};
use common_runtime::adapters::{AmmTraderAdapter, PriceProviderAdapter};
use frame_system::{EnsureRoot, RawOrigin};
use scale_info::TypeInfo;
use sp_api::impl_runtime_apis;
use sp_core::OpaqueMetadata;
use sp_runtime::{
	create_runtime_str, generic, impl_opaque_keys,
	traits::{AccountIdConversion, BlakeTwo256, Block as BlockT, IdentityLookup},
	transaction_validity::{TransactionSource, TransactionValidity},
	ApplyExtrinsicResult, Perbill, Permill,
};

use sp_std::cmp::Ordering;
use sp_std::convert::From;
use sp_std::prelude::*;
#[cfg(feature = "std")]
use sp_version::NativeVersion;
use sp_version::RuntimeVersion;
// A few exports that help ease life for downstream crates.
use frame_support::traits::AsEnsureOriginWithArg;
use frame_support::{
	construct_runtime, parameter_types,
	traits::{Contains, EnsureOrigin, Get, InstanceFilter, NeverEnsureOrigin, PrivilegeCmp, U128CurrencyToVote},
	weights::{
		constants::{BlockExecutionWeight, RocksDbWeight},
		ConstantMultiplier, DispatchClass, WeightToFeeCoefficient, WeightToFeeCoefficients, WeightToFeePolynomial,
	},
};
use pallet_transaction_multi_payment::{AddTxAssetOnAccount, DepositAll, RemoveTxAssetOnKilled, TransferFees};
use pallet_transaction_payment::TargetedFeeAdjustment;
use primitives::{CollectionId, ItemId};
pub use sp_consensus_aura::sr25519::AuthorityId as AuraId;
use sp_runtime::traits::BlockNumberProvider;

pub use common_runtime::*;
use pallet_currencies::BasicCurrencyAdapter;

mod benchmarking;
mod migrations;
mod xcm;

pub use hex_literal::hex;
/// Import HydraDX pallets
pub use pallet_claims;
pub use pallet_genesis_history;

/// Opaque types. These are used by the CLI to instantiate machinery that don't need to know
/// the specifics of the runtime. They can then be made to be agnostic over specific formats
/// of data like extrinsics, allowing for them to continue syncing the network through upgrades
/// to even the core data structures.
pub mod opaque {
	use super::*;

	pub use sp_runtime::OpaqueExtrinsic as UncheckedExtrinsic;

	/// Opaque block header type.
	pub type Header = generic::Header<BlockNumber, BlakeTwo256>;
	/// Opaque block type.
	pub type Block = generic::Block<Header, UncheckedExtrinsic>;
	/// Opaque block identifier type.
	pub type BlockId = generic::BlockId<Block>;
	impl_opaque_keys! {
		pub struct SessionKeys {
			pub aura: Aura,
		}
	}
}

#[sp_version::runtime_version]
pub const VERSION: RuntimeVersion = RuntimeVersion {
	spec_name: create_runtime_str!("hydradx"),
	impl_name: create_runtime_str!("hydradx"),
	authoring_version: 1,
<<<<<<< HEAD
	spec_version: 130,
=======
	spec_version: 131,
>>>>>>> 2ad3f149
	impl_version: 0,
	apis: RUNTIME_API_VERSIONS,
	transaction_version: 1,
	state_version: 0,
};

/// The version information used to identify this runtime when compiled natively.
#[cfg(feature = "std")]
pub fn native_version() -> NativeVersion {
	NativeVersion {
		runtime_version: VERSION,
		can_author_with: Default::default(),
	}
}

use smallvec::smallvec;

pub struct WeightToFee;

impl WeightToFeePolynomial for WeightToFee {
	type Balance = Balance;

	/// Handles converting a weight scalar to a fee value, based on the scale and granularity of the
	/// node's balance type.
	///
	/// This should typically create a mapping between the following ranges:
	///   - [0, MAXIMUM_BLOCK_WEIGHT]
	///   - [Balance::min, Balance::max]
	///
	/// Yet, it can be used for any other sort of change to weight-fee. Some examples being:
	///   - Setting it to `0` will essentially disable the weight fee.
	///   - Setting it to `1` will cause the literal `#[weight = x]` values to be charged.
	fn polynomial() -> WeightToFeeCoefficients<Self::Balance> {
		// extrinsic base weight (smallest non-zero weight) is mapped to 1/10 CENT
		let p = CENTS; // 1_000_000_000_000
		let q = 10 * Balance::from(ExtrinsicBaseWeight::get().ref_time()); // 7_919_840_000
		smallvec![WeightToFeeCoefficient {
			degree: 1,
			negative: false,
			coeff_frac: Perbill::from_rational(p % q, q),
			coeff_integer: p / q, // 124
		}]
	}
}

pub struct DustRemovalWhitelist;

impl Contains<AccountId> for DustRemovalWhitelist {
	fn contains(a: &AccountId) -> bool {
		get_all_module_accounts().contains(a) || pallet_duster::DusterWhitelist::<Runtime>::contains(a)
	}
}

// Relay chain Block number provider.
// Reason why the implementation is different for benchmarks is that it is not possible
// to set or change the block number in a benchmark using parachain system pallet.
// That's why we revert to using the system pallet in the benchmark.
pub struct RelayChainBlockNumberProvider<T>(sp_std::marker::PhantomData<T>);

#[cfg(not(feature = "runtime-benchmarks"))]
impl<T: cumulus_pallet_parachain_system::Config> BlockNumberProvider for RelayChainBlockNumberProvider<T> {
	type BlockNumber = BlockNumber;

	fn current_block_number() -> Self::BlockNumber {
		let maybe_data = cumulus_pallet_parachain_system::Pallet::<T>::validation_data();

		if let Some(data) = maybe_data {
			data.relay_parent_number
		} else {
			Self::BlockNumber::default()
		}
	}
}

#[cfg(feature = "runtime-benchmarks")]
impl<T: frame_system::Config> BlockNumberProvider for RelayChainBlockNumberProvider<T> {
	type BlockNumber = <T as frame_system::Config>::BlockNumber;

	fn current_block_number() -> Self::BlockNumber {
		frame_system::Pallet::<T>::current_block_number()
	}
}

pub struct CallFilter;
impl Contains<Call> for CallFilter {
	fn contains(call: &Call) -> bool {
		if matches!(call, Call::System(_) | Call::Timestamp(_) | Call::ParachainSystem(_)) {
			// always allow
			// Note: this is done to avoid unnecessary check of paused storage.
			return true;
		}

		if pallet_transaction_pause::PausedTransactionFilter::<Runtime>::contains(call) {
			// if paused, dont allow!
			return false;
		}

		// filter transfers of LRNA to the omnipool account
		if let Call::Tokens(orml_tokens::Call::transfer { dest, currency_id, .. })
		| Call::Tokens(orml_tokens::Call::transfer_keep_alive { dest, currency_id, .. })
		| Call::Tokens(orml_tokens::Call::transfer_all { dest, currency_id, .. })
		| Call::Currencies(pallet_currencies::Call::transfer { dest, currency_id, .. }) = call
		{
			// Lookup::lookup() is not necessary thanks to IdentityLookup
			if dest == &Omnipool::protocol_account()
				&& *currency_id == <Runtime as pallet_omnipool::Config>::HubAssetId::get()
			{
				return false;
			}
		}

		match call {
			Call::PolkadotXcm(_) => false,
			Call::OrmlXcm(_) => false,
			Call::Uniques(_) => false,
			_ => true,
		}
	}
}

parameter_types! {
	pub const Version: RuntimeVersion = VERSION;
	/// Block weights base values and limits.
	pub BlockWeights: frame_system::limits::BlockWeights = frame_system::limits::BlockWeights::builder()
		.base_block(BlockExecutionWeight::get())
		.for_class(DispatchClass::all(), |weights| {
			weights.base_extrinsic = ExtrinsicBaseWeight::get();
		})
		.for_class(DispatchClass::Normal, |weights| {
			weights.max_total = Some(NORMAL_DISPATCH_RATIO * MAXIMUM_BLOCK_WEIGHT);
		})
		.for_class(DispatchClass::Operational, |weights| {
			weights.max_total = Some(MAXIMUM_BLOCK_WEIGHT);
			// Operational transactions have an extra reserved space, so that they
			// are included even if block reachd `MAXIMUM_BLOCK_WEIGHT`.
			weights.reserved = Some(
				MAXIMUM_BLOCK_WEIGHT - NORMAL_DISPATCH_RATIO * MAXIMUM_BLOCK_WEIGHT,
			);
		})
		.avg_block_initialization(AVERAGE_ON_INITIALIZE_RATIO)
		.build_or_panic();
	pub ExtrinsicBaseWeight: Weight = frame_support::weights::constants::ExtrinsicBaseWeight::get();
}

// Configure FRAME pallets to include in runtime.

impl frame_system::Config for Runtime {
	/// The basic call filter to use in dispatchable.
	type BaseCallFilter = CallFilter;
	type BlockWeights = BlockWeights;
	type BlockLength = BlockLength;
	/// The ubiquitous origin type.
	type Origin = Origin;
	/// The aggregated dispatch type that is available for extrinsics.
	type Call = Call;
	/// The index type for storing how many extrinsics an account has signed.
	type Index = Index;
	/// The index type for blocks.
	type BlockNumber = BlockNumber;
	/// The type for hashing blocks and tries.
	type Hash = Hash;
	/// The hashing algorithm used.
	type Hashing = BlakeTwo256;
	/// The identifier used to distinguish between accounts.
	type AccountId = AccountId;
	/// The lookup mechanism to get account ID from whatever is passed in dispatchers.
	type Lookup = IdentityLookup<AccountId>;
	/// The header type.
	type Header = generic::Header<BlockNumber, BlakeTwo256>;
	/// The ubiquitous event type.
	type Event = Event;
	/// Maximum number of block number to block hash mappings to keep (oldest pruned first).
	type BlockHashCount = BlockHashCount;
	/// The weight of database operations that the runtime can invoke.
	type DbWeight = RocksDbWeight;
	/// The weight of the overhead invoked on the block import process, independent of the
	/// extrinsics included in that block.
	/// Version of the runtime.
	type Version = Version;
	/// Converts a module to the index of the module in `construct_runtime!`.
	///
	/// This type is being generated by `construct_runtime!`.
	type PalletInfo = PalletInfo;
	/// The data to be stored in an account.
	type AccountData = pallet_balances::AccountData<Balance>;
	/// What to do if a new account is created.
	type OnNewAccount = ();
	/// What to do if an account is fully reaped from the system.
	type OnKilledAccount = ();
	/// Weight information for the extrinsics of this pallet.
	type SystemWeightInfo = common_runtime::weights::system::HydraWeight<Runtime>;
	type SS58Prefix = SS58Prefix;
	type OnSetCode = cumulus_pallet_parachain_system::ParachainSetCode<Self>;
	type MaxConsumers = frame_support::traits::ConstU32<16>;
}

impl pallet_timestamp::Config for Runtime {
	/// A timestamp: milliseconds since the unix epoch.
	type Moment = u64;
	type OnTimestampSet = ();
	type MinimumPeriod = MinimumPeriod;
	type WeightInfo = weights::timestamp::HydraWeight<Runtime>;
}

impl pallet_balances::Config for Runtime {
	type MaxLocks = MaxLocks;
	/// The type for recording an account's balance.
	type Balance = Balance;
	/// The ubiquitous event type.
	type Event = Event;
	type DustRemoval = Treasury;
	type ExistentialDeposit = NativeExistentialDeposit;
	type AccountStore = System;
	type WeightInfo = weights::balances::HydraWeight<Runtime>;
	type MaxReserves = MaxReserves;
	type ReserveIdentifier = [u8; 8];
}

/// Parameterized slow adjusting fee updated based on
/// https://w3f-research.readthedocs.io/en/latest/polkadot/overview/2-token-economics.html?highlight=token%20economics#-2.-slow-adjusting-mechanism
pub type SlowAdjustingFeeUpdate<R> =
	TargetedFeeAdjustment<R, TargetBlockFullness, AdjustmentVariable, MinimumMultiplier>;

impl pallet_transaction_payment::Config for Runtime {
	type Event = Event;
	type OnChargeTransaction = TransferFees<Currencies, MultiTransactionPayment, DepositAll<Runtime>>;
	type OperationalFeeMultiplier = ();
	type WeightToFee = WeightToFee;
	type LengthToFee = ConstantMultiplier<Balance, TransactionByteFee>;
	type FeeMultiplierUpdate = SlowAdjustingFeeUpdate<Self>;
}

// Parachain Config

parameter_types! {
	pub ReservedXcmpWeight: Weight = BlockWeights::get().max_block / 4;
	pub ReservedDmpWeight: Weight = BlockWeights::get().max_block / 4;
}

impl cumulus_pallet_parachain_system::Config for Runtime {
	type Event = Event;
	type OnSystemEvent = pallet_relaychain_info::OnValidationDataHandler<Runtime>;
	type SelfParaId = ParachainInfo;
	type OutboundXcmpMessageSource = XcmpQueue;
	type DmpMessageHandler = DmpQueue;
	type ReservedDmpWeight = ReservedDmpWeight;
	type XcmpMessageHandler = XcmpQueue;
	type ReservedXcmpWeight = ReservedXcmpWeight;
	type CheckAssociatedRelayNumber = cumulus_pallet_parachain_system::RelayNumberStrictlyIncreases;
}

impl pallet_aura::Config for Runtime {
	type AuthorityId = AuraId;
	type MaxAuthorities = MaxAuthorities;
	type DisabledValidators = ();
}

impl parachain_info::Config for Runtime {}

impl cumulus_pallet_aura_ext::Config for Runtime {}

impl pallet_treasury::Config for Runtime {
	type PalletId = TreasuryPalletId;
	type Currency = Balances;
	type ApproveOrigin = TreasuryApproveOrigin;
	type RejectOrigin = MoreThanHalfCouncil;
	type Event = Event;
	type OnSlash = Treasury;
	type ProposalBond = ProposalBond;
	type ProposalBondMinimum = ProposalBondMinimum;
	type ProposalBondMaximum = ProposalBondMaximum;
	type SpendPeriod = SpendPeriod;
	type Burn = Burn;
	type BurnDestination = ();
	type WeightInfo = weights::treasury::HydraWeight<Runtime>;
	type SpendFunds = ();
	type MaxApprovals = MaxApprovals;
	type SpendOrigin = NeverEnsureOrigin<Balance>;
}

impl pallet_authorship::Config for Runtime {
	type FindAuthor = pallet_session::FindAccountFromAuthorIndex<Self, Aura>;
	type UncleGenerations = UncleGenerations;
	type FilterUncle = ();
	type EventHandler = (CollatorSelection,);
}

impl pallet_collator_selection::Config for Runtime {
	type Event = Event;
	type Currency = Balances;
	type UpdateOrigin = MoreThanHalfCouncil;
	type PotId = PotId;
	type MaxCandidates = MaxCandidates;
	type MinCandidates = MinCandidates;
	type MaxInvulnerables = MaxInvulnerables;
	// should be a multiple of session or things will get inconsistent
	type KickThreshold = Period;
	type ValidatorId = <Self as frame_system::Config>::AccountId;
	type ValidatorIdOf = pallet_collator_selection::IdentityCollator;
	type ValidatorRegistration = Session;
	type WeightInfo = weights::collator_selection::HydraWeight<Runtime>;
}

impl pallet_session::Config for Runtime {
	type Event = Event;
	type ValidatorId = <Self as frame_system::Config>::AccountId;
	// we don't have stash and controller, thus we don't need the convert as well.
	type ValidatorIdOf = pallet_collator_selection::IdentityCollator;
	type ShouldEndSession = pallet_session::PeriodicSessions<Period, Offset>;
	type NextSessionRotation = pallet_session::PeriodicSessions<Period, Offset>;
	// We wrap the session manager to give out rewards.
	type SessionManager = CollatorRewards;
	// Essentially just Aura, but lets be pedantic.
	type SessionHandler = <opaque::SessionKeys as sp_runtime::traits::OpaqueKeys>::KeyTypeIdProviders;
	type Keys = opaque::SessionKeys;
	type WeightInfo = ();
}

impl pallet_utility::Config for Runtime {
	type Event = Event;
	type Call = Call;
	type PalletsOrigin = OriginCaller;
	type WeightInfo = weights::utility::HydraWeight<Runtime>;
}

impl pallet_preimage::Config for Runtime {
	type Event = Event;
	type WeightInfo = weights::preimage::HydraWeight<Runtime>;
	type Currency = Balances;
	type ManagerOrigin = EnsureRoot<AccountId>;
	type MaxSize = PreimageMaxSize;
	type BaseDeposit = PreimageBaseDeposit;
	type ByteDeposit = PreimageByteDeposit;
}

/// Used the compare the privilege of an origin inside the scheduler.
pub struct OriginPrivilegeCmp;

impl PrivilegeCmp<OriginCaller> for OriginPrivilegeCmp {
	fn cmp_privilege(left: &OriginCaller, right: &OriginCaller) -> Option<Ordering> {
		if left == right {
			return Some(Ordering::Equal);
		}

		match (left, right) {
			// Root is greater than anything.
			(OriginCaller::system(frame_system::RawOrigin::Root), _) => Some(Ordering::Greater),
			// Check which one has more yes votes.
			(
				OriginCaller::Council(pallet_collective::RawOrigin::Members(l_yes_votes, l_count)),
				OriginCaller::Council(pallet_collective::RawOrigin::Members(r_yes_votes, r_count)),
			) => Some((l_yes_votes * r_count).cmp(&(r_yes_votes * l_count))),
			// For every other origin we don't care, as they are not used for `ScheduleOrigin`.
			_ => None,
		}
	}
}

parameter_types! {
	pub MaximumSchedulerWeight: Weight = Perbill::from_percent(80) * BlockWeights::get().max_block;
	pub const MaxScheduledPerBlock: u32 = 50;
	pub const NoPreimagePostponement: Option<u32> = Some(5 * MINUTES);
}
impl pallet_scheduler::Config for Runtime {
	type Event = Event;
	type Origin = Origin;
	type PalletsOrigin = OriginCaller;
	type Call = Call;
	type MaximumWeight = MaximumSchedulerWeight;
	type ScheduleOrigin = MoreThanHalfCouncil;
	type OriginPrivilegeCmp = OriginPrivilegeCmp;
	type MaxScheduledPerBlock = MaxScheduledPerBlock;
	type WeightInfo = weights::scheduler::HydraWeight<Runtime>;
	type PreimageProvider = Preimage;
	type NoPreimagePostponement = NoPreimagePostponement;
}

impl pallet_identity::Config for Runtime {
	type Event = Event;
	type Currency = Balances;
	type BasicDeposit = BasicDeposit;
	type FieldDeposit = FieldDeposit;
	type SubAccountDeposit = SubAccountDeposit;
	type MaxSubAccounts = MaxSubAccounts;
	type MaxAdditionalFields = MaxAdditionalFields;
	type MaxRegistrars = MaxRegistrars;
	type Slashed = Treasury;
	type ForceOrigin = MoreThanHalfCouncil;
	type RegistrarOrigin = MoreThanHalfCouncil;
	type WeightInfo = weights::identity::HydraWeight<Runtime>;
}

impl pallet_collective::Config<CouncilCollective> for Runtime {
	type Origin = Origin;
	type Proposal = Call;
	type Event = Event;
	type MotionDuration = CouncilMotionDuration;
	type MaxProposals = CouncilMaxProposals;
	type MaxMembers = CouncilMaxMembers;
	type DefaultVote = pallet_collective::PrimeDefaultVote;
	type WeightInfo = common_runtime::weights::council::HydraWeight<Runtime>;
}

impl pallet_collective::Config<TechnicalCollective> for Runtime {
	type Origin = Origin;
	type Proposal = Call;
	type Event = Event;
	type MotionDuration = TechnicalMotionDuration;
	type MaxProposals = TechnicalMaxProposals;
	type MaxMembers = TechnicalMaxMembers;
	type DefaultVote = pallet_collective::PrimeDefaultVote;
	type WeightInfo = common_runtime::weights::technical_comittee::HydraWeight<Runtime>;
}

impl pallet_democracy::Config for Runtime {
	type Proposal = Call;
	type Event = Event;
	type Currency = Balances;
	type EnactmentPeriod = EnactmentPeriod;
	type LaunchPeriod = LaunchPeriod;
	type VotingPeriod = VotingPeriod;
	type MinimumDeposit = MinimumDeposit;
	/// A straight majority of the council can decide what their next motion is.
	type ExternalOrigin = MoreThanHalfCouncil;
	type ExternalMajorityOrigin = MoreThanHalfCouncil;
	/// A unanimous council can have the next scheduled referendum be a straight default-carries
	/// (NTB) vote.
	type ExternalDefaultOrigin = AllCouncilMembers;
	type FastTrackOrigin = MoreThanHalfTechCommittee;
	type InstantOrigin = AllTechnicalCommitteeMembers;
	type InstantAllowed = InstantAllowed;
	type FastTrackVotingPeriod = FastTrackVotingPeriod;
	// To cancel a proposal which has been passed, 2/3 of the council must agree to it.
	type CancellationOrigin = MajorityOfCouncil;
	// To cancel a proposal before it has been passed, the technical committee must be unanimous or
	// Root must agree.
	type CancelProposalOrigin = AllTechnicalCommitteeMembers;
	type BlacklistOrigin = EnsureRoot<AccountId>;
	// Any single technical committee member may veto a coming council proposal, however they can
	// only do it once and it lasts only for the cooloff period.
	type VetoOrigin = pallet_collective::EnsureMember<AccountId, TechnicalCollective>;
	type CooloffPeriod = CooloffPeriod;
	type PreimageByteDeposit = PreimageByteDeposit;
	type OperationalPreimageOrigin = pallet_collective::EnsureMember<AccountId, CouncilCollective>;
	type Slash = Treasury;
	type Scheduler = Scheduler;
	type PalletsOrigin = OriginCaller;
	type MaxVotes = MaxVotes;
	type WeightInfo = weights::democracy::HydraWeight<Runtime>;
	type MaxProposals = MaxProposals;
	type VoteLockingPeriod = EnactmentPeriod;
}

impl pallet_elections_phragmen::Config for Runtime {
	type Event = Event;
	type PalletId = ElectionsPhragmenPalletId;
	type Currency = Balances;
	type ChangeMembers = Council;
	type InitializeMembers = ();
	// Set to () if defined in chain spec
	type CurrencyToVote = U128CurrencyToVote;
	type CandidacyBond = CandidacyBond;
	type VotingBondBase = VotingBondBase;
	type VotingBondFactor = VotingBondFactor;
	type LoserCandidate = Treasury;
	type KickedMember = Treasury;
	type DesiredMembers = DesiredMembers;
	type DesiredRunnersUp = DesiredRunnersUp;
	type TermDuration = TermDuration;
	type MaxCandidates = MaxElectionCandidates;
	type MaxVoters = MaxElectionVoters;
	type WeightInfo = ();
}

impl pallet_tips::Config for Runtime {
	type Event = Event;
	type DataDepositPerByte = DataDepositPerByte;
	type MaximumReasonLength = MaximumReasonLength;
	type Tippers = Elections;
	type TipCountdown = TipCountdown;
	type TipFindersFee = TipFindersFee;
	type TipReportDepositBase = TipReportDepositBase;
	type WeightInfo = ();
}

/// ORML Configurations

impl orml_tokens::Config for Runtime {
	type Event = Event;
	type Balance = Balance;
	type Amount = Amount;
	type CurrencyId = AssetId;
	type WeightInfo = weights::tokens::HydraWeight<Runtime>;
	type ExistentialDeposits = AssetRegistry;
	type OnDust = Duster;
	type MaxLocks = MaxLocks;
	type DustRemovalWhitelist = DustRemovalWhitelist;
	type MaxReserves = MaxReserves;
	type ReserveIdentifier = [u8; 8];
	type OnNewTokenAccount = AddTxAssetOnAccount<Runtime>;
	type OnKilledTokenAccount = RemoveTxAssetOnKilled<Runtime>;
}

pub struct RootAsVestingPallet;
impl EnsureOrigin<Origin> for RootAsVestingPallet {
	type Success = AccountId;

	fn try_origin(o: Origin) -> Result<Self::Success, Origin> {
		Into::<Result<RawOrigin<AccountId>, Origin>>::into(o).and_then(|o| match o {
			RawOrigin::Root => Ok(VestingPalletId::get().into_account_truncating()),
			r => Err(Origin::from(r)),
		})
	}

	#[cfg(feature = "runtime-benchmarks")]
	fn successful_origin() -> Origin {
		let zero_account_id = AccountId::decode(&mut sp_runtime::traits::TrailingZeroInput::zeroes())
			.expect("infinite length input; no invalid inputs for type; qed");
		Origin::from(RawOrigin::Signed(zero_account_id))
	}
}

impl orml_vesting::Config for Runtime {
	type Event = Event;
	type Currency = Balances;
	type MinVestedTransfer = MinVestedTransfer;
	type VestedTransferOrigin = RootAsVestingPallet;
	type WeightInfo = weights::vesting::HydraWeight<Runtime>;
	type MaxVestingSchedules = MaxVestingSchedules;
	type BlockNumberProvider = RelayChainBlockNumberProvider<Runtime>;
}

impl InstanceFilter<Call> for ProxyType {
	fn filter(&self, c: &Call) -> bool {
		match self {
			ProxyType::Any => true,
			ProxyType::CancelProxy => matches!(c, Call::Proxy(pallet_proxy::Call::reject_announcement { .. })),
			ProxyType::Governance => matches!(
				c,
				Call::Democracy(..)
					| Call::Council(..) | Call::TechnicalCommittee(..)
					| Call::Elections(..)
					| Call::Treasury(..) | Call::Tips(..)
					| Call::Utility(..)
			),
			// Transfer group doesn't include cross-chain transfers
			ProxyType::Transfer => matches!(c, Call::Balances(..) | Call::Currencies(..) | Call::Tokens(..)),
		}
	}
	fn is_superset(&self, o: &Self) -> bool {
		match (self, o) {
			(x, y) if x == y => true,
			(ProxyType::Any, _) => true,
			(_, ProxyType::Any) => false,
			_ => false,
		}
	}
}

impl pallet_proxy::Config for Runtime {
	type Event = Event;
	type Call = Call;
	type Currency = Balances;
	type ProxyType = ProxyType;
	type ProxyDepositBase = ProxyDepositBase;
	type ProxyDepositFactor = ProxyDepositFactor;
	type MaxProxies = MaxProxies;
	type WeightInfo = weights::proxy::HydraWeight<Runtime>;
	type MaxPending = MaxPending;
	type CallHasher = BlakeTwo256;
	type AnnouncementDepositBase = AnnouncementDepositBase;
	type AnnouncementDepositFactor = AnnouncementDepositFactor;
}

impl pallet_multisig::Config for Runtime {
	type Event = Event;
	type Call = Call;
	type Currency = Balances;
	type DepositBase = DepositBase;
	type DepositFactor = DepositFactor;
	type MaxSignatories = MaxSignatories;
	type WeightInfo = ();
}

/// HydraDX Pallets configurations

impl pallet_claims::Config for Runtime {
	type Event = Event;
	type Currency = Balances;
	type Prefix = ClaimMessagePrefix;
	type WeightInfo = weights::claims::HydraWeight<Runtime>;
	type CurrencyBalance = Balance;
}

impl pallet_genesis_history::Config for Runtime {}

parameter_types! {
	pub TreasuryAccount: AccountId = Treasury::account_id();
}

impl pallet_transaction_multi_payment::Config for Runtime {
	type Event = Event;
	type AcceptedCurrencyOrigin = SuperMajorityTechCommittee;
	type Currencies = Currencies;
	type SpotPriceProvider = Omnipool;
	type WeightInfo = weights::transaction_multi_payment::HydraWeight<Runtime>;
	type WithdrawFeeForSetCurrency = MultiPaymentCurrencySetFee;
	type WeightToFee = WeightToFee;
	type NativeAssetId = NativeAssetId;
	type FeeReceiver = TreasuryAccount;
}

#[derive(Debug, Encode, Decode, Clone, PartialEq, Eq, TypeInfo)]
pub struct AssetLocation(pub polkadot_xcm::v1::MultiLocation);

impl Default for AssetLocation {
	fn default() -> Self {
		AssetLocation(polkadot_xcm::v2::MultiLocation::here())
	}
}

impl pallet_asset_registry::Config for Runtime {
	type Event = Event;
	type RegistryOrigin = SuperMajorityTechCommittee;
	type AssetId = AssetId;
	type Balance = Balance;
	type AssetNativeLocation = AssetLocation;
	type SequentialIdStartAt = SequentialIdOffset;
	type StringLimit = RegistryStrLimit;
	type NativeAssetId = NativeAssetId;
	type WeightInfo = weights::registry::HydraWeight<Runtime>;
}

impl pallet_relaychain_info::Config for Runtime {
	type Event = Event;
	type RelaychainBlockNumberProvider = RelayChainBlockNumberProvider<Runtime>;
}

// The latest versions of the orml-currencies pallet don't emit events.
// The infrastructure relies on the events from this pallet, so we use the latest version of
// the pallet that contains and emit events and was updated to the polkadot version we use.
impl pallet_currencies::Config for Runtime {
	type Event = Event;
	type MultiCurrency = Tokens;
	type NativeCurrency = BasicCurrencyAdapter<Runtime, Balances, Amount, BlockNumber>;
	type GetNativeCurrencyId = NativeAssetId;
	type WeightInfo = weights::currencies::HydraWeight<Runtime>;
}

parameter_types! {
	pub const RewardPerCollator: Balance = 455_371_584_699_000; // 83333 HDX / 183 sessions
	//GalacticCouncil collators
	pub ExcludedCollators: Vec<AccountId> = vec![
		// 5G3t6yhAonQHGUEqrByWQPgP9R8fcSSL6Vujphc89ysdTpKF
		hex!["b0502e92d738d528922e8963b8a58a3c7c3b693db51b0972a6981836d67b8835"].into(),
		// 5CVBHPAjhcVVAvL3AYpa9MB6kWDwoJbBwu7q4MqbhKwNnrV4
		hex!["12aa36d6c1b055b9a7ab5d39f4fd9a9fe42912163c90e122fb7997e890a53d7e"].into(),
		// 5DFGmHjpxS6Xveg4YDw2hSp62JJ9h8oLCkeZUAoVR7hVtQ3k
		hex!["344b7693389189ad0be0c83630b02830a568f7cb0f2d4b3483bcea323cc85f70"].into(),
		// 5H178NL4DLM9DGgAgZz1kbrX2TReP3uPk7svPtsg1VcYnuXH
		hex!["da6e859211b1140369a73af533ecea4e4c0e985ad122ac4c663cc8b81d4fcd12"].into(),
		// 5Ca1iV2RNV253FzYJo12XtKJMPWCjv5CsPK9HdmwgJarD1sJ
		hex!["165a3c2eb21341bf170fd1fa728bd9a7d02b7dc3b4968a46f2b1d494ee8c2b5d"].into(),
	];
}

impl pallet_collator_rewards::Config for Runtime {
	type Event = Event;
	type Balance = Balance;
	type CurrencyId = AssetId;
	type Currency = Currencies;
	type RewardPerCollator = RewardPerCollator;
	type ExcludedCollators = ExcludedCollators;
	type RewardCurrencyId = NativeAssetId;
	// We wrap the ` SessionManager` implementation of `CollatorSelection` to get the collatrs that
	// we hand out rewards to.
	type SessionManager = CollatorSelection;
}

parameter_types! {
	pub const CollectionDeposit: Balance = 0;
	pub const ItemDeposit: Balance = 0;
	pub const KeyLimit: u32 = 256;	// Max 256 bytes per key
	pub const ValueLimit: u32 = 1024;	// Max 1024 bytes per value
	pub const UniquesMetadataDepositBase: Balance = 1_000 * UNITS;
	pub const AttributeDepositBase: Balance = UNITS;
	pub const DepositPerByte: Balance = UNITS;
	pub const UniquesStringLimit: u32 = 72;
}

impl pallet_uniques::Config for Runtime {
	type Event = Event;
	type CollectionId = CollectionId;
	type ItemId = ItemId;
	type Currency = Balances;
	type ForceOrigin = MajorityOfCouncil;
	// Standard collection creation is disallowed
	type CreateOrigin = AsEnsureOriginWithArg<NeverEnsureOrigin<AccountId>>;
	type Locker = ();
	type CollectionDeposit = CollectionDeposit;
	type ItemDeposit = ItemDeposit;
	type MetadataDepositBase = UniquesMetadataDepositBase;
	type AttributeDepositBase = AttributeDepositBase;
	type DepositPerByte = DepositPerByte;
	type StringLimit = UniquesStringLimit;
	type KeyLimit = KeyLimit;
	type ValueLimit = ValueLimit;
	type WeightInfo = ();
	#[cfg(feature = "runtime-benchmarks")]
	type Helper = ();
}

parameter_types! {
	pub const LRNA: AssetId = 1;
	pub const StableAssetId: AssetId = 2;
	pub ProtocolFee: Permill = Permill::from_rational(5u32,10000u32);
	pub AssetFee: Permill = Permill::from_rational(25u32,10000u32);
	pub const MinTradingLimit : Balance = 1_000_000u128;
	pub const MinPoolLiquidity: Balance = 1_000_000u128;
	pub const MaxInRatio: Balance = 3u128;
	pub const MaxOutRatio: Balance = 3u128;
	pub const OmnipoolCollectionId: CollectionId = 1337u128;
}

impl pallet_omnipool::Config for Runtime {
	type Event = Event;
	type AssetId = AssetId;
	type Currency = Currencies;
	type AuthorityOrigin = EnsureRoot<AccountId>;
	type TechnicalOrigin = SuperMajorityTechCommittee;
	type AssetRegistry = AssetRegistry;
	type HdxAssetId = NativeAssetId;
	type HubAssetId = LRNA;
	type StableCoinAssetId = StableAssetId;
	type ProtocolFee = ProtocolFee;
	type AssetFee = AssetFee;
	type MinimumTradingLimit = MinTradingLimit;
	type MinimumPoolLiquidity = MinPoolLiquidity;
	type MaxInRatio = MaxInRatio;
	type MaxOutRatio = MaxOutRatio;
	type PositionItemId = ItemId;
	type CollectionId = CollectionId;
	type NFTCollectionId = OmnipoolCollectionId;
	type NFTHandler = Uniques;
	type WeightInfo = weights::omnipool::HydraWeight<Runtime>;
}

impl pallet_transaction_pause::Config for Runtime {
	type Event = Event;
	type UpdateOrigin = SuperMajorityTechCommittee;
	type WeightInfo = weights::transaction_pause::HydraWeight<Runtime>;
}

<<<<<<< HEAD
impl pallet_dca::Config for Runtime {
	type Event = Event;
	type Asset = AssetId;
	type AccountCurrencyAndPriceProvider = MultiTransactionPayment;
	type Currency = Currencies;
	type PriceProvider = PriceProviderAdapter<Omnipool, AssetId>;
	type AMMTrader = AmmTraderAdapter<Runtime, Origin, AssetId, Balance>;
	type RandomnessProvider = DCA;
	type MaxSchedulePerBlock = MaxSchedulesPerBlock;
	type NativeAssetId = NativeAssetId;
	type StorageBondInNativeCurrency = StorageBondInNativeCurrency;
	type FeeReceiver = TreasuryAccount;
	type SlippageLimitPercentage = ();
	type WeightToFee = WeightToFee;
	type WeightInfo = weights::dca::HydraWeight<Runtime>;
=======
impl pallet_duster::Config for Runtime {
	type Event = Event;
	type Balance = Balance;
	type Amount = Amount;
	type CurrencyId = AssetId;
	type MultiCurrency = Currencies;
	type MinCurrencyDeposits = AssetRegistry;
	type Reward = DustingReward;
	type NativeCurrencyId = NativeAssetId;
	type BlacklistUpdateOrigin = SuperMajorityTechCommittee;
	type WeightInfo = ();
}

type OmnipoolLiquidityMiningInstance = warehouse_liquidity_mining::Instance1;
impl warehouse_liquidity_mining::Config<OmnipoolLiquidityMiningInstance> for Runtime {
	type AssetId = AssetId;
	type MultiCurrency = Currencies;
	type PalletId = OmniWarehouseLMPalletId;
	type MinTotalFarmRewards = MinTotalFarmRewards;
	type MinPlannedYieldingPeriods = MinPlannedYieldingPeriods;
	type BlockNumberProvider = RelayChainBlockNumberProvider<Runtime>;
	type AmmPoolId = AssetId;
	type MaxFarmEntriesPerDeposit = MaxEntriesPerDeposit;
	type MaxYieldFarmsPerGlobalFarm = MaxYieldFarmsPerGlobalFarm;
	type AssetRegistry = AssetRegistry;
	type NonDustableWhitelistHandler = Duster;
	type Event = Event;
}

impl pallet_omnipool_liquidity_mining::Config for Runtime {
	type Event = Event;
	type Currency = Currencies;
	type CreateOrigin = AllTechnicalCommitteeMembers;
	type PalletId = OmniLMPalletId;
	type NFTCollectionId = OmnipoolLMCollectionId;
	type NFTHandler = Uniques;
	type LiquidityMiningHandler = OmnipoolWarehouseLM;
	type WeightInfo = ();
>>>>>>> 2ad3f149
}

// Create the runtime by composing the FRAME pallets that were previously configured.
construct_runtime!(
	pub enum Runtime where
		Block = Block,
		NodeBlock = opaque::Block,
		UncheckedExtrinsic = UncheckedExtrinsic
	{
		System: frame_system exclude_parts { Origin } = 1,
		Timestamp: pallet_timestamp = 3,
		Scheduler: pallet_scheduler = 5,
		Balances: pallet_balances = 7,
		TransactionPayment: pallet_transaction_payment exclude_parts { Config } = 9,
		Treasury: pallet_treasury = 11,
		Utility: pallet_utility = 13,
		Preimage: pallet_preimage = 15,
		Identity: pallet_identity = 17,
		Democracy: pallet_democracy exclude_parts { Config } = 19,
		Elections: pallet_elections_phragmen = 21,
		Council: pallet_collective::<Instance1> = 23,
		TechnicalCommittee: pallet_collective::<Instance2> = 25,
		Tips: pallet_tips = 27,
		Proxy: pallet_proxy = 29,
		Multisig: pallet_multisig = 31,
		Uniques: pallet_uniques = 32,

		// HydraDX related modules
		AssetRegistry: pallet_asset_registry = 51,
		Claims: pallet_claims = 53,
		GenesisHistory: pallet_genesis_history = 55,
		CollatorRewards: pallet_collator_rewards = 57,
		Omnipool: pallet_omnipool = 59,
		TransactionPause: pallet_transaction_pause = 60,
<<<<<<< HEAD
		DCA: pallet_dca= 61,
=======
		Duster: pallet_duster = 61,
		OmnipoolWarehouseLM: warehouse_liquidity_mining::<Instance1> = 62,
		OmnipoolLiquidityMining: pallet_omnipool_liquidity_mining = 63,
>>>>>>> 2ad3f149

		// ORML related modules
		Tokens: orml_tokens = 77,
		Currencies: pallet_currencies = 79,
		Vesting: orml_vesting = 81,

		// Parachain
		ParachainSystem: cumulus_pallet_parachain_system exclude_parts { Config } = 103,
		ParachainInfo: parachain_info = 105,
		PolkadotXcm: pallet_xcm = 107,
		CumulusXcm: cumulus_pallet_xcm = 109,
		XcmpQueue: cumulus_pallet_xcmp_queue exclude_parts { Call } = 111,
		DmpQueue: cumulus_pallet_dmp_queue = 113,

		// ORML XCM
		OrmlXcm: orml_xcm = 135,
		XTokens: orml_xtokens = 137,
		UnknownTokens: orml_unknown_tokens = 139,

		// Collator support
		Authorship: pallet_authorship exclude_parts { Inherent } = 161,
		CollatorSelection: pallet_collator_selection = 163,
		Session: pallet_session = 165,
		Aura: pallet_aura exclude_parts { Storage } = 167,
		AuraExt: cumulus_pallet_aura_ext exclude_parts { Storage } = 169,

		// Warehouse - let's allocate indices 100+ for warehouse pallets
		RelayChainInfo: pallet_relaychain_info = 201,
		MultiTransactionPayment: pallet_transaction_multi_payment = 203,
	}
);

/// The address format for describing accounts.
pub type Address = AccountId;
/// Block header type as expected by this runtime.
pub type Header = generic::Header<BlockNumber, BlakeTwo256>;
/// Block type as expected by this runtime.
pub type Block = generic::Block<Header, UncheckedExtrinsic>;
/// A Block signed with a Justification
pub type SignedBlock = generic::SignedBlock<Block>;
/// BlockId type as expected by this runtime.
pub type BlockId = generic::BlockId<Block>;
/// The SignedExtension to the basic transaction logic.
pub type SignedExtra = (
	frame_system::CheckSpecVersion<Runtime>,
	frame_system::CheckTxVersion<Runtime>,
	frame_system::CheckGenesis<Runtime>,
	frame_system::CheckEra<Runtime>,
	frame_system::CheckNonce<Runtime>,
	frame_system::CheckWeight<Runtime>,
	pallet_transaction_payment::ChargeTransactionPayment<Runtime>,
	pallet_transaction_multi_payment::CurrencyBalanceCheck<Runtime>,
);
/// Unchecked extrinsic type as expected by this runtime.
pub type UncheckedExtrinsic = generic::UncheckedExtrinsic<Address, Call, Signature, SignedExtra>;
/// Extrinsic type that has already been checked.
pub type CheckedExtrinsic = generic::CheckedExtrinsic<AccountId, Call, SignedExtra>;
/// Executive: handles dispatch to the various modules.
pub type Executive = frame_executive::Executive<
	Runtime,
	Block,
	frame_system::ChainContext<Runtime>,
	Runtime,
	AllPalletsReversedWithSystemFirst,
	migrations::OnRuntimeUpgradeMigration,
>;

impl_runtime_apis! {
	impl sp_api::Core<Block> for Runtime {
		fn version() -> RuntimeVersion {
			VERSION
		}

		fn execute_block(block: Block) {
			Executive::execute_block(block)
		}

		fn initialize_block(header: &<Block as BlockT>::Header) {
			Executive::initialize_block(header)
		}
	}

	impl sp_api::Metadata<Block> for Runtime {
		fn metadata() -> OpaqueMetadata {
			OpaqueMetadata::new(Runtime::metadata().into())
		}
	}

	impl sp_block_builder::BlockBuilder<Block> for Runtime {
		fn apply_extrinsic(extrinsic: <Block as BlockT>::Extrinsic) -> ApplyExtrinsicResult {
			Executive::apply_extrinsic(extrinsic)
		}

		fn finalize_block() -> <Block as BlockT>::Header {
			Executive::finalize_block()
		}

		fn inherent_extrinsics(data: sp_inherents::InherentData) -> Vec<<Block as BlockT>::Extrinsic> {
			data.create_extrinsics()
		}

		fn check_inherents(
			block: Block,
			data: sp_inherents::InherentData,
		) -> sp_inherents::CheckInherentsResult {
			data.check_extrinsics(&block)
		}
	}

	impl sp_transaction_pool::runtime_api::TaggedTransactionQueue<Block> for Runtime {
		fn validate_transaction(
			source: TransactionSource,
			tx: <Block as BlockT>::Extrinsic,
			block_hash: <Block as BlockT>::Hash,
		) -> TransactionValidity {
			Executive::validate_transaction(source, tx, block_hash)
		}
	}

	impl sp_offchain::OffchainWorkerApi<Block> for Runtime {
		fn offchain_worker(header: &<Block as BlockT>::Header) {
			Executive::offchain_worker(header)
		}
	}

	impl sp_session::SessionKeys<Block> for Runtime {
		fn decode_session_keys(
			encoded: Vec<u8>,
		) -> Option<Vec<(Vec<u8>, sp_core::crypto::KeyTypeId)>> {
			opaque::SessionKeys::decode_into_raw_public_keys(&encoded)
		}

		fn generate_session_keys(seed: Option<Vec<u8>>) -> Vec<u8> {
			opaque::SessionKeys::generate(seed)
		}
	}

	impl sp_consensus_aura::AuraApi<Block, AuraId> for Runtime {
		fn slot_duration() -> sp_consensus_aura::SlotDuration {
			sp_consensus_aura::SlotDuration::from_millis(Aura::slot_duration())
		}

		fn authorities() -> Vec<AuraId> {
			Aura::authorities().into_inner()
		}
	}

	impl cumulus_primitives_core::CollectCollationInfo<Block> for Runtime {
		fn collect_collation_info(header: &<Block as BlockT>::Header) -> cumulus_primitives_core::CollationInfo {
			ParachainSystem::collect_collation_info(header)
		}
	}

	#[cfg(feature = "try-runtime")]
	impl frame_try_runtime::TryRuntime<Block> for Runtime {
		fn on_runtime_upgrade() -> (Weight, Weight) {
			//log::info!("try-runtime::on_runtime_upgrade.");
			let weight = Executive::try_runtime_upgrade().unwrap();
			(weight, BlockWeights::get().max_block)
		}

		fn execute_block(block: Block, state_root_check: bool, try_state: frame_try_runtime::TryStateSelect) -> Weight {
			Executive::try_execute_block(block, state_root_check, try_state).unwrap()
		}
	}


	impl frame_system_rpc_runtime_api::AccountNonceApi<Block, AccountId, Index> for Runtime {
		fn account_nonce(account: AccountId) -> Index {
			System::account_nonce(account)
		}
	}

	impl pallet_transaction_payment_rpc_runtime_api::TransactionPaymentApi<Block, Balance> for Runtime {
		fn query_info(
			uxt: <Block as BlockT>::Extrinsic,
			len: u32,
		) -> pallet_transaction_payment_rpc_runtime_api::RuntimeDispatchInfo<Balance> {
			TransactionPayment::query_info(uxt, len)
		}

		fn query_fee_details(
			uxt: <Block as BlockT>::Extrinsic,
			len: u32,
		) -> pallet_transaction_payment_rpc_runtime_api::FeeDetails<Balance> {
			TransactionPayment::query_fee_details(uxt, len)
		}
	}

	#[cfg(feature = "runtime-benchmarks")]
	impl frame_benchmarking::Benchmark<Block> for Runtime {
		fn benchmark_metadata(extra: bool) -> (
			Vec<frame_benchmarking::BenchmarkList>,
			Vec<frame_support::traits::StorageInfo>,
		) {
			use frame_benchmarking::{list_benchmark, Benchmarking, BenchmarkList};
			use frame_support::traits::StorageInfoTrait;
			use orml_benchmarking::list_benchmark as orml_list_benchmark;
			use frame_system_benchmarking::Pallet as SystemBench;

			let mut list = Vec::<BenchmarkList>::new();

			list_benchmark!(list, extra, frame_system, SystemBench::<Runtime>);
			list_benchmark!(list, extra, pallet_balances, Balances);
			list_benchmark!(list, extra, pallet_collator_selection, CollatorSelection);
			list_benchmark!(list, extra, pallet_timestamp, Timestamp);
			list_benchmark!(list, extra, pallet_treasury, Treasury);
			list_benchmark!(list, extra, pallet_preimage, Preimage);
			list_benchmark!(list, extra, pallet_scheduler, Scheduler);
			list_benchmark!(list, extra, pallet_identity, Identity);
			list_benchmark!(list, extra, pallet_tips, Tips);
			list_benchmark!(list, extra, pallet_proxy, Proxy);
			list_benchmark!(list, extra, pallet_utility, Utility);
			list_benchmark!(list, extra, pallet_democracy, Democracy);
			list_benchmark!(list, extra, council, Council);
			list_benchmark!(list, extra, tech, TechnicalCommittee);
			list_benchmark!(list, extra, pallet_omnipool, Omnipool);
<<<<<<< HEAD
			list_benchmark!(list, extra, pallet_dca, DCA);
=======
			list_benchmark!(list, extra, pallet_omnipool_liquidity_mining, OmnipoolLiquidityMining);
>>>>>>> 2ad3f149

			list_benchmark!(list, extra, pallet_asset_registry, AssetRegistry);
			list_benchmark!(list, extra, pallet_claims, Claims);

			list_benchmark!(list, extra, cumulus_pallet_xcmp_queue, XcmpQueue);
			list_benchmark!(list, extra, pallet_transaction_pause, TransactionPause);

			orml_list_benchmark!(list, extra, pallet_currencies, benchmarking::currencies);
			orml_list_benchmark!(list, extra, orml_tokens, benchmarking::tokens);
			orml_list_benchmark!(list, extra, orml_vesting, benchmarking::vesting);
			orml_list_benchmark!(list, extra, pallet_transaction_multi_payment, benchmarking::multi_payment);
			orml_list_benchmark!(list, extra, pallet_duster, benchmarking::duster);

			let storage_info = AllPalletsWithSystem::storage_info();

			(list, storage_info)
		}

		fn dispatch_benchmark(
			config: frame_benchmarking::BenchmarkConfig
		) -> Result<Vec<frame_benchmarking::BenchmarkBatch>, sp_runtime::RuntimeString> {
			use frame_benchmarking::{Benchmarking, BenchmarkBatch, add_benchmark, TrackedStorageKey};
			use orml_benchmarking::add_benchmark as orml_add_benchmark;
			use frame_system_benchmarking::Pallet as SystemBench;
			impl frame_system_benchmarking::Config for Runtime {}

			let whitelist: Vec<TrackedStorageKey> = vec![
				// Block Number
				hex_literal::hex!("26aa394eea5630e07c48ae0c9558cef702a5c1b19ab7a04f536c519aca4983ac").to_vec().into(),
				// Total Issuance
				hex_literal::hex!("c2261276cc9d1f8598ea4b6a74b15c2f57c875e4cff74148e4628f264b974c80").to_vec().into(),
				// Execution Phase
				hex_literal::hex!("26aa394eea5630e07c48ae0c9558cef7ff553b5a9862a516939d82b3d3d8661a").to_vec().into(),
				// Event Count
				hex_literal::hex!("26aa394eea5630e07c48ae0c9558cef70a98fdbe9ce6c55837576c60c7af3850").to_vec().into(),
				// System Events
				hex_literal::hex!("26aa394eea5630e07c48ae0c9558cef780d41e5e16056765bc8461851072c9d7").to_vec().into(),
			];

			let mut batches = Vec::<BenchmarkBatch>::new();
			let params = (&config, &whitelist);

			// Substrate pallets
			add_benchmark!(params, batches, frame_system, SystemBench::<Runtime>);
			add_benchmark!(params, batches, pallet_balances, Balances);
			add_benchmark!(params, batches, pallet_collator_selection, CollatorSelection);
			add_benchmark!(params, batches, pallet_timestamp, Timestamp);
			add_benchmark!(params, batches, pallet_treasury, Treasury);
			add_benchmark!(params, batches, pallet_preimage, Preimage);
			add_benchmark!(params, batches, pallet_scheduler, Scheduler);
			add_benchmark!(params, batches, pallet_identity, Identity);
			add_benchmark!(params, batches, pallet_tips, Tips);
			add_benchmark!(params, batches, pallet_proxy, Proxy);
			add_benchmark!(params, batches, pallet_utility, Utility);
			add_benchmark!(params, batches, pallet_democracy, Democracy);
			add_benchmark!(params, batches, council, Council);
			add_benchmark!(params, batches, tech, TechnicalCommittee);
			add_benchmark!(params, batches, pallet_omnipool, Omnipool);
<<<<<<< HEAD
			add_benchmark!(params, batches, pallet_dca, DCA);
=======
			add_benchmark!(params, batches, pallet_omnipool_liquidity_mining, OmnipoolLiquidityMining);
>>>>>>> 2ad3f149

			add_benchmark!(params, batches, pallet_asset_registry, AssetRegistry);
			add_benchmark!(params, batches, pallet_claims, Claims);

			add_benchmark!(params, batches, cumulus_pallet_xcmp_queue, XcmpQueue);
			add_benchmark!(params, batches, pallet_transaction_pause, TransactionPause);

			orml_add_benchmark!(params, batches, pallet_currencies, benchmarking::currencies);
			orml_add_benchmark!(params, batches, orml_tokens, benchmarking::tokens);
			orml_add_benchmark!(params, batches, orml_vesting, benchmarking::vesting);
			orml_add_benchmark!(params, batches, pallet_transaction_multi_payment, benchmarking::multi_payment);
			orml_add_benchmark!(params, batches, pallet_duster, benchmarking::duster);

			if batches.is_empty() { return Err("Benchmark not found for this pallet.".into()) }
			Ok(batches)
		}
	}
}

struct CheckInherents;

impl cumulus_pallet_parachain_system::CheckInherents<Block> for CheckInherents {
	fn check_inherents(
		block: &Block,
		relay_state_proof: &cumulus_pallet_parachain_system::RelayChainStateProof,
	) -> sp_inherents::CheckInherentsResult {
		let relay_chain_slot = relay_state_proof
			.read_slot()
			.expect("Could not read the relay chain slot from the proof");

		let inherent_data = cumulus_primitives_timestamp::InherentDataProvider::from_relay_chain_slot_and_duration(
			relay_chain_slot,
			sp_std::time::Duration::from_secs(6),
		)
		.create_inherent_data()
		.expect("Could not create the timestamp inherent data");

		inherent_data.check_extrinsics(block)
	}
}

cumulus_pallet_parachain_system::register_validate_block! {
	Runtime = Runtime,
	BlockExecutor = cumulus_pallet_aura_ext::BlockExecutor::<Runtime, Executive>,
	CheckInherents = CheckInherents,
}<|MERGE_RESOLUTION|>--- conflicted
+++ resolved
@@ -98,11 +98,7 @@
 	spec_name: create_runtime_str!("hydradx"),
 	impl_name: create_runtime_str!("hydradx"),
 	authoring_version: 1,
-<<<<<<< HEAD
-	spec_version: 130,
-=======
-	spec_version: 131,
->>>>>>> 2ad3f149
+	spec_version: 132,
 	impl_version: 0,
 	apis: RUNTIME_API_VERSIONS,
 	transaction_version: 1,
@@ -856,7 +852,46 @@
 	type WeightInfo = weights::transaction_pause::HydraWeight<Runtime>;
 }
 
-<<<<<<< HEAD
+impl pallet_duster::Config for Runtime {
+	type Event = Event;
+	type Balance = Balance;
+	type Amount = Amount;
+	type CurrencyId = AssetId;
+	type MultiCurrency = Currencies;
+	type MinCurrencyDeposits = AssetRegistry;
+	type Reward = DustingReward;
+	type NativeCurrencyId = NativeAssetId;
+	type BlacklistUpdateOrigin = SuperMajorityTechCommittee;
+	type WeightInfo = ();
+}
+
+type OmnipoolLiquidityMiningInstance = warehouse_liquidity_mining::Instance1;
+impl warehouse_liquidity_mining::Config<OmnipoolLiquidityMiningInstance> for Runtime {
+	type AssetId = AssetId;
+	type MultiCurrency = Currencies;
+	type PalletId = OmniWarehouseLMPalletId;
+	type MinTotalFarmRewards = MinTotalFarmRewards;
+	type MinPlannedYieldingPeriods = MinPlannedYieldingPeriods;
+	type BlockNumberProvider = RelayChainBlockNumberProvider<Runtime>;
+	type AmmPoolId = AssetId;
+	type MaxFarmEntriesPerDeposit = MaxEntriesPerDeposit;
+	type MaxYieldFarmsPerGlobalFarm = MaxYieldFarmsPerGlobalFarm;
+	type AssetRegistry = AssetRegistry;
+	type NonDustableWhitelistHandler = Duster;
+	type Event = Event;
+}
+
+impl pallet_omnipool_liquidity_mining::Config for Runtime {
+	type Event = Event;
+	type Currency = Currencies;
+	type CreateOrigin = AllTechnicalCommitteeMembers;
+	type PalletId = OmniLMPalletId;
+	type NFTCollectionId = OmnipoolLMCollectionId;
+	type NFTHandler = Uniques;
+	type LiquidityMiningHandler = OmnipoolWarehouseLM;
+	type WeightInfo = ();
+}
+
 impl pallet_dca::Config for Runtime {
 	type Event = Event;
 	type Asset = AssetId;
@@ -872,46 +907,6 @@
 	type SlippageLimitPercentage = ();
 	type WeightToFee = WeightToFee;
 	type WeightInfo = weights::dca::HydraWeight<Runtime>;
-=======
-impl pallet_duster::Config for Runtime {
-	type Event = Event;
-	type Balance = Balance;
-	type Amount = Amount;
-	type CurrencyId = AssetId;
-	type MultiCurrency = Currencies;
-	type MinCurrencyDeposits = AssetRegistry;
-	type Reward = DustingReward;
-	type NativeCurrencyId = NativeAssetId;
-	type BlacklistUpdateOrigin = SuperMajorityTechCommittee;
-	type WeightInfo = ();
-}
-
-type OmnipoolLiquidityMiningInstance = warehouse_liquidity_mining::Instance1;
-impl warehouse_liquidity_mining::Config<OmnipoolLiquidityMiningInstance> for Runtime {
-	type AssetId = AssetId;
-	type MultiCurrency = Currencies;
-	type PalletId = OmniWarehouseLMPalletId;
-	type MinTotalFarmRewards = MinTotalFarmRewards;
-	type MinPlannedYieldingPeriods = MinPlannedYieldingPeriods;
-	type BlockNumberProvider = RelayChainBlockNumberProvider<Runtime>;
-	type AmmPoolId = AssetId;
-	type MaxFarmEntriesPerDeposit = MaxEntriesPerDeposit;
-	type MaxYieldFarmsPerGlobalFarm = MaxYieldFarmsPerGlobalFarm;
-	type AssetRegistry = AssetRegistry;
-	type NonDustableWhitelistHandler = Duster;
-	type Event = Event;
-}
-
-impl pallet_omnipool_liquidity_mining::Config for Runtime {
-	type Event = Event;
-	type Currency = Currencies;
-	type CreateOrigin = AllTechnicalCommitteeMembers;
-	type PalletId = OmniLMPalletId;
-	type NFTCollectionId = OmnipoolLMCollectionId;
-	type NFTHandler = Uniques;
-	type LiquidityMiningHandler = OmnipoolWarehouseLM;
-	type WeightInfo = ();
->>>>>>> 2ad3f149
 }
 
 // Create the runtime by composing the FRAME pallets that were previously configured.
@@ -946,13 +941,10 @@
 		CollatorRewards: pallet_collator_rewards = 57,
 		Omnipool: pallet_omnipool = 59,
 		TransactionPause: pallet_transaction_pause = 60,
-<<<<<<< HEAD
-		DCA: pallet_dca= 61,
-=======
 		Duster: pallet_duster = 61,
 		OmnipoolWarehouseLM: warehouse_liquidity_mining::<Instance1> = 62,
 		OmnipoolLiquidityMining: pallet_omnipool_liquidity_mining = 63,
->>>>>>> 2ad3f149
+		DCA: pallet_dca= 64,
 
 		// ORML related modules
 		Tokens: orml_tokens = 77,
@@ -1170,11 +1162,8 @@
 			list_benchmark!(list, extra, council, Council);
 			list_benchmark!(list, extra, tech, TechnicalCommittee);
 			list_benchmark!(list, extra, pallet_omnipool, Omnipool);
-<<<<<<< HEAD
+			list_benchmark!(list, extra, pallet_omnipool_liquidity_mining, OmnipoolLiquidityMining);
 			list_benchmark!(list, extra, pallet_dca, DCA);
-=======
-			list_benchmark!(list, extra, pallet_omnipool_liquidity_mining, OmnipoolLiquidityMining);
->>>>>>> 2ad3f149
 
 			list_benchmark!(list, extra, pallet_asset_registry, AssetRegistry);
 			list_benchmark!(list, extra, pallet_claims, Claims);
@@ -1233,11 +1222,8 @@
 			add_benchmark!(params, batches, council, Council);
 			add_benchmark!(params, batches, tech, TechnicalCommittee);
 			add_benchmark!(params, batches, pallet_omnipool, Omnipool);
-<<<<<<< HEAD
+			add_benchmark!(params, batches, pallet_omnipool_liquidity_mining, OmnipoolLiquidityMining);
 			add_benchmark!(params, batches, pallet_dca, DCA);
-=======
-			add_benchmark!(params, batches, pallet_omnipool_liquidity_mining, OmnipoolLiquidityMining);
->>>>>>> 2ad3f149
 
 			add_benchmark!(params, batches, pallet_asset_registry, AssetRegistry);
 			add_benchmark!(params, batches, pallet_claims, Claims);
