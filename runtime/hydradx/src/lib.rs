// This file is part of HydraDX-node.

// Copyright (C) 2020-2021  Intergalactic, Limited (GIB).
// SPDX-License-Identifier: Apache-2.0

// Licensed under the Apache License, Version 2.0 (the "License");
// you may not use this file except in compliance with the License.
// You may obtain a copy of the License at
//
//     http://www.apache.org/licenses/LICENSE-2.0
//
// Unless required by applicable law or agreed to in writing, software
// distributed under the License is distributed on an "AS IS" BASIS,
// WITHOUT WARRANTIES OR CONDITIONS OF ANY KIND, either express or implied.
// See the License for the specific language governing permissions and
// limitations under the License.

#![cfg_attr(not(feature = "std"), no_std)]
// `construct_runtime!` does a lot of recursion and requires us to increase the limit to 256.
#![recursion_limit = "256"]
#![allow(clippy::match_like_matches_macro)]

// Make the WASM binary available.
#[cfg(feature = "std")]
include!(concat!(env!("OUT_DIR"), "/wasm_binary.rs"));

use codec::{Decode, Encode};
use frame_system::{EnsureRoot, RawOrigin};
use scale_info::TypeInfo;
use sp_api::impl_runtime_apis;
use sp_core::OpaqueMetadata;
use sp_runtime::{
	create_runtime_str, generic, impl_opaque_keys,
	traits::{AccountIdConversion, BlakeTwo256, Block as BlockT, IdentityLookup},
	transaction_validity::{TransactionSource, TransactionValidity},
	ApplyExtrinsicResult, Perbill, Permill,
};
use sp_std::cmp::Ordering;
use sp_std::convert::From;
use sp_std::prelude::*;
#[cfg(feature = "std")]
use sp_version::NativeVersion;
use sp_version::RuntimeVersion;

// A few exports that help ease life for downstream crates.
use frame_support::traits::AsEnsureOriginWithArg;
use frame_support::{
	construct_runtime,
	dispatch::DispatchClass,
	parameter_types,
	traits::{
		ConstU32, Contains, EnsureOrigin, Get, InstanceFilter, NeverEnsureOrigin, PrivilegeCmp, U128CurrencyToVote,
	},
	weights::{
		constants::{BlockExecutionWeight, RocksDbWeight},
		ConstantMultiplier, WeightToFeeCoefficient, WeightToFeeCoefficients, WeightToFeePolynomial,
	},
	BoundedVec,
};
use hydradx_traits::OraclePeriod;
use orml_traits::currency::MutationHooks;
use pallet_transaction_multi_payment::{AddTxAssetOnAccount, DepositAll, RemoveTxAssetOnKilled, TransferFees};
use pallet_transaction_payment::TargetedFeeAdjustment;
use primitives::{CollectionId, ItemId};
pub use sp_consensus_aura::sr25519::AuthorityId as AuraId;
use sp_runtime::traits::BlockNumberProvider;

use common_runtime::adapters::{EmaOraclePriceAdapter, OmnipoolHookAdapter};
pub use common_runtime::*;
use pallet_currencies::BasicCurrencyAdapter;

mod benchmarking;
mod migrations;
mod xcm;

pub use hex_literal::hex;
/// Import HydraDX pallets
pub use pallet_claims;
pub use pallet_genesis_history;

/// Opaque types. These are used by the CLI to instantiate machinery that don't need to know
/// the specifics of the runtime. They can then be made to be agnostic over specific formats
/// of data like extrinsics, allowing for them to continue syncing the network through upgrades
/// to even the core data structures.
pub mod opaque {
	use super::*;

	pub use sp_runtime::OpaqueExtrinsic as UncheckedExtrinsic;

	/// Opaque block header type.
	pub type Header = generic::Header<BlockNumber, BlakeTwo256>;
	/// Opaque block type.
	pub type Block = generic::Block<Header, UncheckedExtrinsic>;
	/// Opaque block identifier type.
	pub type BlockId = generic::BlockId<Block>;
	impl_opaque_keys! {
		pub struct SessionKeys {
			pub aura: Aura,
		}
	}
}

#[sp_version::runtime_version]
pub const VERSION: RuntimeVersion = RuntimeVersion {
	spec_name: create_runtime_str!("hydradx"),
	impl_name: create_runtime_str!("hydradx"),
	authoring_version: 1,
	spec_version: 138,
	impl_version: 0,
	apis: RUNTIME_API_VERSIONS,
	transaction_version: 1,
	state_version: 0,
};

/// The version information used to identify this runtime when compiled natively.
#[cfg(feature = "std")]
pub fn native_version() -> NativeVersion {
	NativeVersion {
		runtime_version: VERSION,
		can_author_with: Default::default(),
	}
}

use smallvec::smallvec;

pub struct WeightToFee;

impl WeightToFeePolynomial for WeightToFee {
	type Balance = Balance;

	/// Handles converting a weight scalar to a fee value, based on the scale and granularity of the
	/// node's balance type.
	///
	/// This should typically create a mapping between the following ranges:
	///   - [0, MAXIMUM_BLOCK_WEIGHT]
	///   - [Balance::min, Balance::max]
	///
	/// Yet, it can be used for any other sort of change to weight-fee. Some examples being:
	///   - Setting it to `0` will essentially disable the weight fee.
	///   - Setting it to `1` will cause the literal `#[weight = x]` values to be charged.
	fn polynomial() -> WeightToFeeCoefficients<Self::Balance> {
		// extrinsic base weight (smallest non-zero weight) is mapped to 1/10 CENT
		let p = CENTS; // 1_000_000_000_000
		let q = 10 * Balance::from(ExtrinsicBaseWeight::get().ref_time()); // 7_919_840_000
		smallvec![WeightToFeeCoefficient {
			degree: 1,
			negative: false,
			coeff_frac: Perbill::from_rational(p % q, q),
			coeff_integer: p / q, // 124
		}]
	}
}

pub struct DustRemovalWhitelist;

impl Contains<AccountId> for DustRemovalWhitelist {
	fn contains(a: &AccountId) -> bool {
		get_all_module_accounts().contains(a) || pallet_duster::DusterWhitelist::<Runtime>::contains(a)
	}
}

// Relay chain Block number provider.
// Reason why the implementation is different for benchmarks is that it is not possible
// to set or change the block number in a benchmark using parachain system pallet.
// That's why we revert to using the system pallet in the benchmark.
pub struct RelayChainBlockNumberProvider<T>(sp_std::marker::PhantomData<T>);

#[cfg(not(feature = "runtime-benchmarks"))]
impl<T: cumulus_pallet_parachain_system::Config> BlockNumberProvider for RelayChainBlockNumberProvider<T> {
	type BlockNumber = BlockNumber;

	fn current_block_number() -> Self::BlockNumber {
		let maybe_data = cumulus_pallet_parachain_system::Pallet::<T>::validation_data();

		if let Some(data) = maybe_data {
			data.relay_parent_number
		} else {
			Self::BlockNumber::default()
		}
	}
}

#[cfg(feature = "runtime-benchmarks")]
impl<T: frame_system::Config> BlockNumberProvider for RelayChainBlockNumberProvider<T> {
	type BlockNumber = <T as frame_system::Config>::BlockNumber;

	fn current_block_number() -> Self::BlockNumber {
		frame_system::Pallet::<T>::current_block_number()
	}
}

pub struct CallFilter;
impl Contains<RuntimeCall> for CallFilter {
	fn contains(call: &RuntimeCall) -> bool {
		if matches!(
			call,
			RuntimeCall::System(_) | RuntimeCall::Timestamp(_) | RuntimeCall::ParachainSystem(_)
		) {
			// always allow
			// Note: this is done to avoid unnecessary check of paused storage.
			return true;
		}

		if pallet_transaction_pause::PausedTransactionFilter::<Runtime>::contains(call) {
			// if paused, dont allow!
			return false;
		}

		// filter transfers of LRNA to the omnipool account
		if let RuntimeCall::Tokens(orml_tokens::Call::transfer { dest, currency_id, .. })
		| RuntimeCall::Tokens(orml_tokens::Call::transfer_keep_alive { dest, currency_id, .. })
		| RuntimeCall::Tokens(orml_tokens::Call::transfer_all { dest, currency_id, .. })
		| RuntimeCall::Currencies(pallet_currencies::Call::transfer { dest, currency_id, .. }) = call
		{
			// Lookup::lookup() is not necessary thanks to IdentityLookup
			if dest == &Omnipool::protocol_account()
				&& *currency_id == <Runtime as pallet_omnipool::Config>::HubAssetId::get()
			{
				return false;
			}
		}

		match call {
			RuntimeCall::PolkadotXcm(_) => false,
			RuntimeCall::OrmlXcm(_) => false,
			RuntimeCall::Uniques(_) => false,
			_ => true,
		}
	}
}

parameter_types! {
	pub const Version: RuntimeVersion = VERSION;
	/// Block weights base values and limits.
	pub BlockWeights: frame_system::limits::BlockWeights = frame_system::limits::BlockWeights::builder()
		.base_block(BlockExecutionWeight::get())
		.for_class(DispatchClass::all(), |weights| {
			weights.base_extrinsic = ExtrinsicBaseWeight::get();
		})
		.for_class(DispatchClass::Normal, |weights| {
			weights.max_total = Some(NORMAL_DISPATCH_RATIO * MAXIMUM_BLOCK_WEIGHT);
		})
		.for_class(DispatchClass::Operational, |weights| {
			weights.max_total = Some(MAXIMUM_BLOCK_WEIGHT);
			// Operational transactions have an extra reserved space, so that they
			// are included even if block reachd `MAXIMUM_BLOCK_WEIGHT`.
			weights.reserved = Some(
				MAXIMUM_BLOCK_WEIGHT - NORMAL_DISPATCH_RATIO * MAXIMUM_BLOCK_WEIGHT,
			);
		})
		.avg_block_initialization(AVERAGE_ON_INITIALIZE_RATIO)
		.build_or_panic();
	pub ExtrinsicBaseWeight: Weight = frame_support::weights::constants::ExtrinsicBaseWeight::get();
}

// Configure FRAME pallets to include in runtime.

impl frame_system::Config for Runtime {
	/// The basic call filter to use in dispatchable.
	type BaseCallFilter = CallFilter;
	type BlockWeights = BlockWeights;
	type BlockLength = BlockLength;
	/// The ubiquitous origin type.
	type RuntimeOrigin = RuntimeOrigin;
	/// The aggregated dispatch type that is available for extrinsics.
	type RuntimeCall = RuntimeCall;
	/// The index type for storing how many extrinsics an account has signed.
	type Index = Index;
	/// The index type for blocks.
	type BlockNumber = BlockNumber;
	/// The type for hashing blocks and tries.
	type Hash = Hash;
	/// The hashing algorithm used.
	type Hashing = BlakeTwo256;
	/// The identifier used to distinguish between accounts.
	type AccountId = AccountId;
	/// The lookup mechanism to get account ID from whatever is passed in dispatchers.
	type Lookup = IdentityLookup<AccountId>;
	/// The header type.
	type Header = generic::Header<BlockNumber, BlakeTwo256>;
	/// The ubiquitous event type.
	type RuntimeEvent = RuntimeEvent;
	/// Maximum number of block number to block hash mappings to keep (oldest pruned first).
	type BlockHashCount = BlockHashCount;
	/// The weight of database operations that the runtime can invoke.
	type DbWeight = RocksDbWeight;
	/// The weight of the overhead invoked on the block import process, independent of the
	/// extrinsics included in that block.
	/// Version of the runtime.
	type Version = Version;
	/// Converts a module to the index of the module in `construct_runtime!`.
	///
	/// This type is being generated by `construct_runtime!`.
	type PalletInfo = PalletInfo;
	/// The data to be stored in an account.
	type AccountData = pallet_balances::AccountData<Balance>;
	/// What to do if a new account is created.
	type OnNewAccount = ();
	/// What to do if an account is fully reaped from the system.
	type OnKilledAccount = ();
	/// Weight information for the extrinsics of this pallet.
	type SystemWeightInfo = common_runtime::weights::system::HydraWeight<Runtime>;
	type SS58Prefix = SS58Prefix;
	type OnSetCode = cumulus_pallet_parachain_system::ParachainSetCode<Self>;
	type MaxConsumers = frame_support::traits::ConstU32<16>;
}

impl pallet_timestamp::Config for Runtime {
	/// A timestamp: milliseconds since the unix epoch.
	type Moment = u64;
	type OnTimestampSet = ();
	type MinimumPeriod = MinimumPeriod;
	type WeightInfo = weights::timestamp::HydraWeight<Runtime>;
}

impl pallet_balances::Config for Runtime {
	type MaxLocks = MaxLocks;
	/// The type for recording an account's balance.
	type Balance = Balance;
	/// The ubiquitous event type.
	type RuntimeEvent = RuntimeEvent;
	type DustRemoval = Treasury;
	type ExistentialDeposit = NativeExistentialDeposit;
	type AccountStore = System;
	type WeightInfo = weights::balances::HydraWeight<Runtime>;
	type MaxReserves = MaxReserves;
	type ReserveIdentifier = [u8; 8];
}

/// Parameterized slow adjusting fee updated based on
/// https://w3f-research.readthedocs.io/en/latest/polkadot/overview/2-token-economics.html?highlight=token%20economics#-2.-slow-adjusting-mechanism
pub type SlowAdjustingFeeUpdate<R> =
	TargetedFeeAdjustment<R, TargetBlockFullness, AdjustmentVariable, MinimumMultiplier, MaximumMultiplier>;

impl pallet_transaction_payment::Config for Runtime {
	type RuntimeEvent = RuntimeEvent;
	type OnChargeTransaction = TransferFees<Currencies, MultiTransactionPayment, DepositAll<Runtime>>;
	type OperationalFeeMultiplier = ();
	type WeightToFee = WeightToFee;
	type LengthToFee = ConstantMultiplier<Balance, TransactionByteFee>;
	type FeeMultiplierUpdate = SlowAdjustingFeeUpdate<Self>;
}

// Parachain Config

parameter_types! {
	pub ReservedXcmpWeight: Weight = BlockWeights::get().max_block / 4;
	pub ReservedDmpWeight: Weight = BlockWeights::get().max_block / 4;
}

impl cumulus_pallet_parachain_system::Config for Runtime {
	type RuntimeEvent = RuntimeEvent;
	type OnSystemEvent = pallet_relaychain_info::OnValidationDataHandler<Runtime>;
	type SelfParaId = ParachainInfo;
	type OutboundXcmpMessageSource = XcmpQueue;
	type DmpMessageHandler = DmpQueue;
	type ReservedDmpWeight = ReservedDmpWeight;
	type XcmpMessageHandler = XcmpQueue;
	type ReservedXcmpWeight = ReservedXcmpWeight;
	type CheckAssociatedRelayNumber = cumulus_pallet_parachain_system::RelayNumberStrictlyIncreases;
}

impl pallet_aura::Config for Runtime {
	type AuthorityId = AuraId;
	type MaxAuthorities = MaxAuthorities;
	type DisabledValidators = ();
}

impl parachain_info::Config for Runtime {}

impl cumulus_pallet_aura_ext::Config for Runtime {}

impl pallet_treasury::Config for Runtime {
	type PalletId = TreasuryPalletId;
	type Currency = Balances;
	type ApproveOrigin = TreasuryApproveOrigin;
	type RejectOrigin = MoreThanHalfCouncil;
	type RuntimeEvent = RuntimeEvent;
	type OnSlash = Treasury;
	type ProposalBond = ProposalBond;
	type ProposalBondMinimum = ProposalBondMinimum;
	type ProposalBondMaximum = ProposalBondMaximum;
	type SpendPeriod = SpendPeriod;
	type Burn = Burn;
	type BurnDestination = ();
	type WeightInfo = weights::treasury::HydraWeight<Runtime>;
	type SpendFunds = ();
	type MaxApprovals = MaxApprovals;
	type SpendOrigin = NeverEnsureOrigin<Balance>;
}

impl pallet_authorship::Config for Runtime {
	type FindAuthor = pallet_session::FindAccountFromAuthorIndex<Self, Aura>;
	type UncleGenerations = UncleGenerations;
	type FilterUncle = ();
	type EventHandler = (CollatorSelection,);
}

impl pallet_collator_selection::Config for Runtime {
	type RuntimeEvent = RuntimeEvent;
	type Currency = Balances;
	type UpdateOrigin = MoreThanHalfCouncil;
	type PotId = PotId;
	type MaxCandidates = MaxCandidates;
	type MinCandidates = MinCandidates;
	type MaxInvulnerables = MaxInvulnerables;
	// should be a multiple of session or things will get inconsistent
	type KickThreshold = Period;
	type ValidatorId = <Self as frame_system::Config>::AccountId;
	type ValidatorIdOf = pallet_collator_selection::IdentityCollator;
	type ValidatorRegistration = Session;
	type WeightInfo = weights::collator_selection::HydraWeight<Runtime>;
}

impl pallet_session::Config for Runtime {
	type RuntimeEvent = RuntimeEvent;
	type ValidatorId = <Self as frame_system::Config>::AccountId;
	// we don't have stash and controller, thus we don't need the convert as well.
	type ValidatorIdOf = pallet_collator_selection::IdentityCollator;
	type ShouldEndSession = pallet_session::PeriodicSessions<Period, Offset>;
	type NextSessionRotation = pallet_session::PeriodicSessions<Period, Offset>;
	// We wrap the session manager to give out rewards.
	type SessionManager = CollatorRewards;
	// Essentially just Aura, but lets be pedantic.
	type SessionHandler = <opaque::SessionKeys as sp_runtime::traits::OpaqueKeys>::KeyTypeIdProviders;
	type Keys = opaque::SessionKeys;
	type WeightInfo = ();
}

impl pallet_utility::Config for Runtime {
	type RuntimeEvent = RuntimeEvent;
	type RuntimeCall = RuntimeCall;
	type PalletsOrigin = OriginCaller;
	type WeightInfo = weights::utility::HydraWeight<Runtime>;
}

impl pallet_preimage::Config for Runtime {
	type RuntimeEvent = RuntimeEvent;
	type WeightInfo = weights::preimage::HydraWeight<Runtime>;
	type Currency = Balances;
	type ManagerOrigin = EnsureRoot<AccountId>;
	type BaseDeposit = PreimageBaseDeposit;
	type ByteDeposit = PreimageByteDeposit;
}

/// Used the compare the privilege of an origin inside the scheduler.
pub struct OriginPrivilegeCmp;

impl PrivilegeCmp<OriginCaller> for OriginPrivilegeCmp {
	fn cmp_privilege(left: &OriginCaller, right: &OriginCaller) -> Option<Ordering> {
		if left == right {
			return Some(Ordering::Equal);
		}

		match (left, right) {
			// Root is greater than anything.
			(OriginCaller::system(frame_system::RawOrigin::Root), _) => Some(Ordering::Greater),
			// Check which one has more yes votes.
			(
				OriginCaller::Council(pallet_collective::RawOrigin::Members(l_yes_votes, l_count)),
				OriginCaller::Council(pallet_collective::RawOrigin::Members(r_yes_votes, r_count)),
			) => Some((l_yes_votes * r_count).cmp(&(r_yes_votes * l_count))),
			// For every other origin we don't care, as they are not used for `ScheduleOrigin`.
			_ => None,
		}
	}
}

parameter_types! {
	pub MaximumSchedulerWeight: Weight = Perbill::from_percent(80) * BlockWeights::get().max_block;
	pub const MaxScheduledPerBlock: u32 = 50;
	pub const NoPreimagePostponement: Option<u32> = Some(5 * MINUTES);
}
impl pallet_scheduler::Config for Runtime {
	type RuntimeEvent = RuntimeEvent;
	type RuntimeOrigin = RuntimeOrigin;
	type PalletsOrigin = OriginCaller;
	type RuntimeCall = RuntimeCall;
	type MaximumWeight = MaximumSchedulerWeight;
	type ScheduleOrigin = MoreThanHalfCouncil;
	type OriginPrivilegeCmp = OriginPrivilegeCmp;
	type MaxScheduledPerBlock = MaxScheduledPerBlock;
	type WeightInfo = weights::scheduler::HydraWeight<Runtime>;
	type Preimages = Preimage;
}

impl pallet_identity::Config for Runtime {
	type RuntimeEvent = RuntimeEvent;
	type Currency = Balances;
	type BasicDeposit = BasicDeposit;
	type FieldDeposit = FieldDeposit;
	type SubAccountDeposit = SubAccountDeposit;
	type MaxSubAccounts = MaxSubAccounts;
	type MaxAdditionalFields = MaxAdditionalFields;
	type MaxRegistrars = MaxRegistrars;
	type Slashed = Treasury;
	type ForceOrigin = MoreThanHalfCouncil;
	type RegistrarOrigin = MoreThanHalfCouncil;
	type WeightInfo = weights::identity::HydraWeight<Runtime>;
}

impl pallet_collective::Config<CouncilCollective> for Runtime {
	type RuntimeOrigin = RuntimeOrigin;
	type Proposal = RuntimeCall;
	type RuntimeEvent = RuntimeEvent;
	type MotionDuration = CouncilMotionDuration;
	type MaxProposals = CouncilMaxProposals;
	type MaxMembers = CouncilMaxMembers;
	type DefaultVote = pallet_collective::PrimeDefaultVote;
	type WeightInfo = common_runtime::weights::council::HydraWeight<Runtime>;
}

impl pallet_collective::Config<TechnicalCollective> for Runtime {
	type RuntimeOrigin = RuntimeOrigin;
	type Proposal = RuntimeCall;
	type RuntimeEvent = RuntimeEvent;
	type MotionDuration = TechnicalMotionDuration;
	type MaxProposals = TechnicalMaxProposals;
	type MaxMembers = TechnicalMaxMembers;
	type DefaultVote = pallet_collective::PrimeDefaultVote;
	type WeightInfo = common_runtime::weights::technical_comittee::HydraWeight<Runtime>;
}

impl pallet_democracy::Config for Runtime {
	type RuntimeEvent = RuntimeEvent;
	type Currency = Balances;
	type EnactmentPeriod = EnactmentPeriod;
	type LaunchPeriod = LaunchPeriod;
	type VotingPeriod = VotingPeriod;
	type MinimumDeposit = MinimumDeposit;
	/// A straight majority of the council can decide what their next motion is.
	type ExternalOrigin = MoreThanHalfCouncil;
	type ExternalMajorityOrigin = MoreThanHalfCouncil;
	/// A unanimous council can have the next scheduled referendum be a straight default-carries
	/// (NTB) vote.
	type ExternalDefaultOrigin = AllCouncilMembers;
	type FastTrackOrigin = MoreThanHalfTechCommittee;
	type InstantOrigin = AllTechnicalCommitteeMembers;
	type InstantAllowed = InstantAllowed;
	type FastTrackVotingPeriod = FastTrackVotingPeriod;
	// To cancel a proposal which has been passed, 2/3 of the council must agree to it.
	type CancellationOrigin = MajorityOfCouncil;
	// To cancel a proposal before it has been passed, the technical committee must be unanimous or
	// Root must agree.
	type CancelProposalOrigin = AllTechnicalCommitteeMembers;
	type BlacklistOrigin = EnsureRoot<AccountId>;
	// Any single technical committee member may veto a coming council proposal, however they can
	// only do it once and it lasts only for the cooloff period.
	type VetoOrigin = pallet_collective::EnsureMember<AccountId, TechnicalCollective>;
	type CooloffPeriod = CooloffPeriod;
	type Slash = Treasury;
	type Scheduler = Scheduler;
	type PalletsOrigin = OriginCaller;
	type MaxVotes = MaxVotes;
	type WeightInfo = weights::democracy::HydraWeight<Runtime>;
	type MaxProposals = MaxProposals;
	type VoteLockingPeriod = VoteLockingPeriod;
	type Preimages = Preimage;
	type MaxDeposits = ConstU32<100>;
	type MaxBlacklisted = ConstU32<100>;
}

impl pallet_elections_phragmen::Config for Runtime {
	type RuntimeEvent = RuntimeEvent;
	type PalletId = ElectionsPhragmenPalletId;
	type Currency = Balances;
	type ChangeMembers = Council;
	type InitializeMembers = ();
	// Set to () if defined in chain spec
	type CurrencyToVote = U128CurrencyToVote;
	type CandidacyBond = CandidacyBond;
	type VotingBondBase = VotingBondBase;
	type VotingBondFactor = VotingBondFactor;
	type LoserCandidate = Treasury;
	type KickedMember = Treasury;
	type DesiredMembers = DesiredMembers;
	type DesiredRunnersUp = DesiredRunnersUp;
	type TermDuration = TermDuration;
	type MaxCandidates = MaxElectionCandidates;
	type MaxVoters = MaxElectionVoters;
	type WeightInfo = ();
}

impl pallet_tips::Config for Runtime {
	type RuntimeEvent = RuntimeEvent;
	type DataDepositPerByte = DataDepositPerByte;
	type MaximumReasonLength = MaximumReasonLength;
	type Tippers = Elections;
	type TipCountdown = TipCountdown;
	type TipFindersFee = TipFindersFee;
	type TipReportDepositBase = TipReportDepositBase;
	type WeightInfo = ();
}

/// ORML Configurations
pub struct CurrencyHooks;
impl MutationHooks<AccountId, AssetId, Balance> for CurrencyHooks {
	type OnDust = Duster;
	type OnSlash = ();
	type PreDeposit = ();
	type PostDeposit = ();
	type PreTransfer = ();
	type PostTransfer = ();
	type OnNewTokenAccount = AddTxAssetOnAccount<Runtime>;
	type OnKilledTokenAccount = RemoveTxAssetOnKilled<Runtime>;
}

impl orml_tokens::Config for Runtime {
	type RuntimeEvent = RuntimeEvent;
	type Balance = Balance;
	type Amount = Amount;
	type CurrencyId = AssetId;
	type WeightInfo = weights::tokens::HydraWeight<Runtime>;
	type ExistentialDeposits = AssetRegistry;
	type MaxLocks = MaxLocks;
	type DustRemovalWhitelist = DustRemovalWhitelist;
	type MaxReserves = MaxReserves;
	type ReserveIdentifier = [u8; 8];
	type CurrencyHooks = CurrencyHooks;
}

pub struct RootAsVestingPallet;
impl EnsureOrigin<RuntimeOrigin> for RootAsVestingPallet {
	type Success = AccountId;

	fn try_origin(o: RuntimeOrigin) -> Result<Self::Success, RuntimeOrigin> {
		Into::<Result<RawOrigin<AccountId>, RuntimeOrigin>>::into(o).and_then(|o| match o {
			RawOrigin::Root => Ok(VestingPalletId::get().into_account_truncating()),
			r => Err(RuntimeOrigin::from(r)),
		})
	}

	#[cfg(feature = "runtime-benchmarks")]
	fn successful_origin() -> RuntimeOrigin {
		let zero_account_id = AccountId::decode(&mut sp_runtime::traits::TrailingZeroInput::zeroes())
			.expect("infinite length input; no invalid inputs for type; qed");
		RuntimeOrigin::from(RawOrigin::Signed(zero_account_id))
	}
}

impl orml_vesting::Config for Runtime {
	type RuntimeEvent = RuntimeEvent;
	type Currency = Balances;
	type MinVestedTransfer = MinVestedTransfer;
	type VestedTransferOrigin = RootAsVestingPallet;
	type WeightInfo = weights::vesting::HydraWeight<Runtime>;
	type MaxVestingSchedules = MaxVestingSchedules;
	type BlockNumberProvider = RelayChainBlockNumberProvider<Runtime>;
}

impl InstanceFilter<RuntimeCall> for ProxyType {
	fn filter(&self, c: &RuntimeCall) -> bool {
		match self {
			ProxyType::Any => true,
			ProxyType::CancelProxy => matches!(c, RuntimeCall::Proxy(pallet_proxy::Call::reject_announcement { .. })),
			ProxyType::Governance => matches!(
				c,
				RuntimeCall::Democracy(..)
					| RuntimeCall::Council(..)
					| RuntimeCall::TechnicalCommittee(..)
					| RuntimeCall::Elections(..)
					| RuntimeCall::Treasury(..)
					| RuntimeCall::Tips(..)
					| RuntimeCall::Utility(..)
			),
			// Transfer group doesn't include cross-chain transfers
			ProxyType::Transfer => matches!(
				c,
				RuntimeCall::Balances(..) | RuntimeCall::Currencies(..) | RuntimeCall::Tokens(..)
			),
		}
	}
	fn is_superset(&self, o: &Self) -> bool {
		match (self, o) {
			(x, y) if x == y => true,
			(ProxyType::Any, _) => true,
			(_, ProxyType::Any) => false,
			_ => false,
		}
	}
}

impl pallet_proxy::Config for Runtime {
	type RuntimeEvent = RuntimeEvent;
	type RuntimeCall = RuntimeCall;
	type Currency = Balances;
	type ProxyType = ProxyType;
	type ProxyDepositBase = ProxyDepositBase;
	type ProxyDepositFactor = ProxyDepositFactor;
	type MaxProxies = MaxProxies;
	type WeightInfo = weights::proxy::HydraWeight<Runtime>;
	type MaxPending = MaxPending;
	type CallHasher = BlakeTwo256;
	type AnnouncementDepositBase = AnnouncementDepositBase;
	type AnnouncementDepositFactor = AnnouncementDepositFactor;
}

impl pallet_multisig::Config for Runtime {
	type RuntimeEvent = RuntimeEvent;
	type RuntimeCall = RuntimeCall;
	type Currency = Balances;
	type DepositBase = DepositBase;
	type DepositFactor = DepositFactor;
	type MaxSignatories = MaxSignatories;
	type WeightInfo = ();
}

/// HydraDX Pallets configurations

impl pallet_claims::Config for Runtime {
	type RuntimeEvent = RuntimeEvent;
	type Currency = Balances;
	type Prefix = ClaimMessagePrefix;
	type WeightInfo = weights::claims::HydraWeight<Runtime>;
	type CurrencyBalance = Balance;
}

impl pallet_genesis_history::Config for Runtime {}

parameter_types! {
	pub TreasuryAccount: AccountId = Treasury::account_id();
}

impl pallet_transaction_multi_payment::Config for Runtime {
	type RuntimeEvent = RuntimeEvent;
	type AcceptedCurrencyOrigin = SuperMajorityTechCommittee;
	type Currencies = Currencies;
	type SpotPriceProvider = Omnipool;
	type WeightInfo = weights::transaction_multi_payment::HydraWeight<Runtime>;
	type WithdrawFeeForSetCurrency = MultiPaymentCurrencySetFee;
	type WeightToFee = WeightToFee;
	type NativeAssetId = NativeAssetId;
	type FeeReceiver = TreasuryAccount;
}

#[derive(Debug, Encode, Decode, Clone, PartialEq, Eq, TypeInfo)]
pub struct AssetLocation(pub polkadot_xcm::v1::MultiLocation);

impl Default for AssetLocation {
	fn default() -> Self {
		AssetLocation(polkadot_xcm::v2::MultiLocation::here())
	}
}

impl pallet_asset_registry::Config for Runtime {
	type RuntimeEvent = RuntimeEvent;
	type RegistryOrigin = SuperMajorityTechCommittee;
	type AssetId = AssetId;
	type Balance = Balance;
	type AssetNativeLocation = AssetLocation;
	type StringLimit = RegistryStrLimit;
	type SequentialIdStartAt = SequentialIdOffset;
	type NativeAssetId = NativeAssetId;
	type WeightInfo = weights::registry::HydraWeight<Runtime>;
}

impl pallet_relaychain_info::Config for Runtime {
	type RuntimeEvent = RuntimeEvent;
	type RelaychainBlockNumberProvider = RelayChainBlockNumberProvider<Runtime>;
}

// The latest versions of the orml-currencies pallet don't emit events.
// The infrastructure relies on the events from this pallet, so we use the latest version of
// the pallet that contains and emit events and was updated to the polkadot version we use.
impl pallet_currencies::Config for Runtime {
	type RuntimeEvent = RuntimeEvent;
	type MultiCurrency = Tokens;
	type NativeCurrency = BasicCurrencyAdapter<Runtime, Balances, Amount, BlockNumber>;
	type GetNativeCurrencyId = NativeAssetId;
	type WeightInfo = weights::currencies::HydraWeight<Runtime>;
}

parameter_types! {
	pub const RewardPerCollator: Balance = 455_371_584_699_000; // 83333 HDX / 183 sessions
	//GalacticCouncil collators
	pub ExcludedCollators: Vec<AccountId> = vec![
		// 5G3t6yhAonQHGUEqrByWQPgP9R8fcSSL6Vujphc89ysdTpKF
		hex!["b0502e92d738d528922e8963b8a58a3c7c3b693db51b0972a6981836d67b8835"].into(),
		// 5CVBHPAjhcVVAvL3AYpa9MB6kWDwoJbBwu7q4MqbhKwNnrV4
		hex!["12aa36d6c1b055b9a7ab5d39f4fd9a9fe42912163c90e122fb7997e890a53d7e"].into(),
		// 5DFGmHjpxS6Xveg4YDw2hSp62JJ9h8oLCkeZUAoVR7hVtQ3k
		hex!["344b7693389189ad0be0c83630b02830a568f7cb0f2d4b3483bcea323cc85f70"].into(),
		// 5H178NL4DLM9DGgAgZz1kbrX2TReP3uPk7svPtsg1VcYnuXH
		hex!["da6e859211b1140369a73af533ecea4e4c0e985ad122ac4c663cc8b81d4fcd12"].into(),
		// 5Ca1iV2RNV253FzYJo12XtKJMPWCjv5CsPK9HdmwgJarD1sJ
		hex!["165a3c2eb21341bf170fd1fa728bd9a7d02b7dc3b4968a46f2b1d494ee8c2b5d"].into(),
	];
}

impl pallet_collator_rewards::Config for Runtime {
	type RuntimeEvent = RuntimeEvent;
	type Balance = Balance;
	type CurrencyId = AssetId;
	type Currency = Currencies;
	type RewardPerCollator = RewardPerCollator;
	type ExcludedCollators = ExcludedCollators;
	type RewardCurrencyId = NativeAssetId;
	// We wrap the ` SessionManager` implementation of `CollatorSelection` to get the collatrs that
	// we hand out rewards to.
	type SessionManager = CollatorSelection;
}

parameter_types! {
	pub const CollectionDeposit: Balance = 0;
	pub const ItemDeposit: Balance = 0;
	pub const KeyLimit: u32 = 256;	// Max 256 bytes per key
	pub const ValueLimit: u32 = 1024;	// Max 1024 bytes per value
	pub const UniquesMetadataDepositBase: Balance = 1_000 * UNITS;
	pub const AttributeDepositBase: Balance = UNITS;
	pub const DepositPerByte: Balance = UNITS;
	pub const UniquesStringLimit: u32 = 72;
}

impl pallet_uniques::Config for Runtime {
	type RuntimeEvent = RuntimeEvent;
	type CollectionId = CollectionId;
	type ItemId = ItemId;
	type Currency = Balances;
	type ForceOrigin = MajorityOfCouncil;
	// Standard collection creation is disallowed
	type CreateOrigin = AsEnsureOriginWithArg<NeverEnsureOrigin<AccountId>>;
	type Locker = ();
	type CollectionDeposit = CollectionDeposit;
	type ItemDeposit = ItemDeposit;
	type MetadataDepositBase = UniquesMetadataDepositBase;
	type AttributeDepositBase = AttributeDepositBase;
	type DepositPerByte = DepositPerByte;
	type StringLimit = UniquesStringLimit;
	type KeyLimit = KeyLimit;
	type ValueLimit = ValueLimit;
	type WeightInfo = ();
	#[cfg(feature = "runtime-benchmarks")]
	type Helper = ();
}

parameter_types! {
	pub const LRNA: AssetId = 1;
	pub const StableAssetId: AssetId = 2;
	pub ProtocolFee: Permill = Permill::from_rational(5u32,10000u32);
	pub AssetFee: Permill = Permill::from_rational(25u32,10000u32);
	pub const MinTradingLimit : Balance = 1_000_000u128;
	pub const MinPoolLiquidity: Balance = 1_000_000u128;
	pub const MaxInRatio: Balance = 3u128;
	pub const MaxOutRatio: Balance = 3u128;
	pub const OmnipoolCollectionId: CollectionId = 1337u128;
	pub const EmaOracleSpotPriceLastBlock: OraclePeriod = OraclePeriod::LastBlock;
	pub const EmaOracleSpotPriceShort: OraclePeriod = OraclePeriod::Short;
	pub const OmnipoolMaxAllowedPriceDifference: Permill = Permill::from_percent(1);
}

impl pallet_omnipool::Config for Runtime {
	type RuntimeEvent = RuntimeEvent;
	type AssetId = AssetId;
	type Currency = Currencies;
	type AuthorityOrigin = EnsureRoot<AccountId>;
	type TechnicalOrigin = SuperMajorityTechCommittee;
	type AssetRegistry = AssetRegistry;
	type HdxAssetId = NativeAssetId;
	type HubAssetId = LRNA;
	type StableCoinAssetId = StableAssetId;
	type ProtocolFee = ProtocolFee;
	type AssetFee = AssetFee;
	type MinimumTradingLimit = MinTradingLimit;
	type MinimumPoolLiquidity = MinPoolLiquidity;
	type MaxInRatio = MaxInRatio;
	type MaxOutRatio = MaxOutRatio;
	type PositionItemId = ItemId;
	type CollectionId = CollectionId;
	type NFTCollectionId = OmnipoolCollectionId;
	type NFTHandler = Uniques;
	type WeightInfo = weights::omnipool::HydraWeight<Runtime>;
<<<<<<< HEAD
	type OmnipoolHooks = OmnipoolHookAdapter<Self::RuntimeOrigin, LRNA, Runtime>;
=======
	type OmnipoolHooks = OmnipoolHookAdapter<Self::Origin, LRNA, Runtime>;
	type PriceBarrier = (
		EnsurePriceWithin<
			AccountId,
			AssetId,
			EmaOraclePriceAdapter<EmaOracleSpotPriceLastBlock, Runtime>,
			OmnipoolMaxAllowedPriceDifference,
			CircuitBreakerWhitelist,
		>,
		EnsurePriceWithin<
			AccountId,
			AssetId,
			EmaOraclePriceAdapter<EmaOracleSpotPriceShort, Runtime>,
			OmnipoolMaxAllowedPriceDifference,
			CircuitBreakerWhitelist,
		>,
	);
>>>>>>> 558e7a83
}

impl pallet_transaction_pause::Config for Runtime {
	type RuntimeEvent = RuntimeEvent;
	type UpdateOrigin = SuperMajorityTechCommittee;
	type WeightInfo = weights::transaction_pause::HydraWeight<Runtime>;
}

impl pallet_circuit_breaker::Config for Runtime {
	type RuntimeEvent = RuntimeEvent;
	type AssetId = AssetId;
	type Balance = Balance;
	type TechnicalOrigin = SuperMajorityTechCommittee;
	type WhitelistedAccounts = CircuitBreakerWhitelist;
	type DefaultMaxNetTradeVolumeLimitPerBlock = DefaultMaxNetTradeVolumeLimitPerBlock;
	type DefaultMaxAddLiquidityLimitPerBlock = DefaultMaxLiquidityLimitPerBlock;
	type DefaultMaxRemoveLiquidityLimitPerBlock = DefaultMaxLiquidityLimitPerBlock;
	type OmnipoolHubAsset = LRNA;
	type WeightInfo = weights::circuit_breaker::HydraWeight<Runtime>;
}

// constants need to be in scope to use as types
use pallet_ema_oracle::MAX_PERIODS;
use pallet_omnipool::traits::EnsurePriceWithin;

parameter_types! {
	pub SupportedPeriods: BoundedVec<OraclePeriod, ConstU32<MAX_PERIODS>> = BoundedVec::truncate_from(vec![
		OraclePeriod::LastBlock, OraclePeriod::Short, OraclePeriod::TenMinutes]);
}

impl pallet_ema_oracle::Config for Runtime {
	type RuntimeEvent = RuntimeEvent;
	type WeightInfo = weights::ema_oracle::HydraWeight<Runtime>;
	/// The definition of the oracle time periods currently assumes a 6 second block time.
	/// We use the parachain blocks anyway, because we want certain guarantees over how many blocks correspond
	/// to which smoothing factor.
	type BlockNumberProvider = System;
	type SupportedPeriods = SupportedPeriods;
	/// With every asset trading against LRNA we will only have as many pairs as there will be assets, so
	/// 20 seems a decent upper bound for the forseeable future.
	type MaxUniqueEntries = ConstU32<20>;
}

impl pallet_duster::Config for Runtime {
	type RuntimeEvent = RuntimeEvent;
	type Balance = Balance;
	type Amount = Amount;
	type CurrencyId = AssetId;
	type MultiCurrency = Currencies;
	type MinCurrencyDeposits = AssetRegistry;
	type Reward = DustingReward;
	type NativeCurrencyId = NativeAssetId;
	type BlacklistUpdateOrigin = SuperMajorityTechCommittee;
	type WeightInfo = ();
}

type OmnipoolLiquidityMiningInstance = warehouse_liquidity_mining::Instance1;
impl warehouse_liquidity_mining::Config<OmnipoolLiquidityMiningInstance> for Runtime {
	type AssetId = AssetId;
	type MultiCurrency = Currencies;
	type PalletId = OmniWarehouseLMPalletId;
	type MinTotalFarmRewards = MinTotalFarmRewards;
	type MinPlannedYieldingPeriods = MinPlannedYieldingPeriods;
	type BlockNumberProvider = RelayChainBlockNumberProvider<Runtime>;
	type AmmPoolId = AssetId;
	type MaxFarmEntriesPerDeposit = MaxEntriesPerDeposit;
	type MaxYieldFarmsPerGlobalFarm = MaxYieldFarmsPerGlobalFarm;
	type AssetRegistry = AssetRegistry;
	type NonDustableWhitelistHandler = Duster;
	type RuntimeEvent = RuntimeEvent;
}

impl pallet_omnipool_liquidity_mining::Config for Runtime {
	type RuntimeEvent = RuntimeEvent;
	type Currency = Currencies;
	type CreateOrigin = AllTechnicalCommitteeMembers;
	type PalletId = OmniLMPalletId;
	type NFTCollectionId = OmnipoolLMCollectionId;
	type NFTHandler = Uniques;
	type LiquidityMiningHandler = OmnipoolWarehouseLM;
	type WeightInfo = ();
}

parameter_types! {
	pub const ExistentialDepositMultiplier: u8 = 5;
}

impl pallet_otc::Config for Runtime {
	type AssetId = AssetId;
	type AssetRegistry = AssetRegistry;
	type Currency = Currencies;
	type RuntimeEvent = RuntimeEvent;
	type ExistentialDeposits = AssetRegistry;
	type ExistentialDepositMultiplier = ExistentialDepositMultiplier;
	type WeightInfo = weights::otc::HydraWeight<Runtime>;
}

// Create the runtime by composing the FRAME pallets that were previously configured.
construct_runtime!(
	pub enum Runtime where
		Block = Block,
		NodeBlock = opaque::Block,
		UncheckedExtrinsic = UncheckedExtrinsic
	{
		System: frame_system exclude_parts { Origin } = 1,
		Timestamp: pallet_timestamp = 3,
		//NOTE: 5 - is used by Scheduler which must be after cumulus_pallet_parachain_system
		Balances: pallet_balances = 7,
		TransactionPayment: pallet_transaction_payment exclude_parts { Config } = 9,
		Treasury: pallet_treasury = 11,
		Utility: pallet_utility = 13,
		Preimage: pallet_preimage = 15,
		Identity: pallet_identity = 17,
		Democracy: pallet_democracy exclude_parts { Config } = 19,
		Elections: pallet_elections_phragmen = 21,
		Council: pallet_collective::<Instance1> = 23,
		TechnicalCommittee: pallet_collective::<Instance2> = 25,
		Tips: pallet_tips = 27,
		Proxy: pallet_proxy = 29,
		Multisig: pallet_multisig = 31,
		Uniques: pallet_uniques = 32,

		// HydraDX related modules
		AssetRegistry: pallet_asset_registry = 51,
		Claims: pallet_claims = 53,
		GenesisHistory: pallet_genesis_history = 55,
		CollatorRewards: pallet_collator_rewards = 57,
		Omnipool: pallet_omnipool = 59,
		TransactionPause: pallet_transaction_pause = 60,
		Duster: pallet_duster = 61,
		OmnipoolWarehouseLM: warehouse_liquidity_mining::<Instance1> = 62,
		OmnipoolLiquidityMining: pallet_omnipool_liquidity_mining = 63,
		OTC: pallet_otc = 64,
		CircuitBreaker: pallet_circuit_breaker = 65,

		// ORML related modules
		Tokens: orml_tokens = 77,
		Currencies: pallet_currencies = 79,
		Vesting: orml_vesting = 81,

		// Parachain
		ParachainSystem: cumulus_pallet_parachain_system exclude_parts { Config } = 103,
		ParachainInfo: parachain_info = 105,

		//NOTE: Scheduler must be after ParachainSystem otherwise RelayChainBlockNumberProvider
		//will return 0 as current block number when used with Scheduler(democracy).
		Scheduler: pallet_scheduler = 5,

		PolkadotXcm: pallet_xcm = 107,
		CumulusXcm: cumulus_pallet_xcm = 109,
		XcmpQueue: cumulus_pallet_xcmp_queue exclude_parts { Call } = 111,
		DmpQueue: cumulus_pallet_dmp_queue = 113,

		// ORML XCM
		OrmlXcm: orml_xcm = 135,
		XTokens: orml_xtokens = 137,
		UnknownTokens: orml_unknown_tokens = 139,

		// Collator support
		Authorship: pallet_authorship exclude_parts { Inherent } = 161,
		CollatorSelection: pallet_collator_selection = 163,
		Session: pallet_session = 165,
		Aura: pallet_aura = 167,
		AuraExt: cumulus_pallet_aura_ext = 169,

		// Warehouse - let's allocate indices 100+ for warehouse pallets
		RelayChainInfo: pallet_relaychain_info = 201,
		EmaOracle: pallet_ema_oracle = 202,
		MultiTransactionPayment: pallet_transaction_multi_payment = 203,
	}
);

/// The address format for describing accounts.
pub type Address = AccountId;
/// Block header type as expected by this runtime.
pub type Header = generic::Header<BlockNumber, BlakeTwo256>;
/// Block type as expected by this runtime.
pub type Block = generic::Block<Header, UncheckedExtrinsic>;
/// A Block signed with a Justification
pub type SignedBlock = generic::SignedBlock<Block>;
/// BlockId type as expected by this runtime.
pub type BlockId = generic::BlockId<Block>;
/// The SignedExtension to the basic transaction logic.
pub type SignedExtra = (
	frame_system::CheckSpecVersion<Runtime>,
	frame_system::CheckTxVersion<Runtime>,
	frame_system::CheckGenesis<Runtime>,
	frame_system::CheckEra<Runtime>,
	frame_system::CheckNonce<Runtime>,
	frame_system::CheckWeight<Runtime>,
	pallet_transaction_payment::ChargeTransactionPayment<Runtime>,
	pallet_transaction_multi_payment::CurrencyBalanceCheck<Runtime>,
);
/// Unchecked extrinsic type as expected by this runtime.
pub type UncheckedExtrinsic = generic::UncheckedExtrinsic<Address, RuntimeCall, Signature, SignedExtra>;
/// Extrinsic type that has already been checked.
pub type CheckedExtrinsic = generic::CheckedExtrinsic<AccountId, RuntimeCall, SignedExtra>;
/// Executive: handles dispatch to the various modules.
pub type Executive = frame_executive::Executive<
	Runtime,
	Block,
	frame_system::ChainContext<Runtime>,
	Runtime,
	AllPalletsReversedWithSystemFirst,
	(
		pallet_preimage::migration::v1::Migration<Runtime>,
		pallet_democracy::migrations::v1::Migration<Runtime>,
		pallet_multisig::migrations::v1::MigrateToV1<Runtime>,
		DmpQueue,
		XcmpQueue,
		ParachainSystem,
		migrations::OnRuntimeUpgradeMigration,
	),
>;

impl_runtime_apis! {
	impl sp_api::Core<Block> for Runtime {
		fn version() -> RuntimeVersion {
			VERSION
		}

		fn execute_block(block: Block) {
			Executive::execute_block(block)
		}

		fn initialize_block(header: &<Block as BlockT>::Header) {
			Executive::initialize_block(header)
		}
	}

	impl sp_api::Metadata<Block> for Runtime {
		fn metadata() -> OpaqueMetadata {
			OpaqueMetadata::new(Runtime::metadata().into())
		}
	}

	impl sp_block_builder::BlockBuilder<Block> for Runtime {
		fn apply_extrinsic(extrinsic: <Block as BlockT>::Extrinsic) -> ApplyExtrinsicResult {
			Executive::apply_extrinsic(extrinsic)
		}

		fn finalize_block() -> <Block as BlockT>::Header {
			Executive::finalize_block()
		}

		fn inherent_extrinsics(data: sp_inherents::InherentData) -> Vec<<Block as BlockT>::Extrinsic> {
			data.create_extrinsics()
		}

		fn check_inherents(
			block: Block,
			data: sp_inherents::InherentData,
		) -> sp_inherents::CheckInherentsResult {
			data.check_extrinsics(&block)
		}
	}

	impl sp_transaction_pool::runtime_api::TaggedTransactionQueue<Block> for Runtime {
		fn validate_transaction(
			source: TransactionSource,
			tx: <Block as BlockT>::Extrinsic,
			block_hash: <Block as BlockT>::Hash,
		) -> TransactionValidity {
			Executive::validate_transaction(source, tx, block_hash)
		}
	}

	impl sp_offchain::OffchainWorkerApi<Block> for Runtime {
		fn offchain_worker(header: &<Block as BlockT>::Header) {
			Executive::offchain_worker(header)
		}
	}

	impl sp_session::SessionKeys<Block> for Runtime {
		fn decode_session_keys(
			encoded: Vec<u8>,
		) -> Option<Vec<(Vec<u8>, sp_core::crypto::KeyTypeId)>> {
			opaque::SessionKeys::decode_into_raw_public_keys(&encoded)
		}

		fn generate_session_keys(seed: Option<Vec<u8>>) -> Vec<u8> {
			opaque::SessionKeys::generate(seed)
		}
	}

	impl sp_consensus_aura::AuraApi<Block, AuraId> for Runtime {
		fn slot_duration() -> sp_consensus_aura::SlotDuration {
			sp_consensus_aura::SlotDuration::from_millis(Aura::slot_duration())
		}

		fn authorities() -> Vec<AuraId> {
			Aura::authorities().into_inner()
		}
	}

	impl cumulus_primitives_core::CollectCollationInfo<Block> for Runtime {
		fn collect_collation_info(header: &<Block as BlockT>::Header) -> cumulus_primitives_core::CollationInfo {
			ParachainSystem::collect_collation_info(header)
		}
	}

	#[cfg(feature = "try-runtime")]
	impl frame_try_runtime::TryRuntime<Block> for Runtime {
		fn on_runtime_upgrade(checks: frame_try_runtime::UpgradeCheckSelect) -> (Weight, Weight) {
			//log::info!("try-runtime::on_runtime_upgrade.");
			let weight = Executive::try_runtime_upgrade(checks).unwrap();
			(weight, BlockWeights::get().max_block)
		}

		fn execute_block(
			block: Block,
			state_root_check: bool,
			signature_check: bool,
			select: frame_try_runtime::TryStateSelect,
		) -> Weight {
			Executive::try_execute_block(block, state_root_check, signature_check, select).unwrap()
		}
	}


	impl frame_system_rpc_runtime_api::AccountNonceApi<Block, AccountId, Index> for Runtime {
		fn account_nonce(account: AccountId) -> Index {
			System::account_nonce(account)
		}
	}

	impl pallet_transaction_payment_rpc_runtime_api::TransactionPaymentApi<Block, Balance> for Runtime {
		fn query_info(
			uxt: <Block as BlockT>::Extrinsic,
			len: u32,
		) -> pallet_transaction_payment_rpc_runtime_api::RuntimeDispatchInfo<Balance> {
			TransactionPayment::query_info(uxt, len)
		}

		fn query_fee_details(
			uxt: <Block as BlockT>::Extrinsic,
			len: u32,
		) -> pallet_transaction_payment_rpc_runtime_api::FeeDetails<Balance> {
			TransactionPayment::query_fee_details(uxt, len)
		}
	}

	#[cfg(feature = "runtime-benchmarks")]
	impl frame_benchmarking::Benchmark<Block> for Runtime {
		fn benchmark_metadata(extra: bool) -> (
			Vec<frame_benchmarking::BenchmarkList>,
			Vec<frame_support::traits::StorageInfo>,
		) {
			use frame_benchmarking::{list_benchmark, Benchmarking, BenchmarkList};
			use frame_support::traits::StorageInfoTrait;
			use orml_benchmarking::list_benchmark as orml_list_benchmark;
			use frame_system_benchmarking::Pallet as SystemBench;

			let mut list = Vec::<BenchmarkList>::new();

			list_benchmark!(list, extra, frame_system, SystemBench::<Runtime>);
			list_benchmark!(list, extra, pallet_balances, Balances);
			list_benchmark!(list, extra, pallet_collator_selection, CollatorSelection);
			list_benchmark!(list, extra, pallet_timestamp, Timestamp);
			list_benchmark!(list, extra, pallet_treasury, Treasury);
			list_benchmark!(list, extra, pallet_preimage, Preimage);
			list_benchmark!(list, extra, pallet_scheduler, Scheduler);
			list_benchmark!(list, extra, pallet_identity, Identity);
			list_benchmark!(list, extra, pallet_tips, Tips);
			list_benchmark!(list, extra, pallet_proxy, Proxy);
			list_benchmark!(list, extra, pallet_utility, Utility);
			list_benchmark!(list, extra, pallet_democracy, Democracy);
			list_benchmark!(list, extra, council, Council);
			list_benchmark!(list, extra, tech, TechnicalCommittee);
			list_benchmark!(list, extra, pallet_omnipool, Omnipool);
			list_benchmark!(list, extra, pallet_omnipool_liquidity_mining, OmnipoolLiquidityMining);
			list_benchmark!(list, extra, pallet_circuit_breaker, CircuitBreaker);

			list_benchmark!(list, extra, pallet_asset_registry, AssetRegistry);
			list_benchmark!(list, extra, pallet_claims, Claims);
			list_benchmark!(list, extra, pallet_ema_oracle, EmaOracle);

			list_benchmark!(list, extra, cumulus_pallet_xcmp_queue, XcmpQueue);
			list_benchmark!(list, extra, pallet_transaction_pause, TransactionPause);

			list_benchmark!(list, extra, pallet_otc, OTC);

			orml_list_benchmark!(list, extra, pallet_currencies, benchmarking::currencies);
			orml_list_benchmark!(list, extra, orml_tokens, benchmarking::tokens);
			orml_list_benchmark!(list, extra, orml_vesting, benchmarking::vesting);
			orml_list_benchmark!(list, extra, pallet_transaction_multi_payment, benchmarking::multi_payment);
			orml_list_benchmark!(list, extra, pallet_duster, benchmarking::duster);

			let storage_info = AllPalletsWithSystem::storage_info();

			(list, storage_info)
		}

		fn dispatch_benchmark(
			config: frame_benchmarking::BenchmarkConfig
		) -> Result<Vec<frame_benchmarking::BenchmarkBatch>, sp_runtime::RuntimeString> {
			use frame_benchmarking::{Benchmarking, BenchmarkBatch, add_benchmark, TrackedStorageKey};
			use orml_benchmarking::add_benchmark as orml_add_benchmark;
			use frame_system_benchmarking::Pallet as SystemBench;
			impl frame_system_benchmarking::Config for Runtime {}

			let whitelist: Vec<TrackedStorageKey> = vec![
				// Block Number
				hex_literal::hex!("26aa394eea5630e07c48ae0c9558cef702a5c1b19ab7a04f536c519aca4983ac").to_vec().into(),
				// Total Issuance
				hex_literal::hex!("c2261276cc9d1f8598ea4b6a74b15c2f57c875e4cff74148e4628f264b974c80").to_vec().into(),
				// Execution Phase
				hex_literal::hex!("26aa394eea5630e07c48ae0c9558cef7ff553b5a9862a516939d82b3d3d8661a").to_vec().into(),
				// Event Count
				hex_literal::hex!("26aa394eea5630e07c48ae0c9558cef70a98fdbe9ce6c55837576c60c7af3850").to_vec().into(),
				// System Events
				hex_literal::hex!("26aa394eea5630e07c48ae0c9558cef780d41e5e16056765bc8461851072c9d7").to_vec().into(),
			];

			let mut batches = Vec::<BenchmarkBatch>::new();
			let params = (&config, &whitelist);

			// Substrate pallets
			add_benchmark!(params, batches, frame_system, SystemBench::<Runtime>);
			add_benchmark!(params, batches, pallet_balances, Balances);
			add_benchmark!(params, batches, pallet_collator_selection, CollatorSelection);
			add_benchmark!(params, batches, pallet_timestamp, Timestamp);
			add_benchmark!(params, batches, pallet_treasury, Treasury);
			add_benchmark!(params, batches, pallet_preimage, Preimage);
			add_benchmark!(params, batches, pallet_scheduler, Scheduler);
			add_benchmark!(params, batches, pallet_identity, Identity);
			add_benchmark!(params, batches, pallet_tips, Tips);
			add_benchmark!(params, batches, pallet_proxy, Proxy);
			add_benchmark!(params, batches, pallet_utility, Utility);
			add_benchmark!(params, batches, pallet_democracy, Democracy);
			add_benchmark!(params, batches, council, Council);
			add_benchmark!(params, batches, tech, TechnicalCommittee);
			add_benchmark!(params, batches, pallet_omnipool, Omnipool);
			add_benchmark!(params, batches, pallet_omnipool_liquidity_mining, OmnipoolLiquidityMining);
			add_benchmark!(params, batches, pallet_circuit_breaker, CircuitBreaker);

			add_benchmark!(params, batches, pallet_asset_registry, AssetRegistry);
			add_benchmark!(params, batches, pallet_claims, Claims);
			add_benchmark!(params, batches, pallet_ema_oracle, EmaOracle);

			add_benchmark!(params, batches, cumulus_pallet_xcmp_queue, XcmpQueue);
			add_benchmark!(params, batches, pallet_transaction_pause, TransactionPause);

			add_benchmark!(params, batches, pallet_otc, OTC);

			orml_add_benchmark!(params, batches, pallet_currencies, benchmarking::currencies);
			orml_add_benchmark!(params, batches, orml_tokens, benchmarking::tokens);
			orml_add_benchmark!(params, batches, orml_vesting, benchmarking::vesting);
			orml_add_benchmark!(params, batches, pallet_transaction_multi_payment, benchmarking::multi_payment);
			orml_add_benchmark!(params, batches, pallet_duster, benchmarking::duster);

			if batches.is_empty() { return Err("Benchmark not found for this pallet.".into()) }
			Ok(batches)
		}
	}
}

struct CheckInherents;

impl cumulus_pallet_parachain_system::CheckInherents<Block> for CheckInherents {
	fn check_inherents(
		block: &Block,
		relay_state_proof: &cumulus_pallet_parachain_system::RelayChainStateProof,
	) -> sp_inherents::CheckInherentsResult {
		let relay_chain_slot = relay_state_proof
			.read_slot()
			.expect("Could not read the relay chain slot from the proof");

		let inherent_data = cumulus_primitives_timestamp::InherentDataProvider::from_relay_chain_slot_and_duration(
			relay_chain_slot,
			sp_std::time::Duration::from_secs(6),
		)
		.create_inherent_data()
		.expect("Could not create the timestamp inherent data");

		inherent_data.check_extrinsics(block)
	}
}

cumulus_pallet_parachain_system::register_validate_block! {
	Runtime = Runtime,
	BlockExecutor = cumulus_pallet_aura_ext::BlockExecutor::<Runtime, Executive>,
	CheckInherents = CheckInherents,
}<|MERGE_RESOLUTION|>--- conflicted
+++ resolved
@@ -843,9 +843,6 @@
 	pub const MaxInRatio: Balance = 3u128;
 	pub const MaxOutRatio: Balance = 3u128;
 	pub const OmnipoolCollectionId: CollectionId = 1337u128;
-	pub const EmaOracleSpotPriceLastBlock: OraclePeriod = OraclePeriod::LastBlock;
-	pub const EmaOracleSpotPriceShort: OraclePeriod = OraclePeriod::Short;
-	pub const OmnipoolMaxAllowedPriceDifference: Permill = Permill::from_percent(1);
 }
 
 impl pallet_omnipool::Config for Runtime {
@@ -869,10 +866,7 @@
 	type NFTCollectionId = OmnipoolCollectionId;
 	type NFTHandler = Uniques;
 	type WeightInfo = weights::omnipool::HydraWeight<Runtime>;
-<<<<<<< HEAD
 	type OmnipoolHooks = OmnipoolHookAdapter<Self::RuntimeOrigin, LRNA, Runtime>;
-=======
-	type OmnipoolHooks = OmnipoolHookAdapter<Self::Origin, LRNA, Runtime>;
 	type PriceBarrier = (
 		EnsurePriceWithin<
 			AccountId,
@@ -889,7 +883,6 @@
 			CircuitBreakerWhitelist,
 		>,
 	);
->>>>>>> 558e7a83
 }
 
 impl pallet_transaction_pause::Config for Runtime {
@@ -913,7 +906,6 @@
 
 // constants need to be in scope to use as types
 use pallet_ema_oracle::MAX_PERIODS;
-use pallet_omnipool::traits::EnsurePriceWithin;
 
 parameter_types! {
 	pub SupportedPeriods: BoundedVec<OraclePeriod, ConstU32<MAX_PERIODS>> = BoundedVec::truncate_from(vec![
