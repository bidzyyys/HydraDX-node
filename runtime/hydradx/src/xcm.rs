--- conflicted
+++ resolved
@@ -118,11 +118,7 @@
 	type ExecuteOverweightOrigin = EnsureRoot<AccountId>;
 	type ControllerOrigin = MoreThanHalfTechCommittee;
 	type ControllerOriginConverter = XcmOriginToCallOrigin;
-<<<<<<< HEAD
-	type WeightInfo = ();
-=======
 	type WeightInfo = weights::xcmp_queue::HydraWeight<Runtime>;
->>>>>>> 1b923738
 }
 
 impl cumulus_pallet_dmp_queue::Config for Runtime {
