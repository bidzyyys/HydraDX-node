// This file is part of HydraDX-node.

// Copyright (C) 2020-2021  Intergalactic, Limited (GIB).
// SPDX-License-Identifier: Apache-2.0

// Licensed under the Apache License, Version 2.0 (the "License");
// you may not use this file except in compliance with the License.
// You may obtain a copy of the License at
//
//     http://www.apache.org/licenses/LICENSE-2.0
//
// Unless required by applicable law or agreed to in writing, software
// distributed under the License is distributed on an "AS IS" BASIS,
// WITHOUT WARRANTIES OR CONDITIONS OF ANY KIND, either express or implied.
// See the License for the specific language governing permissions and
// limitations under the License.

#![cfg_attr(not(feature = "std"), no_std)]
// `construct_runtime!` does a lot of recursion and requires us to increase the limit to 256.
#![recursion_limit = "256"]

// Make the WASM binary available.
#[cfg(feature = "std")]
include!(concat!(env!("OUT_DIR"), "/wasm_binary.rs"));

use codec::{Decode, Encode};
use frame_system::{EnsureRoot, RawOrigin};
use hex_literal::hex;
use scale_info::TypeInfo;
use sp_api::impl_runtime_apis;
use sp_core::OpaqueMetadata;
use sp_runtime::{
	create_runtime_str, generic, impl_opaque_keys,
	traits::{AccountIdConversion, BlakeTwo256, Block as BlockT, IdentityLookup},
	transaction_validity::{TransactionSource, TransactionValidity},
	ApplyExtrinsicResult, Perbill, Permill,
};
use sp_std::cmp::Ordering;
use sp_std::convert::From;
use sp_std::prelude::*;
#[cfg(feature = "std")]
use sp_version::NativeVersion;
use sp_version::RuntimeVersion;

// A few exports that help ease life for downstream crates.
use frame_support::traits::{AsEnsureOriginWithArg, Contains};
use frame_support::{
	construct_runtime, parameter_types,
	traits::{
		EnsureOrigin, EqualPrivilegeOnly, Get, InstanceFilter, NeverEnsureOrigin, PrivilegeCmp, U128CurrencyToVote,
	},
	weights::{
		constants::{BlockExecutionWeight, RocksDbWeight},
		ConstantMultiplier, DispatchClass, Weight, WeightToFeeCoefficient, WeightToFeeCoefficients,
		WeightToFeePolynomial,
	},
};
use pallet_transaction_multi_payment::{AddTxAssetOnAccount, DepositAll, RemoveTxAssetOnKilled, TransferFees};
use pallet_transaction_payment::TargetedFeeAdjustment;
use primitives::{CollectionId, ItemId};
pub use sp_consensus_aura::sr25519::AuthorityId as AuraId;
use sp_runtime::traits::BlockNumberProvider;

pub use common_runtime::*;
use pallet_currencies::BasicCurrencyAdapter;

mod xcm;

/// Import HydraDX pallets
pub use pallet_claims;
pub use pallet_genesis_history;

/// Opaque types. These are used by the CLI to instantiate machinery that don't need to know
/// the specifics of the runtime. They can then be made to be agnostic over specific formats
/// of data like extrinsics, allowing for them to continue syncing the network through upgrades
/// to even the core data structures.
pub mod opaque {
	use super::*;

	pub use sp_runtime::OpaqueExtrinsic as UncheckedExtrinsic;

	/// Opaque block header type.
	pub type Header = generic::Header<BlockNumber, BlakeTwo256>;
	/// Opaque block type.
	pub type Block = generic::Block<Header, UncheckedExtrinsic>;
	/// Opaque block identifier type.
	pub type BlockId = generic::BlockId<Block>;
	impl_opaque_keys! {
		pub struct SessionKeys {
			pub aura: Aura,
		}
	}
}

mod testing {
	use super::{parameter_types, BlockNumber, MINUTES};

	parameter_types! {
		pub const LaunchPeriod: BlockNumber = MINUTES;
		pub const VotingPeriod: BlockNumber = MINUTES;
		pub const EnactmentPeriod: BlockNumber = MINUTES;
		pub const Period: u32 = 2 * MINUTES;
	}
}

#[sp_version::runtime_version]
pub const VERSION: RuntimeVersion = RuntimeVersion {
	spec_name: create_runtime_str!("testing-hydradx"),
	impl_name: create_runtime_str!("testing-hydradx"),
	authoring_version: 1,
	spec_version: 132,
	impl_version: 0,
	apis: RUNTIME_API_VERSIONS,
	transaction_version: 1,
	state_version: 0,
};

/// The version information used to identify this runtime when compiled natively.
#[cfg(feature = "std")]
pub fn native_version() -> NativeVersion {
	NativeVersion {
		runtime_version: VERSION,
		can_author_with: Default::default(),
	}
}

use smallvec::smallvec;

pub struct WeightToFee;
impl WeightToFeePolynomial for WeightToFee {
	type Balance = Balance;

	/// Handles converting a weight scalar to a fee value, based on the scale and granularity of the
	/// node's balance type.
	///
	/// This should typically create a mapping between the following ranges:
	///   - [0, MAXIMUM_BLOCK_WEIGHT]
	///   - [Balance::min, Balance::max]
	///
	/// Yet, it can be used for any other sort of change to weight-fee. Some examples being:
	///   - Setting it to `0` will essentially disable the weight fee.
	///   - Setting it to `1` will cause the literal `#[weight = x]` values to be charged.
	fn polynomial() -> WeightToFeeCoefficients<Self::Balance> {
		// extrinsic base weight (smallest non-zero weight) is mapped to 1/10 CENT
		let p = CENTS; // 1_000_000_000_000
		let q = 10 * Balance::from(ExtrinsicBaseWeight::get().ref_time()); // 7_919_840_000
		smallvec![WeightToFeeCoefficient {
			degree: 1,
			negative: false,
			coeff_frac: Perbill::from_rational(p % q, q),
			coeff_integer: p / q, // 124
		}]
	}
}

pub struct DustRemovalWhitelist;

impl Contains<AccountId> for DustRemovalWhitelist {
	fn contains(a: &AccountId) -> bool {
		get_all_module_accounts().contains(a) || pallet_duster::DusterWhitelist::<Runtime>::contains(a)
	}
}

// Relay chain Block number provider.
// Reason why the implementation is different for benchmarks is that it is not possible
// to set or change the block number in a benchmark using parachain system pallet.
// That's why we revert to using the system pallet in the benchmark.
pub struct RelayChainBlockNumberProvider<T>(sp_std::marker::PhantomData<T>);

#[cfg(not(feature = "runtime-benchmarks"))]
impl<T: cumulus_pallet_parachain_system::Config> BlockNumberProvider for RelayChainBlockNumberProvider<T> {
	type BlockNumber = BlockNumber;

	fn current_block_number() -> Self::BlockNumber {
		let maybe_data = cumulus_pallet_parachain_system::Pallet::<T>::validation_data();

		if let Some(data) = maybe_data {
			data.relay_parent_number
		} else {
			Self::BlockNumber::default()
		}
	}
}

#[cfg(feature = "runtime-benchmarks")]
impl<T: frame_system::Config> BlockNumberProvider for RelayChainBlockNumberProvider<T> {
	type BlockNumber = <T as frame_system::Config>::BlockNumber;

	fn current_block_number() -> Self::BlockNumber {
		frame_system::Pallet::<T>::current_block_number()
	}
}

parameter_types! {
	pub const Version: RuntimeVersion = VERSION;
	/// Block weights base values and limits.
	pub BlockWeights: frame_system::limits::BlockWeights = frame_system::limits::BlockWeights::builder()
		.base_block(BlockExecutionWeight::get())
		.for_class(DispatchClass::all(), |weights| {
			weights.base_extrinsic = ExtrinsicBaseWeight::get();
		})
		.for_class(DispatchClass::Normal, |weights| {
			weights.max_total = Some(NORMAL_DISPATCH_RATIO * MAXIMUM_BLOCK_WEIGHT);
		})
		.for_class(DispatchClass::Operational, |weights| {
			weights.max_total = Some(MAXIMUM_BLOCK_WEIGHT);
			// Operational transactions have an extra reserved space, so that they
			// are included even if block reachd `MAXIMUM_BLOCK_WEIGHT`.
			weights.reserved = Some(
				MAXIMUM_BLOCK_WEIGHT - NORMAL_DISPATCH_RATIO * MAXIMUM_BLOCK_WEIGHT,
			);
		})
		.avg_block_initialization(AVERAGE_ON_INITIALIZE_RATIO)
		.build_or_panic();
	pub ExtrinsicBaseWeight: Weight = frame_support::weights::constants::ExtrinsicBaseWeight::get();
}

pub struct BaseFilter;
impl Contains<Call> for BaseFilter {
	fn contains(call: &Call) -> bool {
		if matches!(call, Call::System(_) | Call::Timestamp(_) | Call::ParachainSystem(_)) {
			// always allow
			// Note: this is done to avoid unnecessary check of paused storage.
			return true;
		}

		if pallet_transaction_pause::PausedTransactionFilter::<Runtime>::contains(call) {
			// if paused, dont allow!
			return false;
		}

		// filter transfers of LRNA to the omnipool account
		if let Call::Tokens(orml_tokens::Call::transfer { dest, currency_id, .. })
		| Call::Tokens(orml_tokens::Call::transfer_keep_alive { dest, currency_id, .. })
		| Call::Tokens(orml_tokens::Call::transfer_all { dest, currency_id, .. })
		| Call::Currencies(pallet_currencies::Call::transfer { dest, currency_id, .. }) = call
		{
			// Lookup::lookup() is not necessary thanks to IdentityLookup
			if dest == &Omnipool::protocol_account()
				&& *currency_id == <Runtime as pallet_omnipool::Config>::HubAssetId::get()
			{
				return false;
			}
		}

		true
	}
}

// Configure FRAME pallets to include in runtime.

impl frame_system::Config for Runtime {
	/// The basic call filter to use in dispatchable.
	type BaseCallFilter = BaseFilter;
	/// The ubiquitous origin type.
	type Origin = Origin;
	/// The aggregated dispatch type that is available for extrinsics.
	type Call = Call;
	/// The index type for storing how many extrinsics an account has signed.
	type Index = Index;
	/// The index type for blocks.
	type BlockNumber = BlockNumber;
	/// The type for hashing blocks and tries.
	type Hash = Hash;
	/// The hashing algorithm used.
	type Hashing = BlakeTwo256;
	/// The identifier used to distinguish between accounts.
	type AccountId = AccountId;
	/// The lookup mechanism to get account ID from whatever is passed in dispatchers.
	type Lookup = IdentityLookup<AccountId>;
	/// The header type.
	type Header = generic::Header<BlockNumber, BlakeTwo256>;
	/// The ubiquitous event type.
	type Event = Event;
	/// Maximum number of block number to block hash mappings to keep (oldest pruned first).
	type BlockWeights = BlockWeights;
	type BlockLength = BlockLength;
	type BlockHashCount = BlockHashCount;
	/// The weight of database operations that the runtime can invoke.
	type DbWeight = RocksDbWeight;
	/// The weight of the overhead invoked on the block import process, independent of the
	/// extrinsics included in that block.
	/// Version of the runtime.
	type Version = Version;
	/// Converts a module to the index of the module in `construct_runtime!`.
	///
	/// This type is being generated by `construct_runtime!`.
	type PalletInfo = PalletInfo;
	/// The data to be stored in an account.
	type AccountData = pallet_balances::AccountData<Balance>;
	/// What to do if a new account is created.
	type OnNewAccount = ();
	/// What to do if an account is fully reaped from the system.
	type OnKilledAccount = ();
	/// Weight information for the extrinsics of this pallet.
	type SystemWeightInfo = common_runtime::weights::system::HydraWeight<Runtime>;
	type SS58Prefix = SS58Prefix;
	type OnSetCode = cumulus_pallet_parachain_system::ParachainSetCode<Self>;
	type MaxConsumers = frame_support::traits::ConstU32<16>;
}

impl pallet_timestamp::Config for Runtime {
	/// A timestamp: milliseconds since the unix epoch.
	type Moment = u64;
	type OnTimestampSet = ();
	type MinimumPeriod = MinimumPeriod;
	type WeightInfo = weights::timestamp::HydraWeight<Runtime>;
}

impl pallet_balances::Config for Runtime {
	type MaxLocks = MaxLocks;
	/// The type for recording an account's balance.
	type Balance = Balance;
	/// The ubiquitous event type.
	type Event = Event;
	type DustRemoval = Treasury;
	type ExistentialDeposit = NativeExistentialDeposit;
	type AccountStore = System;
	type WeightInfo = weights::balances::HydraWeight<Runtime>;
	type MaxReserves = MaxReserves;
	type ReserveIdentifier = [u8; 8];
}

/// Parameterized slow adjusting fee updated based on
/// https://w3f-research.readthedocs.io/en/latest/polkadot/overview/2-token-economics.html?highlight=token%20economics#-2.-slow-adjusting-mechanism
pub type SlowAdjustingFeeUpdate<R> =
	TargetedFeeAdjustment<R, TargetBlockFullness, AdjustmentVariable, MinimumMultiplier>;

impl pallet_transaction_payment::Config for Runtime {
	type Event = Event;
	type OnChargeTransaction = TransferFees<Currencies, MultiTransactionPayment, DepositAll<Runtime>>;
	type OperationalFeeMultiplier = ();
	type WeightToFee = WeightToFee;
	type LengthToFee = ConstantMultiplier<Balance, TransactionByteFee>;
	type FeeMultiplierUpdate = SlowAdjustingFeeUpdate<Self>;
}

impl pallet_sudo::Config for Runtime {
	type Event = Event;
	type Call = Call;
}

// Parachain Config

parameter_types! {
	pub ReservedXcmpWeight: Weight = BlockWeights::get().max_block / 4;
	pub ReservedDmpWeight: Weight = BlockWeights::get().max_block / 4;
}

impl cumulus_pallet_parachain_system::Config for Runtime {
	type Event = Event;
	type OnSystemEvent = pallet_relaychain_info::OnValidationDataHandler<Runtime>;
	type SelfParaId = ParachainInfo;
	type OutboundXcmpMessageSource = XcmpQueue;
	type DmpMessageHandler = DmpQueue;
	type ReservedDmpWeight = ReservedDmpWeight;
	type XcmpMessageHandler = XcmpQueue;
	type ReservedXcmpWeight = ReservedXcmpWeight;
	type CheckAssociatedRelayNumber = cumulus_pallet_parachain_system::RelayNumberStrictlyIncreases;
}

impl pallet_aura::Config for Runtime {
	type AuthorityId = AuraId;
	type MaxAuthorities = MaxAuthorities;
	type DisabledValidators = ();
}

impl parachain_info::Config for Runtime {}

impl cumulus_pallet_aura_ext::Config for Runtime {}

impl pallet_treasury::Config for Runtime {
	type PalletId = TreasuryPalletId;
	type Currency = Balances;
	type ApproveOrigin = TreasuryApproveOrigin;
	type RejectOrigin = MoreThanHalfCouncil;
	type Event = Event;
	type OnSlash = Treasury;
	type ProposalBond = ProposalBond;
	type ProposalBondMinimum = ProposalBondMinimum;
	type ProposalBondMaximum = ProposalBondMaximum;
	type SpendPeriod = SpendPeriod;
	type Burn = Burn;
	type BurnDestination = ();
	type WeightInfo = weights::treasury::HydraWeight<Runtime>;
	type SpendFunds = ();
	type MaxApprovals = MaxApprovals;
	type SpendOrigin = NeverEnsureOrigin<Balance>;
}

impl pallet_authorship::Config for Runtime {
	type FindAuthor = pallet_session::FindAccountFromAuthorIndex<Self, Aura>;
	type UncleGenerations = UncleGenerations;
	type FilterUncle = ();
	type EventHandler = (CollatorSelection,);
}

impl pallet_collator_selection::Config for Runtime {
	type Event = Event;
	type Currency = Balances;
	type UpdateOrigin = MoreThanHalfCouncil;
	type PotId = PotId;
	type MaxCandidates = MaxCandidates;
	type MinCandidates = MinCandidates;
	type MaxInvulnerables = MaxInvulnerables;
	// should be a multiple of session or things will get inconsistent
	type KickThreshold = testing::Period;
	type ValidatorId = <Self as frame_system::Config>::AccountId;
	type ValidatorIdOf = pallet_collator_selection::IdentityCollator;
	type ValidatorRegistration = Session;
	type WeightInfo = weights::collator_selection::HydraWeight<Runtime>;
}

impl pallet_session::Config for Runtime {
	type Event = Event;
	type ValidatorId = <Self as frame_system::Config>::AccountId;
	// we don't have stash and controller, thus we don't need the convert as well.
	type ValidatorIdOf = pallet_collator_selection::IdentityCollator;
	type ShouldEndSession = pallet_session::PeriodicSessions<testing::Period, Offset>;
	type NextSessionRotation = pallet_session::PeriodicSessions<testing::Period, Offset>;
	// We wrap the session manager to give out rewards.
	type SessionManager = CollatorRewards;
	// Essentially just Aura, but lets be pedantic.
	type SessionHandler = <opaque::SessionKeys as sp_runtime::traits::OpaqueKeys>::KeyTypeIdProviders;
	type Keys = opaque::SessionKeys;
	type WeightInfo = ();
}

impl pallet_utility::Config for Runtime {
	type Event = Event;
	type Call = Call;
	type PalletsOrigin = OriginCaller;
	type WeightInfo = weights::utility::HydraWeight<Runtime>;
}

impl pallet_preimage::Config for Runtime {
	type Event = Event;
	type WeightInfo = weights::preimage::HydraWeight<Runtime>;
	type Currency = Balances;
	type ManagerOrigin = EnsureRoot<AccountId>;
	type MaxSize = PreimageMaxSize;
	type BaseDeposit = PreimageBaseDeposit;
	type ByteDeposit = PreimageByteDeposit;
}

/// Used the compare the privilege of an origin inside the scheduler.
pub struct OriginPrivilegeCmp;

impl PrivilegeCmp<OriginCaller> for OriginPrivilegeCmp {
	fn cmp_privilege(left: &OriginCaller, right: &OriginCaller) -> Option<Ordering> {
		if left == right {
			return Some(Ordering::Equal);
		}

		match (left, right) {
			// Root is greater than anything.
			(OriginCaller::system(frame_system::RawOrigin::Root), _) => Some(Ordering::Greater),
			// Check which one has more yes votes.
			(
				OriginCaller::Council(pallet_collective::RawOrigin::Members(l_yes_votes, l_count)),
				OriginCaller::Council(pallet_collective::RawOrigin::Members(r_yes_votes, r_count)),
			) => Some((l_yes_votes * r_count).cmp(&(r_yes_votes * l_count))),
			// For every other origin we don't care, as they are not used for `ScheduleOrigin`.
			_ => None,
		}
	}
}

parameter_types! {
	pub MaximumSchedulerWeight: Weight = Perbill::from_percent(80) * BlockWeights::get().max_block;
	pub const MaxScheduledPerBlock: u32 = 50;
	pub const NoPreimagePostponement: Option<u32> = Some(5 * MINUTES);
}

impl pallet_scheduler::Config for Runtime {
	type Event = Event;
	type Origin = Origin;
	type PalletsOrigin = OriginCaller;
	type Call = Call;
	type MaximumWeight = MaximumSchedulerWeight;
	type ScheduleOrigin = MoreThanHalfCouncil;
	type OriginPrivilegeCmp = EqualPrivilegeOnly;
	type MaxScheduledPerBlock = MaxScheduledPerBlock;
	type WeightInfo = weights::scheduler::HydraWeight<Runtime>;
	type PreimageProvider = Preimage;
	type NoPreimagePostponement = NoPreimagePostponement;
}

impl pallet_identity::Config for Runtime {
	type Event = Event;
	type Currency = Balances;
	type BasicDeposit = BasicDeposit;
	type FieldDeposit = FieldDeposit;
	type SubAccountDeposit = SubAccountDeposit;
	type MaxSubAccounts = MaxSubAccounts;
	type MaxAdditionalFields = MaxAdditionalFields;
	type MaxRegistrars = MaxRegistrars;
	type Slashed = Treasury;
	type ForceOrigin = MoreThanHalfCouncil;
	type RegistrarOrigin = MoreThanHalfCouncil;
	type WeightInfo = weights::identity::HydraWeight<Runtime>;
}

impl pallet_collective::Config<CouncilCollective> for Runtime {
	type Origin = Origin;
	type Proposal = Call;
	type Event = Event;
	type MotionDuration = CouncilMotionDuration;
	type MaxProposals = CouncilMaxProposals;
	type MaxMembers = CouncilMaxMembers;
	type DefaultVote = pallet_collective::PrimeDefaultVote;
	type WeightInfo = common_runtime::weights::council::HydraWeight<Runtime>;
}

impl pallet_collective::Config<TechnicalCollective> for Runtime {
	type Origin = Origin;
	type Proposal = Call;
	type Event = Event;
	type MotionDuration = TechnicalMotionDuration;
	type MaxProposals = TechnicalMaxProposals;
	type MaxMembers = TechnicalMaxMembers;
	type DefaultVote = pallet_collective::PrimeDefaultVote;
	type WeightInfo = common_runtime::weights::technical_comittee::HydraWeight<Runtime>;
}

impl pallet_democracy::Config for Runtime {
	type Proposal = Call;
	type Event = Event;
	type Currency = Balances;
	type EnactmentPeriod = testing::EnactmentPeriod;
	type LaunchPeriod = testing::LaunchPeriod;
	type VotingPeriod = testing::VotingPeriod;
	type MinimumDeposit = MinimumDeposit;
	/// A straight majority of the council can decide what their next motion is.
	type ExternalOrigin = MoreThanHalfCouncil;
	type ExternalMajorityOrigin = MoreThanHalfCouncil;
	/// A unanimous council can have the next scheduled referendum be a straight default-carries
	/// (NTB) vote.
	type ExternalDefaultOrigin = AllCouncilMembers;
	type FastTrackOrigin = MoreThanHalfTechCommittee;
	type InstantOrigin = AllTechnicalCommitteeMembers;
	type InstantAllowed = InstantAllowed;
	type FastTrackVotingPeriod = FastTrackVotingPeriod;
	// To cancel a proposal which has been passed, 2/3 of the council must agree to it.
	type CancellationOrigin = MajorityOfCouncil;
	// To cancel a proposal before it has been passed, the technical committee must be unanimous or
	// Root must agree.
	type CancelProposalOrigin = AllTechnicalCommitteeMembers;
	type BlacklistOrigin = EnsureRoot<AccountId>;
	// Any single technical committee member may veto a coming council proposal, however they can
	// only do it once and it lasts only for the cooloff period.
	type VetoOrigin = pallet_collective::EnsureMember<AccountId, TechnicalCollective>;
	type CooloffPeriod = CooloffPeriod;
	type PreimageByteDeposit = PreimageByteDeposit;
	type OperationalPreimageOrigin = pallet_collective::EnsureMember<AccountId, CouncilCollective>;
	type Slash = Treasury;
	type Scheduler = Scheduler;
	type PalletsOrigin = OriginCaller;
	type MaxVotes = MaxVotes;
	type WeightInfo = weights::democracy::HydraWeight<Runtime>;
	type MaxProposals = MaxProposals;
	type VoteLockingPeriod = VoteLockingPeriod;
}

impl pallet_elections_phragmen::Config for Runtime {
	type Event = Event;
	type PalletId = ElectionsPhragmenPalletId;
	type Currency = Balances;
	type ChangeMembers = Council;
	type InitializeMembers = (); // Set to () if defined in chain spec
	type CurrencyToVote = U128CurrencyToVote;
	type CandidacyBond = CandidacyBond;
	type VotingBondBase = VotingBondBase;
	type VotingBondFactor = VotingBondFactor;
	type LoserCandidate = Treasury;
	type KickedMember = Treasury;
	type DesiredMembers = DesiredMembers;
	type DesiredRunnersUp = DesiredRunnersUp;
	type TermDuration = TermDuration;
	type MaxCandidates = MaxElectionCandidates;
	type MaxVoters = MaxElectionVoters;
	type WeightInfo = ();
}

impl pallet_tips::Config for Runtime {
	type Event = Event;
	type DataDepositPerByte = DataDepositPerByte;
	type MaximumReasonLength = MaximumReasonLength;
	type Tippers = Elections;
	type TipCountdown = TipCountdown;
	type TipFindersFee = TipFindersFee;
	type TipReportDepositBase = TipReportDepositBase;
	type WeightInfo = ();
}

/// ORML Configurations

impl orml_tokens::Config for Runtime {
	type Event = Event;
	type Balance = Balance;
	type Amount = Amount;
	type CurrencyId = AssetId;
	type WeightInfo = weights::tokens::HydraWeight<Runtime>;
	type ExistentialDeposits = AssetRegistry;
	type OnDust = Duster;
	type MaxLocks = MaxLocks;
	type DustRemovalWhitelist = DustRemovalWhitelist;
	type MaxReserves = MaxReserves;
	type ReserveIdentifier = [u8; 8];
	type OnNewTokenAccount = AddTxAssetOnAccount<Runtime>;
	type OnKilledTokenAccount = RemoveTxAssetOnKilled<Runtime>;
}

pub struct RootAsVestingPallet;
impl EnsureOrigin<Origin> for RootAsVestingPallet {
	type Success = AccountId;

	fn try_origin(o: Origin) -> Result<Self::Success, Origin> {
		Into::<Result<RawOrigin<AccountId>, Origin>>::into(o).and_then(|o| match o {
			RawOrigin::Root => Ok(VestingPalletId::get().into_account_truncating()),
			r => Err(Origin::from(r)),
		})
	}

	#[cfg(feature = "runtime-benchmarks")]
	fn successful_origin() -> Origin {
		let zero_account_id = AccountId::decode(&mut sp_runtime::traits::TrailingZeroInput::zeroes())
			.expect("infinite length input; no invalid inputs for type; qed");
		Origin::from(RawOrigin::Signed(zero_account_id))
	}
}

impl orml_vesting::Config for Runtime {
	type Event = Event;
	type Currency = Balances;
	type MinVestedTransfer = MinVestedTransfer;
	type VestedTransferOrigin = RootAsVestingPallet;
	type WeightInfo = weights::vesting::HydraWeight<Runtime>;
	type MaxVestingSchedules = MaxVestingSchedules;
	type BlockNumberProvider = RelayChainBlockNumberProvider<Runtime>;
}

impl InstanceFilter<Call> for ProxyType {
	fn filter(&self, c: &Call) -> bool {
		match self {
			ProxyType::Any => true,
			ProxyType::CancelProxy => matches!(c, Call::Proxy(pallet_proxy::Call::reject_announcement { .. })),
			ProxyType::Governance => matches!(
				c,
				Call::Democracy(..)
					| Call::Council(..) | Call::TechnicalCommittee(..)
					| Call::Elections(..)
					| Call::Treasury(..) | Call::Tips(..)
					| Call::Utility(..)
			),
			// Transfer group doesn't include cross-chain transfers
			ProxyType::Transfer => matches!(c, Call::Balances(..) | Call::Currencies(..) | Call::Tokens(..)),
		}
	}
	fn is_superset(&self, o: &Self) -> bool {
		match (self, o) {
			(x, y) if x == y => true,
			(ProxyType::Any, _) => true,
			(_, ProxyType::Any) => false,
			_ => false,
		}
	}
}

impl pallet_proxy::Config for Runtime {
	type Event = Event;
	type Call = Call;
	type Currency = Balances;
	type ProxyType = ProxyType;
	type ProxyDepositBase = ProxyDepositBase;
	type ProxyDepositFactor = ProxyDepositFactor;
	type MaxProxies = MaxProxies;
	type WeightInfo = weights::proxy::HydraWeight<Runtime>;
	type MaxPending = MaxPending;
	type CallHasher = BlakeTwo256;
	type AnnouncementDepositBase = AnnouncementDepositBase;
	type AnnouncementDepositFactor = AnnouncementDepositFactor;
}

impl pallet_multisig::Config for Runtime {
	type Event = Event;
	type Call = Call;
	type Currency = Balances;
	type DepositBase = DepositBase;
	type DepositFactor = DepositFactor;
	type MaxSignatories = MaxSignatories;
	type WeightInfo = ();
}

/// HydraDX Pallets configurations

impl pallet_claims::Config for Runtime {
	type Event = Event;
	type Currency = Balances;
	type Prefix = ClaimMessagePrefix;
	type WeightInfo = weights::claims::HydraWeight<Runtime>;
	type CurrencyBalance = Balance;
}

impl pallet_genesis_history::Config for Runtime {}

parameter_types! {
	pub TreasuryAccount: AccountId = Treasury::account_id();
}

impl pallet_transaction_multi_payment::Config for Runtime {
	type Event = Event;
	type AcceptedCurrencyOrigin = SuperMajorityTechCommittee;
	type Currencies = Currencies;
	type SpotPriceProvider = Omnipool;
	type WeightInfo = weights::transaction_multi_payment::HydraWeight<Runtime>;
	type WithdrawFeeForSetCurrency = MultiPaymentCurrencySetFee;
	type WeightToFee = WeightToFee;
	type NativeAssetId = NativeAssetId;
	type FeeReceiver = TreasuryAccount;
}

#[derive(Debug, Encode, Decode, Clone, PartialEq, Eq, TypeInfo)]
pub struct AssetLocation(pub polkadot_xcm::v1::MultiLocation);

impl Default for AssetLocation {
	fn default() -> Self {
		AssetLocation(polkadot_xcm::v2::MultiLocation::here())
	}
}

impl pallet_asset_registry::Config for Runtime {
	type Event = Event;
	type RegistryOrigin = SuperMajorityTechCommittee;
	type AssetId = AssetId;
	type Balance = Balance;
	type AssetNativeLocation = AssetLocation;
	type StringLimit = RegistryStrLimit;
	type SequentialIdStartAt = SequentialIdOffset;
	type NativeAssetId = NativeAssetId;
	type WeightInfo = weights::registry::HydraWeight<Runtime>;
}

impl pallet_relaychain_info::Config for Runtime {
	type Event = Event;
	type RelaychainBlockNumberProvider = RelayChainBlockNumberProvider<Runtime>;
}

parameter_types! {
	pub const RewardPerCollator: Balance = 10_000 * UNITS;
	//GalacticCouncil collators
	pub ExcludedCollators: Vec<AccountId> = vec![
		// Alice
		hex!["d43593c715fdd31c61141abd04a99fd6822c8558854ccde39a5684e7a56da27d"].into(),
		// Bob
		// hex!["8eaf04151687736326c9fea17e25fc5287613693c912909cb226aa4794f26a48"].into(),
	];
}

impl pallet_collator_rewards::Config for Runtime {
	type Event = Event;
	type Balance = Balance;
	type CurrencyId = AssetId;
	type Currency = Currencies;
	type RewardPerCollator = RewardPerCollator;
	type ExcludedCollators = ExcludedCollators;
	type RewardCurrencyId = NativeAssetId;
	// We wrap the ` SessionManager` implementation of `CollatorSelection` to get the collatrs that
	// we hand out rewards to.
	type SessionManager = CollatorSelection;
}

impl pallet_currencies::Config for Runtime {
	type Event = Event;
	type MultiCurrency = Tokens;
	type NativeCurrency = BasicCurrencyAdapter<Runtime, Balances, Amount, BlockNumber>;
	type GetNativeCurrencyId = NativeAssetId;
	type WeightInfo = weights::currencies::HydraWeight<Runtime>;
}

parameter_types! {
	pub const CollectionDeposit: Balance = 0;
	pub const ItemDeposit: Balance = 0;
	pub const KeyLimit: u32 = 256;	// Max 256 bytes per key
	pub const ValueLimit: u32 = 1024;	// Max 1024 bytes per value
	pub const UniquesMetadataDepositBase: Balance = 0;
	pub const AttributeDepositBase: Balance = 0;
	pub const DepositPerByte: Balance = 0;
	pub const UniquesStringLimit: u32 = 72;
}

impl pallet_uniques::Config for Runtime {
	type Event = Event;
	type CollectionId = CollectionId;
	type ItemId = ItemId;
	type Currency = Balances;
	type ForceOrigin = MajorityOfCouncil;
	// Standard collection creation is disallowed
	type CreateOrigin = AsEnsureOriginWithArg<NeverEnsureOrigin<AccountId>>;
	type Locker = ();
	type CollectionDeposit = CollectionDeposit;
	type ItemDeposit = ItemDeposit;
	type MetadataDepositBase = UniquesMetadataDepositBase;
	type AttributeDepositBase = AttributeDepositBase;
	type DepositPerByte = DepositPerByte;
	type StringLimit = UniquesStringLimit;
	type KeyLimit = KeyLimit;
	type ValueLimit = ValueLimit;
	type WeightInfo = ();
	#[cfg(feature = "runtime-benchmarks")]
	type Helper = ();
}

parameter_types! {
	pub const LRNA: AssetId = 1;
	pub const StableAssetId: AssetId = 2;
	pub ProtocolFee: Permill = Permill::from_rational(5u32,10000u32);
	pub AssetFee: Permill = Permill::from_rational(25u32,10000u32);
	pub const MinTradingLimit : Balance = 1_000_000u128;
	pub const MinPoolLiquidity: Balance = 1_000_000u128;
	pub const MaxInRatio: Balance = 3u128;
	pub const MaxOutRatio: Balance = 3u128;
	pub const OmnipoolCollectionId: CollectionId = 1337u128;
}

impl pallet_omnipool::Config for Runtime {
	type Event = Event;
	type AssetId = AssetId;
	type Currency = Currencies;
	type AuthorityOrigin = EnsureRoot<AccountId>;
	type TechnicalOrigin = SuperMajorityTechCommittee;
	type AssetRegistry = AssetRegistry;
	type HdxAssetId = NativeAssetId;
	type HubAssetId = LRNA;
	type StableCoinAssetId = StableAssetId;
	type ProtocolFee = ProtocolFee;
	type AssetFee = AssetFee;
	type MinimumTradingLimit = MinTradingLimit;
	type MinimumPoolLiquidity = MinPoolLiquidity;
	type MaxInRatio = MaxInRatio;
	type MaxOutRatio = MaxOutRatio;
	type PositionItemId = ItemId;
	type CollectionId = CollectionId;
	type NFTCollectionId = OmnipoolCollectionId;
	type NFTHandler = Uniques;
	type PoolStateChangeHandler = CircuitBreaker;
	type WeightInfo = weights::omnipool::HydraWeight<Runtime>;
}

impl pallet_transaction_pause::Config for Runtime {
	type Event = Event;
	type UpdateOrigin = SuperMajorityTechCommittee;
	type WeightInfo = ();
}

<<<<<<< HEAD
impl pallet_circuit_breaker::Config for Runtime {
	type Event = Event;
	type AssetId = AssetId;
	type Balance = Balance;
	type TechnicalOrigin = SuperMajorityTechCommittee;
	type DefaultMaxNetTradeVolumeLimitPerBlock = DefaultMaxNetTradeVolumeLimitPerBlock;
	type DefaultMaxLiquidityLimitPerBlock = DefaultMaxLiquidityLimitPerBlock;
	type OmnipoolHubAsset = LRNA;
=======
impl pallet_duster::Config for Runtime {
	type Event = Event;
	type Balance = Balance;
	type Amount = Amount;
	type CurrencyId = AssetId;
	type MultiCurrency = Currencies;
	type MinCurrencyDeposits = AssetRegistry;
	type Reward = DustingReward;
	type NativeCurrencyId = NativeAssetId;
	type BlacklistUpdateOrigin = SuperMajorityTechCommittee;
	type WeightInfo = ();
}

type OmnipoolLiquidityMiningInstance = warehouse_liquidity_mining::Instance1;
impl warehouse_liquidity_mining::Config<OmnipoolLiquidityMiningInstance> for Runtime {
	type AssetId = AssetId;
	type MultiCurrency = Currencies;
	type PalletId = OmniWarehouseLMPalletId;
	type MinTotalFarmRewards = MinTotalFarmRewards;
	type MinPlannedYieldingPeriods = MinPlannedYieldingPeriods;
	type BlockNumberProvider = RelayChainBlockNumberProvider<Runtime>;
	type AmmPoolId = AssetId;
	type MaxFarmEntriesPerDeposit = MaxEntriesPerDeposit;
	type MaxYieldFarmsPerGlobalFarm = MaxYieldFarmsPerGlobalFarm;
	type AssetRegistry = AssetRegistry;
	type NonDustableWhitelistHandler = Duster;
	type Event = Event;
}

impl pallet_omnipool_liquidity_mining::Config for Runtime {
	type Event = Event;
	type Currency = Currencies;
	type CreateOrigin = AllTechnicalCommitteeMembers;
	type PalletId = OmniLMPalletId;
	type NFTCollectionId = OmnipoolLMCollectionId;
	type NFTHandler = Uniques;
	type LiquidityMiningHandler = OmnipoolWarehouseLM;
>>>>>>> e7e515b9
	type WeightInfo = ();
}

// Create the runtime by composing the FRAME pallets that were previously configured.
construct_runtime!(
	pub enum Runtime where
		Block = Block,
		NodeBlock = opaque::Block,
		UncheckedExtrinsic = UncheckedExtrinsic
	{
		System: frame_system exclude_parts { Origin } = 1,
		Timestamp: pallet_timestamp = 3,
		Scheduler: pallet_scheduler = 5,
		Balances: pallet_balances = 7,
		TransactionPayment: pallet_transaction_payment exclude_parts { Config } = 9,
		Treasury: pallet_treasury = 11,
		Utility: pallet_utility = 13,
		Preimage: pallet_preimage = 15,
		Identity: pallet_identity = 17,
		Democracy: pallet_democracy exclude_parts { Config } = 19,
		Elections: pallet_elections_phragmen = 21,
		Council: pallet_collective::<Instance1> = 23,
		TechnicalCommittee: pallet_collective::<Instance2> = 25,
		Tips: pallet_tips = 27,
		Proxy: pallet_proxy = 29,
		Multisig: pallet_multisig = 31,
		Uniques: pallet_uniques = 32,

		// HydraDX related modules
		AssetRegistry: pallet_asset_registry = 51,
		Claims: pallet_claims = 53,
		GenesisHistory: pallet_genesis_history = 55,
		CollatorRewards: pallet_collator_rewards = 57,
		Omnipool: pallet_omnipool = 59,
		TransactionPause: pallet_transaction_pause = 60,
<<<<<<< HEAD
		CircuitBreaker: pallet_circuit_breaker = 61,
=======
		Duster: pallet_duster = 61,
		OmnipoolWarehouseLM: warehouse_liquidity_mining::<Instance1> = 62,
		OmnipoolLiquidityMining: pallet_omnipool_liquidity_mining = 63,
>>>>>>> e7e515b9

		// ORML related modules
		Tokens: orml_tokens = 77,
		Currencies: pallet_currencies = 79,
		Vesting: orml_vesting = 81,

		// Parachain
		ParachainSystem: cumulus_pallet_parachain_system exclude_parts { Config } = 103,
		ParachainInfo: parachain_info = 105,
		PolkadotXcm: pallet_xcm = 107,
		CumulusXcm: cumulus_pallet_xcm = 109,
		XcmpQueue: cumulus_pallet_xcmp_queue exclude_parts { Call } = 111,
		DmpQueue: cumulus_pallet_dmp_queue = 113,

		// ORML XCM
		OrmlXcm: orml_xcm = 135,
		XTokens: orml_xtokens = 137,
		UnknownTokens: orml_unknown_tokens = 139,

		// Collator support
		Authorship: pallet_authorship exclude_parts { Inherent } = 161,
		CollatorSelection: pallet_collator_selection = 163,
		Session: pallet_session = 165,
		Aura: pallet_aura exclude_parts { Storage } = 167,
		AuraExt: cumulus_pallet_aura_ext exclude_parts { Storage } = 169,

		// Warehouse - let's allocate indices 100+ for warehouse pallets
		RelayChainInfo: pallet_relaychain_info = 201,
		MultiTransactionPayment: pallet_transaction_multi_payment = 203,

		// TEMPORARY
		Sudo: pallet_sudo = 255, // Let's make it last one.
	}
);

/// The address format for describing accounts.
pub type Address = AccountId;
/// Block header type as expected by this runtime.
pub type Header = generic::Header<BlockNumber, BlakeTwo256>;
/// Block type as expected by this runtime.
pub type Block = generic::Block<Header, UncheckedExtrinsic>;
/// A Block signed with a Justification
pub type SignedBlock = generic::SignedBlock<Block>;
/// BlockId type as expected by this runtime.
pub type BlockId = generic::BlockId<Block>;
/// The SignedExtension to the basic transaction logic.
pub type SignedExtra = (
	frame_system::CheckSpecVersion<Runtime>,
	frame_system::CheckTxVersion<Runtime>,
	frame_system::CheckGenesis<Runtime>,
	frame_system::CheckEra<Runtime>,
	frame_system::CheckNonce<Runtime>,
	frame_system::CheckWeight<Runtime>,
	pallet_transaction_payment::ChargeTransactionPayment<Runtime>,
	pallet_transaction_multi_payment::CurrencyBalanceCheck<Runtime>,
);
/// Unchecked extrinsic type as expected by this runtime.
pub type UncheckedExtrinsic = generic::UncheckedExtrinsic<Address, Call, Signature, SignedExtra>;
/// Extrinsic type that has already been checked.
pub type CheckedExtrinsic = generic::CheckedExtrinsic<AccountId, Call, SignedExtra>;
/// Executive: handles dispatch to the various modules.
pub type Executive = frame_executive::Executive<
	Runtime,
	Block,
	frame_system::ChainContext<Runtime>,
	Runtime,
	AllPalletsReversedWithSystemFirst,
>;

impl_runtime_apis! {
	impl sp_api::Core<Block> for Runtime {
		fn version() -> RuntimeVersion {
			VERSION
		}

		fn execute_block(block: Block) {
			Executive::execute_block(block)
		}

		fn initialize_block(header: &<Block as BlockT>::Header) {
			Executive::initialize_block(header)
		}
	}

	impl sp_api::Metadata<Block> for Runtime {
		fn metadata() -> OpaqueMetadata {
			OpaqueMetadata::new(Runtime::metadata().into())
		}
	}

	impl sp_block_builder::BlockBuilder<Block> for Runtime {
		fn apply_extrinsic(extrinsic: <Block as BlockT>::Extrinsic) -> ApplyExtrinsicResult {
			Executive::apply_extrinsic(extrinsic)
		}

		fn finalize_block() -> <Block as BlockT>::Header {
			Executive::finalize_block()
		}

		fn inherent_extrinsics(data: sp_inherents::InherentData) -> Vec<<Block as BlockT>::Extrinsic> {
			data.create_extrinsics()
		}

		fn check_inherents(
			block: Block,
			data: sp_inherents::InherentData,
		) -> sp_inherents::CheckInherentsResult {
			data.check_extrinsics(&block)
		}
	}

	impl sp_transaction_pool::runtime_api::TaggedTransactionQueue<Block> for Runtime {
		fn validate_transaction(
			source: TransactionSource,
			tx: <Block as BlockT>::Extrinsic,
			block_hash: <Block as BlockT>::Hash,
		) -> TransactionValidity {
			Executive::validate_transaction(source, tx, block_hash)
		}
	}

	impl sp_offchain::OffchainWorkerApi<Block> for Runtime {
		fn offchain_worker(header: &<Block as BlockT>::Header) {
			Executive::offchain_worker(header)
		}
	}

	impl sp_session::SessionKeys<Block> for Runtime {
		fn decode_session_keys(
			encoded: Vec<u8>,
		) -> Option<Vec<(Vec<u8>, sp_core::crypto::KeyTypeId)>> {
			opaque::SessionKeys::decode_into_raw_public_keys(&encoded)
		}

		fn generate_session_keys(seed: Option<Vec<u8>>) -> Vec<u8> {
			opaque::SessionKeys::generate(seed)
		}
	}

	impl sp_consensus_aura::AuraApi<Block, AuraId> for Runtime {
		fn slot_duration() -> sp_consensus_aura::SlotDuration {
			sp_consensus_aura::SlotDuration::from_millis(Aura::slot_duration())
		}

		fn authorities() -> Vec<AuraId> {
			Aura::authorities().into_inner()
		}
	}

	impl cumulus_primitives_core::CollectCollationInfo<Block> for Runtime {
		fn collect_collation_info(header: &<Block as BlockT>::Header) -> cumulus_primitives_core::CollationInfo {
			ParachainSystem::collect_collation_info(header)
		}
	}

	impl frame_system_rpc_runtime_api::AccountNonceApi<Block, AccountId, Index> for Runtime {
		fn account_nonce(account: AccountId) -> Index {
			System::account_nonce(account)
		}
	}

	impl pallet_transaction_payment_rpc_runtime_api::TransactionPaymentApi<Block, Balance> for Runtime {
		fn query_info(
			uxt: <Block as BlockT>::Extrinsic,
			len: u32,
		) -> pallet_transaction_payment_rpc_runtime_api::RuntimeDispatchInfo<Balance> {
			TransactionPayment::query_info(uxt, len)
		}

		fn query_fee_details(
			uxt: <Block as BlockT>::Extrinsic,
			len: u32,
		) -> pallet_transaction_payment_rpc_runtime_api::FeeDetails<Balance> {
			TransactionPayment::query_fee_details(uxt, len)
		}
	}
}

struct CheckInherents;

impl cumulus_pallet_parachain_system::CheckInherents<Block> for CheckInherents {
	fn check_inherents(
		block: &Block,
		relay_state_proof: &cumulus_pallet_parachain_system::RelayChainStateProof,
	) -> sp_inherents::CheckInherentsResult {
		let relay_chain_slot = relay_state_proof
			.read_slot()
			.expect("Could not read the relay chain slot from the proof");

		let inherent_data = cumulus_primitives_timestamp::InherentDataProvider::from_relay_chain_slot_and_duration(
			relay_chain_slot,
			sp_std::time::Duration::from_secs(6),
		)
		.create_inherent_data()
		.expect("Could not create the timestamp inherent data");

		inherent_data.check_extrinsics(block)
	}
}

cumulus_pallet_parachain_system::register_validate_block! {
	Runtime = Runtime,
	BlockExecutor = cumulus_pallet_aura_ext::BlockExecutor::<Runtime, Executive>,
	CheckInherents = CheckInherents,
}<|MERGE_RESOLUTION|>--- conflicted
+++ resolved
@@ -853,7 +853,6 @@
 	type WeightInfo = ();
 }
 
-<<<<<<< HEAD
 impl pallet_circuit_breaker::Config for Runtime {
 	type Event = Event;
 	type AssetId = AssetId;
@@ -862,7 +861,9 @@
 	type DefaultMaxNetTradeVolumeLimitPerBlock = DefaultMaxNetTradeVolumeLimitPerBlock;
 	type DefaultMaxLiquidityLimitPerBlock = DefaultMaxLiquidityLimitPerBlock;
 	type OmnipoolHubAsset = LRNA;
-=======
+	type WeightInfo = ();
+}
+
 impl pallet_duster::Config for Runtime {
 	type Event = Event;
 	type Balance = Balance;
@@ -900,7 +901,6 @@
 	type NFTCollectionId = OmnipoolLMCollectionId;
 	type NFTHandler = Uniques;
 	type LiquidityMiningHandler = OmnipoolWarehouseLM;
->>>>>>> e7e515b9
 	type WeightInfo = ();
 }
 
@@ -936,13 +936,10 @@
 		CollatorRewards: pallet_collator_rewards = 57,
 		Omnipool: pallet_omnipool = 59,
 		TransactionPause: pallet_transaction_pause = 60,
-<<<<<<< HEAD
-		CircuitBreaker: pallet_circuit_breaker = 61,
-=======
 		Duster: pallet_duster = 61,
 		OmnipoolWarehouseLM: warehouse_liquidity_mining::<Instance1> = 62,
 		OmnipoolLiquidityMining: pallet_omnipool_liquidity_mining = 63,
->>>>>>> e7e515b9
+		CircuitBreaker: pallet_circuit_breaker = 65,
 
 		// ORML related modules
 		Tokens: orml_tokens = 77,
