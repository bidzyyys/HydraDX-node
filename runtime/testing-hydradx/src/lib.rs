--- conflicted
+++ resolved
@@ -111,7 +111,7 @@
 	spec_name: create_runtime_str!("testing-hydradx"),
 	impl_name: create_runtime_str!("testing-hydradx"),
 	authoring_version: 1,
-	spec_version: 133,
+	spec_version: 132,
 	impl_version: 0,
 	apis: RUNTIME_API_VERSIONS,
 	transaction_version: 1,
@@ -732,10 +732,6 @@
 	}
 }
 
-parameter_types! {
-	pub const SequentialIdStartAt: u32 = 1_000_000;
-}
-
 impl pallet_asset_registry::Config for Runtime {
 	type Event = Event;
 	type RegistryOrigin = SuperMajorityTechCommittee;
@@ -743,9 +739,9 @@
 	type Balance = Balance;
 	type AssetNativeLocation = AssetLocation;
 	type StringLimit = RegistryStrLimit;
+	type SequentialIdStartAt = SequentialIdOffset;
 	type NativeAssetId = NativeAssetId;
 	type WeightInfo = weights::registry::HydraWeight<Runtime>;
-	type SequentialIdStartAt = SequentialIdStartAt;
 }
 
 impl pallet_relaychain_info::Config for Runtime {
@@ -851,11 +847,7 @@
 	type NFTCollectionId = OmnipoolCollectionId;
 	type NFTHandler = Uniques;
 	type WeightInfo = weights::omnipool::HydraWeight<Runtime>;
-<<<<<<< HEAD
 	type OmnipoolHooks = OmnipoolHookAdapter<LRNA, Runtime>;
-=======
-	type OmnipoolHooks = ();
->>>>>>> 195b6da2
 }
 
 impl pallet_transaction_pause::Config for Runtime {
