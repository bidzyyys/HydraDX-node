[package]
name = "testing-hydradx-runtime"
<<<<<<< HEAD
version = "123.0.0"
=======
version = "125.0.0"
>>>>>>> d4801976
authors = ["GalacticCouncil"]
edition = "2021"
license = "Apache 2.0"
repository = "https://github.com/galacticcouncil/HydraDX-node"

[package.metadata.docs.rs]
targets = ["x86_64-unknown-linux-gnu"]

[build-dependencies]
substrate-build-script-utils = { git = "https://github.com/paritytech/substrate", branch = "polkadot-v0.9.29" }
substrate-wasm-builder = { git = "https://github.com/paritytech/substrate", branch = "polkadot-v0.9.29" }

[dependencies]
hex-literal = "0.3.4"
serde = { features = ["derive"], optional = true, version = "1.0.136" }
codec = { package = "parity-scale-codec", version = "3.1.5", default-features = false, features = ["derive"] }
scale-info = { version = "2.1.1", default-features = false, features = ["derive"] }
smallvec = "1.9.0"

# local dependencies
primitives = { path = "../../primitives", default-features = false }
common-runtime = { path = '../common', default-features = false }
pallet-claims = { path = '../../pallets/claims', default-features = false }
pallet-genesis-history = {path = '../../pallets/genesis-history', default-features = false}
pallet-omnipool = {path = '../../pallets/omnipool', default-features = false}
pallet-circuit-breaker = {path = '../../pallets/circuit-breaker', default-features = false}

# pallets
pallet-balances = { git = "https://github.com/paritytech/substrate", branch = "polkadot-v0.9.29", default-features = false }
pallet-transaction-payment = { git = "https://github.com/paritytech/substrate", branch = "polkadot-v0.9.29", default-features = false }
pallet-transaction-payment-rpc-runtime-api = { git = "https://github.com/paritytech/substrate", branch = "polkadot-v0.9.29", default-features = false }
pallet-treasury = { git = "https://github.com/paritytech/substrate", branch = "polkadot-v0.9.29", default-features = false }
pallet-utility = { git = "https://github.com/paritytech/substrate", branch = "polkadot-v0.9.29", default-features = false }
pallet-aura = { git = "https://github.com/paritytech/substrate", branch = "polkadot-v0.9.29", default-features = false }
pallet-session = { git = "https://github.com/paritytech/substrate", branch = "polkadot-v0.9.29", default-features = false }
pallet-sudo = { git = "https://github.com/paritytech/substrate", branch = "polkadot-v0.9.29", default-features = false }
pallet-timestamp = { git = "https://github.com/paritytech/substrate", branch = "polkadot-v0.9.29", default-features = false }
pallet-preimage = { git = "https://github.com/paritytech/substrate", branch = "polkadot-v0.9.29", default-features = false }
pallet-scheduler = { git = "https://github.com/paritytech/substrate", branch = "polkadot-v0.9.29", default-features = false }
pallet-identity = { git = "https://github.com/paritytech/substrate", branch = "polkadot-v0.9.29", default-features = false }
pallet-collective = { git = "https://github.com/paritytech/substrate", branch = "polkadot-v0.9.29", default-features = false }
pallet-tips = { git = "https://github.com/paritytech/substrate", branch = "polkadot-v0.9.29", default-features = false }
pallet-proxy = { git = "https://github.com/paritytech/substrate", branch = "polkadot-v0.9.29", default-features = false }
pallet-multisig = { git = "https://github.com/paritytech/substrate", branch = "polkadot-v0.9.29", default-features = false }
pallet-democracy = { git = "https://github.com/paritytech/substrate", branch = "polkadot-v0.9.29", default-features = false }
pallet-elections-phragmen = { git = "https://github.com/paritytech/substrate", branch = "polkadot-v0.9.29", default-features = false }
pallet-uniques = { git = "https://github.com/paritytech/substrate", branch = "polkadot-v0.9.29", default-features = false }

# Warehouse dependencies
hydradx-adapters = { git = "https://github.com/galacticcouncil/warehouse", rev = "dc7457853729788d4b882c33308dfcd5e3434b6b", default-features = false }
hydradx-traits = { git = "https://github.com/galacticcouncil/warehouse", rev = "dc7457853729788d4b882c33308dfcd5e3434b6b", default-features = false }
pallet-relaychain-info = { git = "https://github.com/galacticcouncil/warehouse", rev = "dc7457853729788d4b882c33308dfcd5e3434b6b", default-features = false }
pallet-transaction-multi-payment = { git = "https://github.com/galacticcouncil/warehouse", rev = "dc7457853729788d4b882c33308dfcd5e3434b6b", default-features = false}
pallet-asset-registry = { git = "https://github.com/galacticcouncil/warehouse", rev = "dc7457853729788d4b882c33308dfcd5e3434b6b", default-features = false }
pallet-collator-rewards = { git = "https://github.com/galacticcouncil/warehouse",rev = "dc7457853729788d4b882c33308dfcd5e3434b6b", default-features = false}
pallet-currencies = { git = "https://github.com/galacticcouncil/warehouse",rev = "dc7457853729788d4b882c33308dfcd5e3434b6b", default-features = false}
pallet-transaction-pause = { git = "https://github.com/galacticcouncil/warehouse", rev = "dc7457853729788d4b882c33308dfcd5e3434b6b", default-features = false }


# ORML dependencies
orml-tokens = { git = "https://github.com/open-web3-stack/open-runtime-module-library", branch = "polkadot-v0.9.29", default-features = false }
orml-traits = { git = "https://github.com/open-web3-stack/open-runtime-module-library", branch = "polkadot-v0.9.29", default-features = false }
orml-vesting = { git = "https://github.com/open-web3-stack/open-runtime-module-library", branch = "polkadot-v0.9.29", default-features = false }
orml-benchmarking = { git = "https://github.com/open-web3-stack/open-runtime-module-library", branch = "polkadot-v0.9.29", default-features = false, optional = true }

# orml XCM support
orml-xtokens = { git = "https://github.com/open-web3-stack/open-runtime-module-library", branch = "polkadot-v0.9.29", default-features = false }
orml-xcm-support = { git = "https://github.com/open-web3-stack/open-runtime-module-library", branch = "polkadot-v0.9.29", default-features = false }
orml-unknown-tokens = { git = "https://github.com/open-web3-stack/open-runtime-module-library", branch = "polkadot-v0.9.29", default-features = false }
orml-xcm = { git = "https://github.com/open-web3-stack/open-runtime-module-library", branch = "polkadot-v0.9.29", default-features = false }

# collator support
pallet-collator-selection = { git = "https://github.com/paritytech/cumulus", branch = "polkadot-v0.9.29", default-features = false }
pallet-authorship = { git = "https://github.com/paritytech/substrate", branch = "polkadot-v0.9.29", default-features = false }

# Cumulus dependencies
cumulus-pallet-aura-ext = { git = "https://github.com/paritytech/cumulus", branch = "polkadot-v0.9.29", default-features = false }
cumulus-pallet-parachain-system = { git = "https://github.com/paritytech/cumulus", branch = "polkadot-v0.9.29", default-features = false }
cumulus-pallet-xcm = { git = "https://github.com/paritytech/cumulus", branch = "polkadot-v0.9.29", default-features = false }
cumulus-pallet-xcmp-queue = { git = "https://github.com/paritytech/cumulus", branch = "polkadot-v0.9.29", default-features = false }
cumulus-pallet-dmp-queue = { git = "https://github.com/paritytech/cumulus", branch = "polkadot-v0.9.29", default-features = false }
cumulus-primitives-core = { git = "https://github.com/paritytech/cumulus", branch = "polkadot-v0.9.29", default-features = false }
cumulus-primitives-utility = { git = "https://github.com/paritytech/cumulus", branch = "polkadot-v0.9.29", default-features = false }
cumulus-primitives-parachain-inherent = { git = "https://github.com/paritytech/cumulus", branch = "polkadot-v0.9.29", default-features = false }
cumulus-primitives-timestamp = { git = "https://github.com/paritytech/cumulus", branch = "polkadot-v0.9.29", default-features = false }
parachain-info = { git = "https://github.com/paritytech/cumulus", branch = "polkadot-v0.9.29", default-features = false }

# Polkadot dependencies
polkadot-parachain = { git = "https://github.com/paritytech/polkadot", branch = "release-v0.9.29-1", default-features = false, features = ["wasm-api"] }
pallet-xcm = { git = "https://github.com/paritytech/polkadot", branch = "release-v0.9.29-1", default-features = false }
polkadot-xcm = { package = "xcm", git = "https://github.com/paritytech/polkadot", branch = "release-v0.9.29-1", default-features = false }
xcm-executor = { git = "https://github.com/paritytech/polkadot", branch = "release-v0.9.29-1", default-features = false }
xcm-builder = { git = "https://github.com/paritytech/polkadot", branch = "release-v0.9.29-1", default-features = false }

# Substrate dependencies
frame-benchmarking = { git = "https://github.com/paritytech/substrate", branch = "polkadot-v0.9.29", default-features = false, optional = true }
frame-executive = { git = "https://github.com/paritytech/substrate", branch = "polkadot-v0.9.29", default-features = false }
frame-support = { git = "https://github.com/paritytech/substrate", branch = "polkadot-v0.9.29", default-features = false }
frame-system = { git = "https://github.com/paritytech/substrate", branch = "polkadot-v0.9.29", default-features = false}
frame-system-benchmarking = { git = "https://github.com/paritytech/substrate", branch = "polkadot-v0.9.29", default-features = false, optional = true }
frame-system-rpc-runtime-api = { git = "https://github.com/paritytech/substrate", branch = "polkadot-v0.9.29", default-features = false }
frame-try-runtime = { git = "https://github.com/paritytech/substrate", branch = "polkadot-v0.9.29", default-features = false, optional = true}
sp-api = { git = "https://github.com/paritytech/substrate", branch = "polkadot-v0.9.29", default-features = false }
sp-block-builder = { git = "https://github.com/paritytech/substrate", branch = "polkadot-v0.9.29", default-features = false }
sp-consensus-aura = { git = "https://github.com/paritytech/substrate", branch = "polkadot-v0.9.29", default-features = false }
sp-core = { git = "https://github.com/paritytech/substrate", branch = "polkadot-v0.9.29", default-features = false }
sp-inherents = { git = "https://github.com/paritytech/substrate", branch = "polkadot-v0.9.29", default-features = false }
sp-externalities = { git = "https://github.com/paritytech/substrate", branch = "polkadot-v0.9.29", default-features = false }
sp-offchain = { git = "https://github.com/paritytech/substrate", branch = "polkadot-v0.9.29", default-features = false }
sp-runtime = { git = "https://github.com/paritytech/substrate", branch = "polkadot-v0.9.29", default-features = false }
sp-session = { git = "https://github.com/paritytech/substrate", branch = "polkadot-v0.9.29", default-features = false }
sp-std = { git = "https://github.com/paritytech/substrate", branch = "polkadot-v0.9.29", default-features = false }
sp-transaction-pool = { git = "https://github.com/paritytech/substrate", branch = "polkadot-v0.9.29", default-features = false }
sp-version = { git = "https://github.com/paritytech/substrate", branch = "polkadot-v0.9.29", default-features = false }
sp-trie = { git = "https://github.com/paritytech/substrate", branch = "polkadot-v0.9.29", default-features = false }
sp-io = { git = "https://github.com/paritytech/substrate", branch = "polkadot-v0.9.29", default-features = false }

[features]
default = ["std"]
runtime-benchmarks = [
    "frame-benchmarking",
    "frame-support/runtime-benchmarks",
    "frame-system-benchmarking",
    "frame-system/runtime-benchmarks",
    "orml-benchmarking",
    "pallet-xcm/runtime-benchmarks",#
    "xcm-builder/runtime-benchmarks",
    "pallet-balances/runtime-benchmarks",
    "pallet-collator-selection/runtime-benchmarks",
    "pallet-timestamp/runtime-benchmarks",
    "pallet-treasury/runtime-benchmarks",
    "pallet-preimage/runtime-benchmarks",
    "pallet-scheduler/runtime-benchmarks",
    "pallet-claims/runtime-benchmarks",
    "pallet-identity/runtime-benchmarks",
    "pallet-collective/runtime-benchmarks",
    "pallet-tips/runtime-benchmarks",
    "pallet-proxy/runtime-benchmarks",
    "pallet-multisig/runtime-benchmarks",
    "pallet-utility/runtime-benchmarks",
    "pallet-democracy/runtime-benchmarks",
    "pallet-asset-registry/runtime-benchmarks",
    "pallet-xcm/runtime-benchmarks",
    "sp-runtime/runtime-benchmarks",
    "pallet-uniques/runtime-benchmarks",
]
std = [
    "codec/std",
    "serde",
    "scale-info/std",
    "frame-executive/std",
    "frame-support/std",
    "frame-system/std",
    "frame-system-rpc-runtime-api/std",
    "frame-try-runtime/std",
    "cumulus-pallet-parachain-system/std",
    "cumulus-pallet-aura-ext/std",
    "cumulus-primitives-core/std",
    "cumulus-pallet-xcm/std",
    "cumulus-pallet-xcmp-queue/std",
    "parachain-info/std",
    "pallet-xcm/std",
    "polkadot-xcm/std",
    "xcm-executor/std",
    "xcm-builder/std",
    "orml-tokens/std",
    "orml-traits/std",
    "orml-vesting/std",
    "orml-xtokens/std",
    "orml-xcm-support/std",
    "orml-xcm/std",
    "orml-unknown-tokens/std",
    "orml-benchmarking/std",
    "pallet-aura/std",
    "pallet-balances/std",
    "pallet-session/std",
    "pallet-sudo/std",
    "pallet-timestamp/std",
    "pallet-preimage/std",
    "pallet-scheduler/std",
    "pallet-identity/std",
    "pallet-collective/std",
    "pallet-tips/std",
    "pallet-proxy/std",
    "pallet-multisig/std",
    "pallet-transaction-payment/std",
    "pallet-transaction-payment-rpc-runtime-api/std",
    "pallet-democracy/std",
    "pallet-elections-phragmen/std",
    "pallet-claims/std",
    "pallet-treasury/std",
    "pallet-collator-selection/std",
    "pallet-authorship/std",
    "pallet-utility/std",
    "pallet-currencies/std",
    "hydradx-traits/std",
    "pallet-transaction-multi-payment/std",
    "pallet-genesis-history/std",
    "pallet-asset-registry/std",
    "sp-api/std",
    "sp-block-builder/std",
    "sp-consensus-aura/std",
    "sp-core/std",
    "sp-io/std",
    "sp-inherents/std",
    "sp-externalities/std",
    "sp-offchain/std",
    "sp-runtime/std",
    "sp-session/std",
    "sp-std/std",
    "sp-trie/std",
    "sp-transaction-pool/std",
    "sp-version/std",
]<|MERGE_RESOLUTION|>--- conflicted
+++ resolved
@@ -1,10 +1,6 @@
 [package]
 name = "testing-hydradx-runtime"
-<<<<<<< HEAD
-version = "123.0.0"
-=======
-version = "125.0.0"
->>>>>>> d4801976
+version = "126.0.0"
 authors = ["GalacticCouncil"]
 edition = "2021"
 license = "Apache 2.0"
