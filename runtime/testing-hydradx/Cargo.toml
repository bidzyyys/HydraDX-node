--- conflicted
+++ resolved
@@ -1,10 +1,6 @@
 [package]
 name = "testing-hydradx-runtime"
-<<<<<<< HEAD
-version = "117.0.1"
-=======
-version = "117.0.0"
->>>>>>> d340f886
+version = "118.0.0"
 authors = ["GalacticCouncil"]
 edition = "2021"
 license = "Apache 2.0"
