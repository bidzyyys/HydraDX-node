[package]
authors = ['GalacticCouncil']
edition = '2018'
homepage = 'https://github.com/galacticcouncil/hydradx-node'
license = 'Unlicense'
name = 'hydra-dx-runtime'
repository = 'https://github.com/galacticcouncil/hydradx-node'
version = '6.0.0'

[package.metadata.docs.rs]
targets = ['x86_64-unknown-linux-gnu']

[build-dependencies]
wasm-builder-runner = {package = 'substrate-wasm-builder-runner', version = '1.0.5'}

# alias 'parity-scale-code' to 'codec'
[dependencies.codec]
default-features = false
features = ['derive']
package = 'parity-scale-codec'
version = '2.0.0'

[dependencies]
hex-literal = {optional = true, version = '0.3.1'}
serde = {features = ['derive'], optional = true, version = '1.0.101'}
tracing-core = {optional = true, version = '0.1.17'}

# local dependencies
<<<<<<< HEAD
pallet-asset-registry = { path = '../pallets/asset-registry', default-features = false, version = '2.0.0' }
pallet-amm = { path = '../pallets/amm', default-features = false, version = '2.0.0' }
pallet-exchange = { path = '../pallets/exchange', default-features = false, version = '2.0.0' }
pallet-exchange-benchmarking = { path = '../pallets/exchange/benchmarking', default-features = false, optional = true, version = '2.0.0' }
pallet-faucet = { path = '../pallets/faucet', default-features = false, version = '2.0.0' }
pallet-transaction-multi-payment = { path = '../pallets/transaction-multi-payment', default-features = false, version = '2.0.0' }
pallet-multi-payment-benchmarking = { path = '../pallets/transaction-multi-payment/benchmarking', default-features = false, optional = true, version = '2.0.0' }
primitives = { path = '../primitives', default-features = false, version = '2.0.0' }
module-amm-rpc-runtime-api = { path = '../pallets/amm/rpc/runtime-api', default-features = false, version = '2.0.0' }
pallet-price-fetch = { path = '../pallets/price-fetch', default-features = false, version = '2.0.0' }
=======
module-amm-rpc-runtime-api = {path = '../pallets/amm/rpc/runtime-api', default-features = false}
pallet-amm = {path = '../pallets/amm', default-features = false}
pallet-asset-registry = {path = '../pallets/asset-registry', default-features = false}
pallet-claims = {path = '../pallets/claims', default-features = false}
pallet-exchange = {path = '../pallets/exchange', default-features = false}
pallet-exchange-benchmarking = {path = '../pallets/exchange/benchmarking', default-features = false, optional = true}
pallet-faucet = {path = '../pallets/faucet', default-features = false}
pallet-multi-payment-benchmarking = {path = '../pallets/transaction-multi-payment/benchmarking', default-features = false, optional = true}
pallet-transaction-multi-payment = {path = '../pallets/transaction-multi-payment', default-features = false}
primitives = {path = '../primitives', default-features = false}
>>>>>>> 77cebb51

# ORML dependencies
orml-currencies = {default-features = false, version = '0.4.1-dev'}
orml-tokens = {default-features = false, version = '0.4.1-dev'}
orml-traits = {default-features = false, version = '0.4.1-dev'}

# Staking dependencies
pallet-authority-discovery = {default-features = false, version = '3.0.0'}
pallet-authorship = {default-features = false, version = '3.0.0'}
pallet-babe = {default-features = false, version = '3.0.0'}
pallet-collective = {default-features = false, version = '3.0.0'}
pallet-election-provider-multi-phase = {default-features = false, version = '3.0.0'}
pallet-elections-phragmen = {default-features = false, version = '3.0.0'}
pallet-im-online = {default-features = false, version = '3.0.0'}
pallet-offences = {default-features = false, version = '3.0.0'}
pallet-scheduler = {default-features = false, version = '3.0.0'}
pallet-session = {default-features = false, version = '3.0.0'}
pallet-staking = {default-features = false, version = '3.0.0'}
pallet-staking-reward-curve = {default-features = false, version = '3.0.0'}
pallet-tips = {default-features = false, version = '=3.0.0'}
pallet-treasury = {default-features = false, version = '3.0.0'}
sp-authority-discovery = {default-features = false, version = '3.0.0'}
sp-consensus-babe = {default-features = false, version = '0.9.0'}

# Substrate dependencies
frame-benchmarking = {default-features = false, optional = true, version = '3.0.0'}
frame-executive = {default-features = false, version = '3.0.0'}
frame-support = {default-features = false, version = '3.0.0'}
frame-system = {default-features = false, version = '3.0.0'}
frame-system-benchmarking = {default-features = false, optional = true, version = '3.0.0'}
frame-system-rpc-runtime-api = {default-features = false, version = '3.0.0'}
pallet-balances = {default-features = false, version = '3.0.0'}
pallet-grandpa = {default-features = false, version = '3.0.0'}
pallet-identity = {default-features = false, version = '3.0.0'}
pallet-randomness-collective-flip = {default-features = false, version = '3.0.0'}
pallet-sudo = {default-features = false, version = '3.0.0'}
pallet-timestamp = {default-features = false, version = '3.0.0'}
pallet-transaction-payment = {default-features = false, version = '3.0.0'}
pallet-transaction-payment-rpc-runtime-api = {default-features = false, version = '3.0.0'}
sp-api = {default-features = false, version = '3.0.0'}
sp-block-builder = {default-features = false, version = '3.0.0'}
sp-core = {default-features = false, version = '3.0.0'}
sp-inherents = {default-features = false, version = '3.0.0'}
sp-offchain = {default-features = false, version = '3.0.0'}
sp-runtime = {default-features = false, version = '3.0.0'}
sp-session = {default-features = false, version = '3.0.0'}
sp-staking = {default-features = false, version = '3.0.0'}
sp-std = {default-features = false, version = '3.0.0'}
sp-transaction-pool = {default-features = false, version = '3.0.0'}
sp-version = {default-features = false, version = '3.0.0'}

[features]
default = ['std']
runtime-benchmarks = [
  'hex-literal',
  'frame-benchmarking',
  'frame-support/runtime-benchmarks',
  'frame-system-benchmarking',
  'frame-system/runtime-benchmarks',
  'pallet-balances/runtime-benchmarks',
  'pallet-timestamp/runtime-benchmarks',
  'pallet-multi-payment-benchmarking',
  "pallet-amm/runtime-benchmarks",
  "pallet-exchange-benchmarking",
  'pallet-collective/runtime-benchmarks',
  'pallet-identity/runtime-benchmarks',
  'sp-runtime/runtime-benchmarks',
  'pallet-claims/runtime-benchmarks',
]
std = [
<<<<<<< HEAD
    'codec/std',
    'serde',
    'frame-executive/std',
    'frame-support/std',
    'frame-system/std',
    'frame-system-rpc-runtime-api/std',
    'orml-currencies/std',
    'orml-tokens/std',
    'orml-traits/std',
    'pallet-amm/std',
'pallet-price-fetch/std',
    'pallet-asset-registry/std',
    'pallet-exchange/std',
    'pallet-faucet/std',
    'pallet-balances/std',
    'pallet-grandpa/std',
    'pallet-randomness-collective-flip/std',
    'pallet-sudo/std',
    'pallet-timestamp/std',
    'pallet-transaction-payment/std',
    'pallet-transaction-payment-rpc-runtime-api/std',
    'sp-api/std',
    'sp-block-builder/std',
    'sp-core/std',
    'sp-inherents/std',
    'sp-offchain/std',
    'sp-runtime/std',
    'sp-session/std',
    'sp-std/std',
    'sp-transaction-pool/std',
    'sp-version/std',
=======
  'codec/std',
  'serde',
  'frame-executive/std',
  'frame-support/std',
  'frame-system/std',
  'frame-system-rpc-runtime-api/std',
  'orml-currencies/std',
  'orml-tokens/std',
  'orml-traits/std',
  'pallet-amm/std',
  'pallet-claims/std',
  'pallet-asset-registry/std',
  'pallet-exchange/std',
  'pallet-faucet/std',
  'pallet-balances/std',
  'pallet-grandpa/std',
  'pallet-identity/std',
  'pallet-randomness-collective-flip/std',
  'pallet-scheduler/std',
  'pallet-sudo/std',
  'pallet-timestamp/std',
  'pallet-tips/std',
  'pallet-transaction-payment/std',
  'pallet-transaction-payment-rpc-runtime-api/std',
  'sp-api/std',
  'sp-block-builder/std',
  'sp-core/std',
  'sp-inherents/std',
  'sp-offchain/std',
  'sp-runtime/std',
  'sp-session/std',
  'sp-std/std',
  'sp-transaction-pool/std',
  'sp-version/std',
>>>>>>> 77cebb51
  'pallet-staking/std',
  'sp-staking/std',
  'pallet-treasury/std',
  'pallet-offences/std',
  'sp-authority-discovery/std',
  'pallet-authority-discovery/std',
  'pallet-elections-phragmen/std',
  'pallet-collective/std',
  'pallet-session/std',
  'pallet-babe/std',
  'sp-consensus-babe/std',
  'pallet-im-online/std',
]<|MERGE_RESOLUTION|>--- conflicted
+++ resolved
@@ -26,18 +26,6 @@
 tracing-core = {optional = true, version = '0.1.17'}
 
 # local dependencies
-<<<<<<< HEAD
-pallet-asset-registry = { path = '../pallets/asset-registry', default-features = false, version = '2.0.0' }
-pallet-amm = { path = '../pallets/amm', default-features = false, version = '2.0.0' }
-pallet-exchange = { path = '../pallets/exchange', default-features = false, version = '2.0.0' }
-pallet-exchange-benchmarking = { path = '../pallets/exchange/benchmarking', default-features = false, optional = true, version = '2.0.0' }
-pallet-faucet = { path = '../pallets/faucet', default-features = false, version = '2.0.0' }
-pallet-transaction-multi-payment = { path = '../pallets/transaction-multi-payment', default-features = false, version = '2.0.0' }
-pallet-multi-payment-benchmarking = { path = '../pallets/transaction-multi-payment/benchmarking', default-features = false, optional = true, version = '2.0.0' }
-primitives = { path = '../primitives', default-features = false, version = '2.0.0' }
-module-amm-rpc-runtime-api = { path = '../pallets/amm/rpc/runtime-api', default-features = false, version = '2.0.0' }
-pallet-price-fetch = { path = '../pallets/price-fetch', default-features = false, version = '2.0.0' }
-=======
 module-amm-rpc-runtime-api = {path = '../pallets/amm/rpc/runtime-api', default-features = false}
 pallet-amm = {path = '../pallets/amm', default-features = false}
 pallet-asset-registry = {path = '../pallets/asset-registry', default-features = false}
@@ -48,7 +36,7 @@
 pallet-multi-payment-benchmarking = {path = '../pallets/transaction-multi-payment/benchmarking', default-features = false, optional = true}
 pallet-transaction-multi-payment = {path = '../pallets/transaction-multi-payment', default-features = false}
 primitives = {path = '../primitives', default-features = false}
->>>>>>> 77cebb51
+pallet-price-fetch = { path = '../pallets/price-fetch', default-features = false, version = '2.0.0' }
 
 # ORML dependencies
 orml-currencies = {default-features = false, version = '0.4.1-dev'}
@@ -119,39 +107,6 @@
   'pallet-claims/runtime-benchmarks',
 ]
 std = [
-<<<<<<< HEAD
-    'codec/std',
-    'serde',
-    'frame-executive/std',
-    'frame-support/std',
-    'frame-system/std',
-    'frame-system-rpc-runtime-api/std',
-    'orml-currencies/std',
-    'orml-tokens/std',
-    'orml-traits/std',
-    'pallet-amm/std',
-'pallet-price-fetch/std',
-    'pallet-asset-registry/std',
-    'pallet-exchange/std',
-    'pallet-faucet/std',
-    'pallet-balances/std',
-    'pallet-grandpa/std',
-    'pallet-randomness-collective-flip/std',
-    'pallet-sudo/std',
-    'pallet-timestamp/std',
-    'pallet-transaction-payment/std',
-    'pallet-transaction-payment-rpc-runtime-api/std',
-    'sp-api/std',
-    'sp-block-builder/std',
-    'sp-core/std',
-    'sp-inherents/std',
-    'sp-offchain/std',
-    'sp-runtime/std',
-    'sp-session/std',
-    'sp-std/std',
-    'sp-transaction-pool/std',
-    'sp-version/std',
-=======
   'codec/std',
   'serde',
   'frame-executive/std',
@@ -186,7 +141,7 @@
   'sp-std/std',
   'sp-transaction-pool/std',
   'sp-version/std',
->>>>>>> 77cebb51
+  'pallet-price-fetch/std',
   'pallet-staking/std',
   'sp-staking/std',
   'pallet-treasury/std',
