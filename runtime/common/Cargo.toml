[package]
name = "common-runtime"
version = "102.3.7"
authors = ["GalacticCouncil"]
edition = "2021"
license = "Apache 2.0"
repository = "https://github.com/galacticcouncil/HydraDX-node"

[package.metadata.docs.rs]
targets = ['x86_64-unknown-linux-gnu']

[build-dependencies]
substrate-wasm-builder = { git = "https://github.com/paritytech/substrate", branch = "polkadot-v0.9.38" }

[dependencies]
codec = { package = "parity-scale-codec", version = "3.4.0", default-features = false, features = ["derive"] }
scale-info = { version = "2.3.1", default-features = false, features = ["derive"] }
primitives = {path = '../../primitives', default-features = false}
primitive-types = {default-features = false, version = '0.12.0'}

pallet-omnipool = {path = '../../pallets/omnipool', default-features = false}
pallet-circuit-breaker = {path = '../../pallets/circuit-breaker', default-features = false}
pallet-omnipool-liquidity-mining = {path = '../../pallets/omnipool-liquidity-mining', default-features = false}
pallet-claims = { path = '../../pallets/claims', default-features = false }

hydra-dx-math = { git = "https://github.com/galacticcouncil/HydraDX-math", rev = "35e5c0775a07e057ed5247ba96dfa254d691f034", default-features = false }

# Warehouse dependencies
hydradx-traits = { git = "https://github.com/galacticcouncil/warehouse", rev = "f64f50255965a1177d28bbc969a371013584bbdd", default-features = false }
pallet-transaction-multi-payment = { git = "https://github.com/galacticcouncil/warehouse", rev = "f64f50255965a1177d28bbc969a371013584bbdd", default-features = false}
pallet-asset-registry = { git = "https://github.com/galacticcouncil/warehouse", rev = "f64f50255965a1177d28bbc969a371013584bbdd", default-features = false }
pallet-currencies = { git = "https://github.com/galacticcouncil/warehouse",rev = "f64f50255965a1177d28bbc969a371013584bbdd", default-features = false}
pallet-transaction-pause = { git = "https://github.com/galacticcouncil/warehouse", rev = "f64f50255965a1177d28bbc969a371013584bbdd", default-features = false }
pallet-otc = { git = "https://github.com/galacticcouncil/warehouse", rev = "f64f50255965a1177d28bbc969a371013584bbdd", default-features = false}
pallet-ema-oracle = { git = "https://github.com/galacticcouncil/warehouse", rev = "f64f50255965a1177d28bbc969a371013584bbdd", default-features = false }
warehouse-liquidity-mining = { package="pallet-liquidity-mining", git = "https://github.com/galacticcouncil/warehouse", rev = "f64f50255965a1177d28bbc969a371013584bbdd", default-features = false }

# Substrate dependencies
sp-runtime = { git = "https://github.com/paritytech/substrate", branch = "polkadot-v0.9.38", default-features = false }
sp-core = { git = "https://github.com/paritytech/substrate", branch = "polkadot-v0.9.38", default-features = false }
sp-std = { git = "https://github.com/paritytech/substrate", branch = "polkadot-v0.9.38", default-features = false }
frame-support = { git = "https://github.com/paritytech/substrate", branch = "polkadot-v0.9.38", default-features = false }
frame-system = { git = "https://github.com/paritytech/substrate", branch = "polkadot-v0.9.38", default-features = false }
sp-npos-elections = { git = "https://github.com/paritytech/substrate", branch = "polkadot-v0.9.38", default-features = false }
pallet-transaction-payment = { git = "https://github.com/paritytech/substrate", branch = "polkadot-v0.9.38", default-features = false }
pallet-collective = { git = "https://github.com/paritytech/substrate", branch = "polkadot-v0.9.38", default-features = false }
pallet-treasury = { git = "https://github.com/paritytech/substrate", branch = "polkadot-v0.9.38", default-features = false }
pallet-utility = { git = "https://github.com/paritytech/substrate", branch = "polkadot-v0.9.38", default-features = false }
pallet-democracy = { git = "https://github.com/paritytech/substrate", branch = "polkadot-v0.9.38", default-features = false }
pallet-identity = { git = "https://github.com/paritytech/substrate", branch = "polkadot-v0.9.38", default-features = false }
pallet-preimage = { git = "https://github.com/paritytech/substrate", branch = "polkadot-v0.9.38", default-features = false }
pallet-proxy = { git = "https://github.com/paritytech/substrate", branch = "polkadot-v0.9.38", default-features = false }
pallet-scheduler = { git = "https://github.com/paritytech/substrate", branch = "polkadot-v0.9.38", default-features = false }
pallet-timestamp = { git = "https://github.com/paritytech/substrate", branch = "polkadot-v0.9.38", default-features = false }
pallet-balances = { git = "https://github.com/paritytech/substrate", branch = "polkadot-v0.9.38", default-features = false }

# Polkadot dependencies
pallet-xcm = { git = "https://github.com/paritytech/polkadot", branch = "release-v0.9.38", default-features = false }

<<<<<<< HEAD
# ORML dependencies
orml-tokens = { git = "https://github.com/open-web3-stack/open-runtime-module-library", branch = "polkadot-v0.9.38", default-features = false }
orml-vesting = { git = "https://github.com/open-web3-stack/open-runtime-module-library", branch = "polkadot-v0.9.38", default-features = false }
orml-traits = { git = "https://github.com/open-web3-stack/open-runtime-module-library", branch = "polkadot-v0.9.38", default-features = false }
=======
orml-tokens = { git = "https://github.com/open-web3-stack/open-runtime-module-library", branch = "polkadot-v0.9.29", default-features = false }
orml-vesting = { git = "https://github.com/open-web3-stack/open-runtime-module-library", branch = "polkadot-v0.9.29", default-features = false }
orml-traits = { git = "https://github.com/open-web3-stack/open-runtime-module-library", branch = "polkadot-v0.9.29", default-features = false }
orml-xcm-support = { git = "https://github.com/open-web3-stack/open-runtime-module-library", branch = "polkadot-v0.9.29", default-features = false }
>>>>>>> 8228f63a

# Cumulus dependencies
pallet-collator-selection = { git = "https://github.com/paritytech/cumulus", branch = "polkadot-v0.9.38", default-features = false }
cumulus-pallet-xcmp-queue = { git = "https://github.com/paritytech/cumulus", branch = "polkadot-v0.9.38", default-features = false }

# Polkadot dependencies
xcm = { git = "https://github.com/paritytech/polkadot", branch = "release-v0.9.29-1", default-features = false }
xcm-executor = { git = "https://github.com/paritytech/polkadot", branch = "release-v0.9.29-1", default-features = false }

[features]
default = ["std"]
std = [
    "scale-info/std",
    "primitives/std",
    "pallet-omnipool/std",
    "sp-runtime/std",
    "sp-core/std",
    "sp-std/std",
    "frame-support/std",
    "frame-system/std",
    "sp-npos-elections/std",
    "pallet-transaction-multi-payment/std",
    "pallet-collective/std",
    "pallet-treasury/std",
    "pallet-utility/std",
    "pallet-democracy/std",
    "pallet-identity/std",
    "pallet-preimage/std",
    "pallet-proxy/std",
    "pallet-scheduler/std",
    "pallet-timestamp/std",
    "pallet-balances/std",
    "pallet-claims/std",
    "pallet-transaction-multi-payment/std",
    "pallet-asset-registry/std",
    "pallet-currencies/std",
    "pallet-transaction-pause/std",
    "orml-tokens/std",
    "orml-vesting/std",
    "orml-traits/std",
    "orml-xcm-support/std",
    "pallet-collator-selection/std",
    "cumulus-pallet-xcmp-queue/std",
    "xcm/std",
    "xcm-executor/std",
]<|MERGE_RESOLUTION|>--- conflicted
+++ resolved
@@ -57,25 +57,19 @@
 # Polkadot dependencies
 pallet-xcm = { git = "https://github.com/paritytech/polkadot", branch = "release-v0.9.38", default-features = false }
 
-<<<<<<< HEAD
 # ORML dependencies
 orml-tokens = { git = "https://github.com/open-web3-stack/open-runtime-module-library", branch = "polkadot-v0.9.38", default-features = false }
 orml-vesting = { git = "https://github.com/open-web3-stack/open-runtime-module-library", branch = "polkadot-v0.9.38", default-features = false }
 orml-traits = { git = "https://github.com/open-web3-stack/open-runtime-module-library", branch = "polkadot-v0.9.38", default-features = false }
-=======
-orml-tokens = { git = "https://github.com/open-web3-stack/open-runtime-module-library", branch = "polkadot-v0.9.29", default-features = false }
-orml-vesting = { git = "https://github.com/open-web3-stack/open-runtime-module-library", branch = "polkadot-v0.9.29", default-features = false }
-orml-traits = { git = "https://github.com/open-web3-stack/open-runtime-module-library", branch = "polkadot-v0.9.29", default-features = false }
-orml-xcm-support = { git = "https://github.com/open-web3-stack/open-runtime-module-library", branch = "polkadot-v0.9.29", default-features = false }
->>>>>>> 8228f63a
+orml-xcm-support = { git = "https://github.com/open-web3-stack/open-runtime-module-library", branch = "polkadot-v0.9.38", default-features = false }
 
 # Cumulus dependencies
 pallet-collator-selection = { git = "https://github.com/paritytech/cumulus", branch = "polkadot-v0.9.38", default-features = false }
 cumulus-pallet-xcmp-queue = { git = "https://github.com/paritytech/cumulus", branch = "polkadot-v0.9.38", default-features = false }
 
 # Polkadot dependencies
-xcm = { git = "https://github.com/paritytech/polkadot", branch = "release-v0.9.29-1", default-features = false }
-xcm-executor = { git = "https://github.com/paritytech/polkadot", branch = "release-v0.9.29-1", default-features = false }
+xcm = { git = "https://github.com/paritytech/polkadot", branch = "release-v0.9.38", default-features = false }
+xcm-executor = { git = "https://github.com/paritytech/polkadot", branch = "release-v0.9.38", default-features = false }
 
 [features]
 default = ["std"]
