--- conflicted
+++ resolved
@@ -21,23 +21,15 @@
 	OpaqueMetadata,
 };
 use sp_runtime::traits::{
-<<<<<<< HEAD
-	BlakeTwo256, Block as BlockT, IdentifyAccount, IdentityLookup, NumberFor, OpaqueKeys, Verify, SaturatedConversion,
-=======
 	BlakeTwo256, Block as BlockT, Extrinsic as ExtrinsicT, IdentifyAccount, IdentityLookup, NumberFor, OpaqueKeys,
 	SaturatedConversion, Verify,
->>>>>>> 77cebb51
 };
 use sp_runtime::{
 	create_runtime_str, generic, impl_opaque_keys,
 	traits::Zero,
-	traits::Extrinsic as ExtrinsicT,
 	transaction_validity::{TransactionPriority, TransactionSource, TransactionValidity},
 	ApplyExtrinsicResult, ModuleId, MultiSignature, Percent,
 };
-
-pub type SignedPayload = generic::SignedPayload<Call, SignedExtra>;
-
 use sp_std::prelude::*;
 #[cfg(feature = "std")]
 use sp_version::NativeVersion;
@@ -46,13 +38,8 @@
 use frame_system::limits;
 // A few exports that help ease life for downstream crates.
 pub use frame_support::{
-<<<<<<< HEAD
-	construct_runtime, debug, parameter_types,
-	traits::{KeyOwnerProofSystem, LockIdentifier, Randomness, U128CurrencyToVote},
-=======
 	construct_runtime, parameter_types,
 	traits::{Filter, KeyOwnerProofSystem, LockIdentifier, Randomness, U128CurrencyToVote},
->>>>>>> 77cebb51
 	weights::{
 		constants::{BlockExecutionWeight, RocksDbWeight, WEIGHT_PER_SECOND},
 		DispatchClass, IdentityFee, Pays, Weight,
@@ -202,6 +189,7 @@
 			| Call::ElectionProviderMultiPhase(_)
 			| Call::Scheduler(_)
 			| Call::Identity(_)
+			| Call::PriceFetch(_)
 			| Call::Sudo(_) => true,
 		}
 	}
@@ -418,66 +406,6 @@
 	type WeightInfo = ();
 }
 
-// -------------------------------- price-fetch offchain worker -------------------------------- //
-parameter_types! {
-	pub const GracePeriod: BlockNumber = 2;
-	pub const UnsignedInterval: BlockNumber = 10;
-	pub const UnsignedPriority: TransactionPriority = TransactionPriority::max_value() / 10000;
-}
-
-impl pallet_price_fetch::Config for Runtime {
-	type AuthorityId = pallet_price_fetch::crypto::TestAuthId;
-	type Call = Call;
-	type Event = Event;
-
-	type GracePeriod = GracePeriod;
-}
-
-impl<LocalCall> frame_system::offchain::CreateSignedTransaction<LocalCall> for Runtime
-where
-	Call: From<LocalCall>,
-{
-	fn create_transaction<C: frame_system::offchain::AppCrypto<Self::Public, Self::Signature>>(
-		call: Call,
-		public: <Signature as sp_runtime::traits::Verify>::Signer,
-		account: AccountId,
-		index: Index,
-	) -> Option<(Call, <UncheckedExtrinsic as ExtrinsicT>::SignaturePayload)> {
-		let period = BlockHashCount::get() as u64;
-		let current_block = System::block_number().saturated_into::<u64>().saturating_sub(1);
-		let tip = 0;
-		let extra: SignedExtra = (
-			frame_system::CheckSpecVersion::<Runtime>::new(),
-			frame_system::CheckTxVersion::<Runtime>::new(),
-			frame_system::CheckGenesis::<Runtime>::new(),
-			frame_system::CheckEra::<Runtime>::from(generic::Era::mortal(period, current_block)),
-			frame_system::CheckNonce::<Runtime>::from(index),
-			frame_system::CheckWeight::<Runtime>::new(),
-			pallet_transaction_payment::ChargeTransactionPayment::<Runtime>::from(tip),
-		);
-
-		#[cfg_attr(not(feature = "std"), allow(unused_variables))]
-		let raw_payload = SignedPayload::new(call.clone(), extra.clone())
-			.map_err(|e| {
-				debug::native::warn!("SignedPayload error: {:?}", e);
-			})
-			.ok()?;
-
-		let signature = raw_payload.using_encoded(|payload| C::sign(payload, public))?;
-
-		let address = account;
-		Some((call, (address, signature, extra)))
-	}
-}
-
-impl frame_system::offchain::SigningTypes for Runtime {
-	type Public = <Signature as sp_runtime::traits::Verify>::Signer;
-	type Signature = Signature;
-}
-
-// -------------------------------- price-fetch  -------------------------------- //
-
-
 /// HydraDX Pallets configurations
 
 impl pallet_asset_registry::Config for Runtime {
@@ -830,6 +758,7 @@
 				frame_support::debug::warn!("Unable to create signed payload: {:?}", e);
 			})
 			.ok()?;
+		
 		let signature = raw_payload.using_encoded(|payload| C::sign(payload, public))?;
 		let address = <Runtime as frame_system::Config>::Lookup::unlookup(account);
 		let (call, extra, _) = raw_payload.deconstruct();
@@ -885,6 +814,18 @@
 	type ScheduleOrigin = EnsureRoot<AccountId>;
 	type MaxScheduledPerBlock = MaxScheduledPerBlock;
 	type WeightInfo = ();
+}
+
+parameter_types! {
+    pub GracePeriod: BlockNumber = 2;
+}
+
+impl pallet_price_fetch::Config for Runtime {
+    type AuthorityId = pallet_price_fetch::crypto::TestAuthId;
+    type Call = Call;
+    type Event = Event;
+
+    type GracePeriod = GracePeriod;
 }
 
 // Create the runtime by composing the FRAME pallets that were previously configured.
@@ -929,14 +870,13 @@
 		Currencies: orml_currencies::{Module, Call, Event<T>},
 
 		// HydraDX related modules
-		PriceFetch: pallet_price_fetch::{Module, Call, Storage, Event<T>},
-
 		AssetRegistry: pallet_asset_registry::{Module, Call, Storage, Config<T>},
 		AMM: pallet_amm::{Module, Call, Storage, Event<T>},
 		Claims: pallet_claims::{Module, Call, Storage, Event<T>, Config<T>},
 		Exchange: pallet_exchange::{Module, Call, Storage, Event<T>},
 		Faucet: pallet_faucet::{Module, Call, Storage, Config, Event<T>},
 		MultiTransactionPayment: pallet_transaction_multi_payment::{Module, Call, Storage, Event<T>},
+        PriceFetch: pallet_price_fetch::{Module, Call, Storage, Event<T>}, 
 	}
 );
 
