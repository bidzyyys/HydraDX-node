#![cfg_attr(not(feature = "std"), no_std)]
// `construct_runtime!` does a lot of recursion and requires us to increase the limit to 256.
#![recursion_limit = "256"]
#![allow(clippy::type_complexity)]
#![allow(clippy::large_enum_variant)]

// Make the WASM binary available.
#[cfg(feature = "std")]
include!(concat!(env!("OUT_DIR"), "/wasm_binary.rs"));

use codec::Encode;
use pallet_grandpa::fg_primitives;
use pallet_grandpa::{AuthorityId as GrandpaId, AuthorityList as GrandpaAuthorityList};
use sp_api::impl_runtime_apis;
use sp_authority_discovery::AuthorityId as AuthorityDiscoveryId;
use sp_core::{
	crypto::KeyTypeId,
	u32_trait::{_2, _3, _4},
	OpaqueMetadata,
};
use sp_runtime::traits::{
<<<<<<< HEAD
	BlakeTwo256, Block as BlockT, IdentifyAccount, IdentityLookup, NumberFor, SaturatedConversion, Saturating, Verify,
};
use sp_runtime::{
	create_runtime_str, generic, impl_opaque_keys,
	traits::Extrinsic as ExtrinsicT,
	transaction_validity::TransactionPriority,
	transaction_validity::{TransactionSource, TransactionValidity},
	ApplyExtrinsicResult, MultiSignature,
=======
	BlakeTwo256, Block as BlockT, IdentifyAccount, IdentityLookup, NumberFor, OpaqueKeys, Verify,
};
use sp_runtime::{
	create_runtime_str, generic, impl_opaque_keys,
	traits::Zero,
	transaction_validity::{TransactionPriority, TransactionSource, TransactionValidity},
	ApplyExtrinsicResult, ModuleId, MultiSignature, Percent,
>>>>>>> d4246e80
};

pub type SignedPayload = generic::SignedPayload<Call, SignedExtra>;

use sp_std::prelude::*;
#[cfg(feature = "std")]
use sp_version::NativeVersion;
use sp_version::RuntimeVersion;

use frame_system::limits;
// A few exports that help ease life for downstream crates.
pub use frame_support::{
<<<<<<< HEAD
	construct_runtime, debug, parameter_types,
	traits::{KeyOwnerProofSystem, LockIdentifier, Randomness},
=======
	construct_runtime, parameter_types,
	traits::{KeyOwnerProofSystem, LockIdentifier, Randomness, U128CurrencyToVote},
>>>>>>> d4246e80
	weights::{
		constants::{BlockExecutionWeight, RocksDbWeight, WEIGHT_PER_SECOND},
		DispatchClass, IdentityFee, Weight,
	},
	StorageValue,
};
pub use pallet_balances::Call as BalancesCall;
pub use pallet_timestamp::Call as TimestampCall;
#[cfg(any(feature = "std", test))]
pub use sp_runtime::BuildStorage;
pub use sp_runtime::{Perbill, Permill};

use frame_system::{EnsureOneOf, EnsureRoot};
use sp_runtime::curve::PiecewiseLinear;

use pallet_session::historical as session_historical;

use module_amm_rpc_runtime_api as amm_rpc;

use orml_currencies::BasicCurrencyAdapter;
use orml_traits::parameter_type_with_key;

pub use primitives::{Amount, AssetId, Balance, Moment, CORE_ASSET_ID};

/// Import HydraDX pallets
pub use pallet_asset_registry;
pub use pallet_faucet;

use pallet_transaction_multi_payment::{weights::WeightInfo, MultiCurrencyAdapter};

/// An index to a block.
pub type BlockNumber = u32;

/// Alias to 512-bit hash when used in the context of a transaction signature on the chain.
pub type Signature = MultiSignature;

/// Some way of identifying an account on the chain. We intentionally make it equivalent
/// to the public key of our transaction signing scheme.
pub type AccountId = <<Signature as Verify>::Signer as IdentifyAccount>::AccountId;

/// The type for looking up accounts. We don't expect more than 4 billion of them, but you
/// never know...
pub type AccountIndex = u32;

/// Index of a transaction in the chain.
pub type Index = u32;

/// A hash of some data used by the chain.
pub type Hash = sp_core::H256;

/// Digest item type.
pub type DigestItem = generic::DigestItem<Hash>;

/// Opaque types. These are used by the CLI to instantiate machinery that don't need to know
/// the specifics of the runtime. They can then be made to be agnostic over specific formats
/// of data like extrinsics, allowing for them to continue syncing the network through upgrades
/// to even the core data structures.
pub mod opaque {
	use super::*;

	pub use sp_runtime::OpaqueExtrinsic as UncheckedExtrinsic;

	/// Opaque block header type.
	pub type Header = generic::Header<BlockNumber, BlakeTwo256>;
	/// Opaque block type.
	pub type Block = generic::Block<Header, UncheckedExtrinsic>;
	/// Opaque block identifier type.
	pub type BlockId = generic::BlockId<Block>;

	impl_opaque_keys! {
		pub struct SessionKeys {
			pub grandpa: Grandpa,
			pub babe: Babe,
			pub im_online: ImOnline,
			pub authority_discovery: AuthorityDiscovery,
		}
	}
}

impl_opaque_keys! {
	pub struct SessionKeys {
		pub grandpa: Grandpa,
		pub babe: Babe,
		pub im_online: ImOnline,
		pub authority_discovery: AuthorityDiscovery,
	}
}

pub const VERSION: RuntimeVersion = RuntimeVersion {
	spec_name: create_runtime_str!("hack-hydra-dx"),
	impl_name: create_runtime_str!("hack-hydra-dx"),
	authoring_version: 1,
	spec_version: 1,
	impl_version: 1,
	apis: RUNTIME_API_VERSIONS,
	transaction_version: 1,
};

/// We assume that an on-initialize consumes 2.5% of the weight on average, hence a single extrinsic
/// will not be allowed to consume more than `AvailableBlockRatio - 2.5%`.
pub const AVERAGE_ON_INITIALIZE_RATIO: Perbill = Perbill::from_perthousand(25);
/// We allow `Normal` extrinsics to fill up the block up to 75%, the rest can be used
/// by  Operational  extrinsics.
const NORMAL_DISPATCH_RATIO: Perbill = Perbill::from_percent(75);
/// We allow for 2 seconds of compute with a 6 second average block time.
pub const MAXIMUM_BLOCK_WEIGHT: Weight = 2 * WEIGHT_PER_SECOND;

/// The version information used to identify this runtime when compiled natively.
#[cfg(feature = "std")]
pub fn native_version() -> NativeVersion {
	NativeVersion {
		runtime_version: VERSION,
		can_author_with: Default::default(),
	}
}

parameter_types! {
	pub const BlockHashCount: BlockNumber = 2400;
	pub const Version: RuntimeVersion = VERSION;
	/// Maximum length of block. Up to 5MB.
	pub BlockLength: limits::BlockLength =
		limits::BlockLength::max_with_normal_ratio(5 * 1024 * 1024, NORMAL_DISPATCH_RATIO);
	/// Block weights base values and limits.
	pub BlockWeights: limits::BlockWeights = limits::BlockWeights::builder()
		.base_block(BlockExecutionWeight::get())
		.for_class(DispatchClass::all(), |weights| {
			weights.base_extrinsic = ExtrinsicBaseWeight::get();
		})
		.for_class(DispatchClass::Normal, |weights| {
			weights.max_total = Some(NORMAL_DISPATCH_RATIO * MAXIMUM_BLOCK_WEIGHT);
		})
		.for_class(DispatchClass::Operational, |weights| {
			weights.max_total = Some(MAXIMUM_BLOCK_WEIGHT);
			// Operational transactions have an extra reserved space, so that they
			// are included even if block reached `MAXIMUM_BLOCK_WEIGHT`.
			weights.reserved = Some(
				MAXIMUM_BLOCK_WEIGHT - NORMAL_DISPATCH_RATIO * MAXIMUM_BLOCK_WEIGHT,
			);
		})
		.avg_block_initialization(AVERAGE_ON_INITIALIZE_RATIO)
		.build_or_panic();

	pub ExtrinsicPaymentExtraWeight: Weight =  <Runtime as pallet_transaction_multi_payment::Config>::WeightInfo::swap_currency();
	pub ExtrinsicBaseWeight: Weight = frame_support::weights::constants::ExtrinsicBaseWeight::get() + ExtrinsicPaymentExtraWeight::get();
}

// Configure FRAME pallets to include in runtime.

impl frame_system::Config for Runtime {
	/// The basic call filter to use in dispatchable.
	type BaseCallFilter = ();
	/// The identifier used to distinguish between accounts.
	type AccountId = AccountId;
	/// The aggregated dispatch type that is available for extrinsics.
	type Call = Call;
	/// The lookup mechanism to get account ID from whatever is passed in dispatchers.
	type Lookup = IdentityLookup<AccountId>;
	/// The index type for storing how many extrinsics an account has signed.
	type Index = Index;
	/// The index type for blocks.
	type BlockNumber = BlockNumber;
	/// The type for hashing blocks and tries.
	type Hash = Hash;
	/// The hashing algorithm used.
	type Hashing = BlakeTwo256;
	/// The header type.
	type Header = generic::Header<BlockNumber, BlakeTwo256>;
	/// The ubiquitous event type.
	type Event = Event;
	/// The ubiquitous origin type.
	type Origin = Origin;
	/// Maximum number of block number to block hash mappings to keep (oldest pruned first).
	type BlockHashCount = BlockHashCount;
	type BlockWeights = BlockWeights;
	type BlockLength = BlockLength;
	/// The weight of database operations that the runtime can invoke.
	type DbWeight = RocksDbWeight;
	/// The weight of the overhead invoked on the block import process, independent of the
	/// extrinsics included in that block.
	/// Version of the runtime.
	type Version = Version;
	/// Converts a module to the index of the module in `construct_runtime!`.
	///
	/// This type is being generated by `construct_runtime!`.
	type PalletInfo = PalletInfo;
	/// What to do if a new account is created.
	type OnNewAccount = ();
	/// What to do if an account is fully reaped from the system.
	type OnKilledAccount = ();
	/// The data to be stored in an account.
	type AccountData = pallet_balances::AccountData<Balance>;
	/// Weight information for the extrinsics of this pallet.
	type SystemWeightInfo = ();
}

impl pallet_grandpa::Config for Runtime {
	type Event = Event;
	type Call = Call;

	type KeyOwnerProofSystem = ();

	type KeyOwnerProof = <Self::KeyOwnerProofSystem as KeyOwnerProofSystem<(KeyTypeId, GrandpaId)>>::Proof;

	type KeyOwnerIdentification =
		<Self::KeyOwnerProofSystem as KeyOwnerProofSystem<(KeyTypeId, GrandpaId)>>::IdentificationTuple;

	type HandleEquivocation = ();

	type WeightInfo = ();
}

parameter_types! {
	pub const MinimumPeriod: u64 = SLOT_DURATION / 2;
	pub const HDXAssetId: AssetId = CORE_ASSET_ID;
}

impl pallet_timestamp::Config for Runtime {
	/// A timestamp: milliseconds since the unix epoch.
	type Moment = u64;
	type OnTimestampSet = Babe;
	type MinimumPeriod = MinimumPeriod;
	type WeightInfo = ();
}

parameter_types! {
	pub const ExistentialDeposit: u128 = 0;
	pub const MaxLocks: u32 = 50;
}

impl pallet_balances::Config for Runtime {
	type MaxLocks = MaxLocks;
	/// The type for recording an account's balance.
	type Balance = Balance;
	/// The ubiquitous event type.
	type Event = Event;
	type DustRemoval = ();
	type ExistentialDeposit = ExistentialDeposit;
	type AccountStore = System;
	type WeightInfo = ();
}

parameter_types! {
	pub const TransactionByteFee: Balance = 1;
}

impl pallet_transaction_payment::Config for Runtime {
	type OnChargeTransaction = MultiCurrencyAdapter<Balances, (), MultiTransactionPayment>;
	type TransactionByteFee = TransactionByteFee;
	type WeightToFee = IdentityFee<Balance>;
	type FeeMultiplierUpdate = ();
}

impl pallet_transaction_multi_payment::Config for Runtime {
	type Event = Event;
	type Currency = Balances;
	type MultiCurrency = Currencies;
	type AMMPool = AMM;
	type WeightInfo = pallet_transaction_multi_payment::weights::HackHydraWeight<Runtime>;
}

impl pallet_sudo::Config for Runtime {
	type Event = Event;
	type Call = Call;
}

parameter_type_with_key! {
	pub ExistentialDeposits: |currency_id: AssetId| -> Balance {
		Zero::zero()
	};
}

/// ORML Configurations
impl orml_tokens::Config for Runtime {
	type Event = Event;
	type Balance = Balance;
	type Amount = Amount;
	type CurrencyId = AssetId;
	type WeightInfo = ();
	type ExistentialDeposits = ExistentialDeposits;
	type OnDust = ();
}

impl orml_currencies::Config for Runtime {
	type Event = Event;
	type MultiCurrency = Tokens;
	type NativeCurrency = BasicCurrencyAdapter<Runtime, Balances, Amount, BlockNumber>;
	type GetNativeCurrencyId = HDXAssetId;
	type WeightInfo = ();
}

/// HydraDX Pallets configurations

impl pallet_asset_registry::Config for Runtime {
	type AssetId = AssetId;
}

parameter_types! {
	pub ExchangeFee: fee::Fee = fee::Fee::default();
}

impl pallet_amm::Config for Runtime {
	type Event = Event;
	type AssetPairAccountId = pallet_amm::AssetPairAccountId<Self>;
	type Currency = Currencies;
	type HDXAssetId = HDXAssetId;
	type WeightInfo = pallet_amm::weights::HackHydraWeight<Runtime>;
	type GetExchangeFee = ExchangeFee;
}

impl pallet_exchange::Config for Runtime {
	type Event = Event;
	type AMMPool = AMM;
	type Resolver = Exchange;
	type Currency = Currencies;
	type WeightInfo = pallet_exchange::weights::HackHydraWeight<Runtime>;
}

impl pallet_faucet::Config for Runtime {
	type Event = Event;
	type Currency = Currencies;
}

<<<<<<< HEAD
parameter_types! {
	pub const GracePeriod: BlockNumber = 2;
	pub const UnsignedInterval: BlockNumber = 10;
	pub const UnsignedPriority: TransactionPriority = TransactionPriority::max_value() / 10000;
}

// -------------------------------- price-fetch offchain worker -------------------------------- //
impl pallet_price_fetch::Trait for Runtime {
	type AuthorityId = pallet_price_fetch::crypto::TestAuthId;
	type Call = Call;
	type Event = Event;

	type GracePeriod = GracePeriod;
}

impl<LocalCall> frame_system::offchain::CreateSignedTransaction<LocalCall> for Runtime
where
	Call: From<LocalCall>,
{
	fn create_transaction<C: frame_system::offchain::AppCrypto<Self::Public, Self::Signature>>(
		call: Call,
		public: <Signature as sp_runtime::traits::Verify>::Signer,
		account: AccountId,
		index: Index,
	) -> Option<(Call, <UncheckedExtrinsic as ExtrinsicT>::SignaturePayload)> {
		let period = BlockHashCount::get() as u64;
		let current_block = System::block_number().saturated_into::<u64>().saturating_sub(1);
		let tip = 0;
		let extra: SignedExtra = (
			frame_system::CheckSpecVersion::<Runtime>::new(),
			frame_system::CheckTxVersion::<Runtime>::new(),
			frame_system::CheckGenesis::<Runtime>::new(),
			frame_system::CheckEra::<Runtime>::from(generic::Era::mortal(period, current_block)),
			frame_system::CheckNonce::<Runtime>::from(index),
			frame_system::CheckWeight::<Runtime>::new(),
			pallet_transaction_payment::ChargeTransactionPayment::<Runtime>::from(tip),
		);

		#[cfg_attr(not(feature = "std"), allow(unused_variables))]
		let raw_payload = SignedPayload::new(call.clone(), extra.clone())
			.map_err(|e| {
				debug::native::warn!("SignedPayload error: {:?}", e);
			})
			.ok()?;

		let signature = raw_payload.using_encoded(|payload| C::sign(payload, public))?;

		let address = account;
		Some((call, (address, signature, extra)))
	}
}

impl frame_system::offchain::SigningTypes for Runtime {
	type Public = <Signature as sp_runtime::traits::Verify>::Signer;
	type Signature = Signature;
=======
pub mod constants;
/// Staking pallets configurations
pub mod impls;
use constants::{currency::*, time::*};
use pallet_im_online::sr25519::AuthorityId as ImOnlineId;
pub use pallet_staking::StakerStatus;
use primitives::fee;

parameter_types! {
	pub const UncleGenerations: BlockNumber = 5;
}

impl pallet_authorship::Config for Runtime {
	type FindAuthor = pallet_session::FindAccountFromAuthorIndex<Self, Babe>;
	type UncleGenerations = UncleGenerations;
	type FilterUncle = ();
	type EventHandler = (Staking, ImOnline);
}

pallet_staking_reward_curve::build! {
	const REWARD_CURVE: PiecewiseLinear<'static> = curve!(
		min_inflation: 0_025_000,
		max_inflation: 0_100_000,
		ideal_stake: 0_500_000,
		falloff: 0_050_000,
		max_piece_count: 40,
		test_precision: 0_005_000,
	);
}

parameter_types! {
	pub const SessionsPerEra: sp_staking::SessionIndex = 6;
	pub const BondingDuration: pallet_staking::EraIndex = 24 * 28;
	pub const SlashDeferDuration: pallet_staking::EraIndex = 24 * 7; // 1/4 the bonding duration.
	pub const RewardCurve: &'static PiecewiseLinear<'static> = &REWARD_CURVE;
	pub const MaxNominatorRewardedPerValidator: u32 = 64;
	pub const ElectionLookahead: BlockNumber = EPOCH_DURATION_IN_BLOCKS / 4;
	pub const MaxIterations: u32 = 10;
	// 0.05%. The higher the value, the more strict solution acceptance becomes.
	pub MinSolutionScoreBump: Perbill = Perbill::from_rational_approximation(5u32, 10_000);

}

impl pallet_staking::Config for Runtime {
	type Currency = Balances;
	type UnixTime = Timestamp;
	type CurrencyToVote = U128CurrencyToVote;
	type RewardRemainder = Treasury;
	type Event = Event;
	type Slash = Treasury;
	type Reward = ();
	type SessionsPerEra = SessionsPerEra;
	type BondingDuration = BondingDuration;
	type SlashDeferDuration = SlashDeferDuration;
	// A super-majority of the council can cancel the slash.
	type SlashCancelOrigin = pallet_collective::EnsureProportionAtLeast<_3, _4, AccountId, CouncilCollective>;
	type SessionInterface = Self;
	type RewardCurve = RewardCurve;
	type NextNewSession = Session;
	type ElectionLookahead = ElectionLookahead;
	type Call = Call;
	type MaxIterations = MaxIterations;
	type MinSolutionScoreBump = MinSolutionScoreBump;
	type MaxNominatorRewardedPerValidator = MaxNominatorRewardedPerValidator;
	type UnsignedPriority = StakingUnsignedPriority;
	type WeightInfo = ();
	type OffchainSolutionWeightLimit = OffchainSolutionWeightLimit;
}

parameter_types! {
	pub const ProposalBond: Permill = Permill::from_percent(5);
	pub const ProposalBondMinimum: Balance = DOLLARS;
	pub const SpendPeriod: BlockNumber = DAYS;
	pub const Burn: Permill = Permill::from_percent(50);
	pub const TipCountdown: BlockNumber = DAYS;
	pub const TipFindersFee: Percent = Percent::from_percent(20);
	pub const TipReportDepositBase: Balance = DOLLARS;
	pub const TipReportDepositPerByte: Balance = CENTS;
	pub const TreasuryModuleId: ModuleId = ModuleId(*b"py/trsry");
	pub OffchainSolutionWeightLimit: Weight = BlockWeights::get().max_block
				  .saturating_sub(BlockExecutionWeight::get())
				  .saturating_sub(ExtrinsicBaseWeight::get());
}

impl pallet_treasury::Config for Runtime {
	type ModuleId = TreasuryModuleId;
	type Currency = Balances;
	type ApproveOrigin = EnsureOneOf<
		AccountId,
		EnsureRoot<AccountId>,
		pallet_collective::EnsureMembers<_4, AccountId, CouncilCollective>,
	>;
	type RejectOrigin = EnsureOneOf<
		AccountId,
		EnsureRoot<AccountId>,
		pallet_collective::EnsureMembers<_2, AccountId, CouncilCollective>,
	>;
	//type TipReportDepositPerByte = TipReportDepositPerByte;
	type Event = Event;
	type OnSlash = ();
	//type ProposalRejection = ();
	type ProposalBond = ProposalBond;
	type ProposalBondMinimum = ProposalBondMinimum;
	type SpendPeriod = SpendPeriod;
	type Burn = Burn;
	type BurnDestination = ();
	type WeightInfo = ();
	type SpendFunds = ();
}

parameter_types! {
	pub const DisabledValidatorsThreshold: Perbill = Perbill::from_percent(17);
}

impl pallet_session::Config for Runtime {
	type Event = Event;
	type ValidatorId = AccountId;
	type ValidatorIdOf = pallet_staking::StashOf<Self>;
	type ShouldEndSession = Babe;
	type NextSessionRotation = Babe;
	type SessionManager = pallet_session::historical::NoteHistoricalRoot<Self, Staking>;
	type SessionHandler = <opaque::SessionKeys as OpaqueKeys>::KeyTypeIdProviders;
	type Keys = opaque::SessionKeys;
	type DisabledValidatorsThreshold = DisabledValidatorsThreshold;
	type WeightInfo = ();
}

impl pallet_session::historical::Config for Runtime {
	type FullIdentification = pallet_staking::Exposure<AccountId, Balance>;
	type FullIdentificationOf = pallet_staking::ExposureOf<Runtime>;
}

parameter_types! {
	pub const CandidacyBond: Balance = 10 * DOLLARS;
	pub const VotingBond: Balance = DOLLARS;
	pub const TermDuration: BlockNumber = 7 * DAYS;
	pub const DesiredMembers: u32 = 13;
	pub const DesiredRunnersUp: u32 = 7;
	pub const ElectionsPhragmenModuleId: LockIdentifier = *b"phrelect";
}

impl pallet_elections_phragmen::Config for Runtime {
	type Event = Event;
	type ModuleId = ElectionsPhragmenModuleId;
	type Currency = Balances;
	type ChangeMembers = Council;
	// NOTE: this implies that council's genesis members cannot be set directly and must come from
	// this module.
	type InitializeMembers = Council;
	type CurrencyToVote = U128CurrencyToVote;
	type CandidacyBond = CandidacyBond;
	type VotingBond = VotingBond;
	type LoserCandidate = ();
	type BadReport = ();
	type KickedMember = ();
	type DesiredMembers = DesiredMembers;
	type DesiredRunnersUp = DesiredRunnersUp;
	type TermDuration = TermDuration;
	type WeightInfo = ();
}

parameter_types! {
	pub const EpochDuration: u64 = EPOCH_DURATION_IN_BLOCKS as u64;
	pub const ExpectedBlockTime: Moment = MILLISECS_PER_BLOCK;
}

impl pallet_babe::Config for Runtime {
	type EpochDuration = EpochDuration;
	type ExpectedBlockTime = ExpectedBlockTime;
	type EpochChangeTrigger = pallet_babe::ExternalTrigger;

	type KeyOwnerProofSystem = Historical;

	type KeyOwnerProof =
		<Self::KeyOwnerProofSystem as KeyOwnerProofSystem<(KeyTypeId, pallet_babe::AuthorityId)>>::Proof;

	type KeyOwnerIdentification =
		<Self::KeyOwnerProofSystem as KeyOwnerProofSystem<(KeyTypeId, pallet_babe::AuthorityId)>>::IdentificationTuple;

	type HandleEquivocation = pallet_babe::EquivocationHandler<Self::KeyOwnerIdentification, Offences>;
	type WeightInfo = ();
}

parameter_types! {
	pub const CouncilMotionDuration: BlockNumber = 5 * DAYS;
	pub const CouncilMaxProposals: u32 = 100;
	pub const ProposalVotesRequired: u32 = 3;
	pub const ProposalMininumDeposit: Balance = 0;
}

type CouncilCollective = pallet_collective::Instance1;
impl pallet_collective::Config<CouncilCollective> for Runtime {
	type Origin = Origin;
	type Proposal = Call;
	type Event = Event;
	type MotionDuration = CouncilMotionDuration;
	type MaxProposals = CouncilMaxProposals;
	type MaxMembers = ();
	type DefaultVote = pallet_collective::PrimeDefaultVote;
	type WeightInfo = ();
}

impl pallet_authority_discovery::Config for Runtime {}

parameter_types! {
	pub const SessionDuration: BlockNumber = EPOCH_DURATION_IN_SLOTS as _;
	pub const ImOnlineUnsignedPriority: TransactionPriority = TransactionPriority::max_value();
	/// We prioritize im-online heartbeats over election solution submission.
	pub const StakingUnsignedPriority: TransactionPriority = TransactionPriority::max_value() / 2;
>>>>>>> d4246e80
}

impl<C> frame_system::offchain::SendTransactionTypes<C> for Runtime
where
	Call: From<C>,
{
	type Extrinsic = UncheckedExtrinsic;
	type OverarchingCall = Call;
}

<<<<<<< HEAD
// -------------------------------- price-fetch  -------------------------------- //
=======
impl pallet_im_online::Config for Runtime {
	type AuthorityId = ImOnlineId;
	type Event = Event;
	type SessionDuration = SessionDuration;
	type ReportUnresponsiveness = Offences;
	type UnsignedPriority = ImOnlineUnsignedPriority;
	type WeightInfo = ();
}

parameter_types! {
	pub OffencesWeightSoftLimit: Weight = Perbill::from_percent(60) * BlockWeights::get().max_block;
}

impl pallet_offences::Config for Runtime {
	type Event = Event;
	type IdentificationTuple = pallet_session::historical::IdentificationTuple<Self>;
	type OnOffenceHandler = Staking;
	type WeightSoftLimit = OffencesWeightSoftLimit;
}
>>>>>>> d4246e80

// Create the runtime by composing the FRAME pallets that were previously configured.
construct_runtime!(
	pub enum Runtime where
		Block = Block,
		NodeBlock = opaque::Block,
		UncheckedExtrinsic = UncheckedExtrinsic
	{
		System: frame_system::{Module, Call, Config, Storage, Event<T>},
		RandomnessCollectiveFlip: pallet_randomness_collective_flip::{Module, Call, Storage},
		Timestamp: pallet_timestamp::{Module, Call, Storage, Inherent},
		Grandpa: pallet_grandpa::{Module, Call, Storage, Config, Event},
		Balances: pallet_balances::{Module, Call, Storage, Config<T>, Event<T>},
		TransactionPayment: pallet_transaction_payment::{Module, Storage},
		Sudo: pallet_sudo::{Module, Call, Config<T>, Storage, Event<T>},

		//Staking related modules
		Authorship: pallet_authorship::{Module, Call, Storage, Inherent},
		Staking: pallet_staking::{Module, Call, Config<T>, Storage, Event<T>, ValidateUnsigned},
		Treasury: pallet_treasury::{Module, Call, Storage, Config, Event<T>},
		Babe: pallet_babe::{Module, Call, Storage, Config, Inherent, ValidateUnsigned},
		Session: pallet_session::{Module, Call, Storage, Event, Config<T>},
		Elections: pallet_elections_phragmen::{Module, Call, Storage, Event<T>, Config<T>},
		Council: pallet_collective::<Instance1>::{Module, Call, Storage, Origin<T>, Event<T>, Config<T>},
		AuthorityDiscovery: pallet_authority_discovery::{Module, Call, Config},
		ImOnline: pallet_im_online::{Module, Call, Storage, Event<T>, ValidateUnsigned, Config<T>},
		Offences: pallet_offences::{Module, Call, Storage, Event},
		Historical: session_historical::{Module},

		// ORML related modules
		Tokens: orml_tokens::{Module, Storage, Call, Event<T>, Config<T>},
		Currencies: orml_currencies::{Module, Call, Event<T>},

		// HydraDX related modules
		PriceFetch: pallet_price_fetch::{Module, Call, Storage, Event<T>},

		AssetRegistry: pallet_asset_registry::{Module, Call, Storage, Config<T>},
		AMM: pallet_amm::{Module, Call, Storage, Event<T>},
		Exchange: pallet_exchange::{Module, Call, Storage, Event<T>},
		Faucet: pallet_faucet::{Module, Call, Storage, Config, Event<T>},
		MultiTransactionPayment: pallet_transaction_multi_payment::{Module, Call, Storage, Event<T>},
	}
);

/// The address format for describing accounts.
pub type Address = AccountId;
/// Block header type as expected by this runtime.
pub type Header = generic::Header<BlockNumber, BlakeTwo256>;
/// Block type as expected by this runtime.
pub type Block = generic::Block<Header, UncheckedExtrinsic>;
/// A Block signed with a Justification
pub type SignedBlock = generic::SignedBlock<Block>;
/// BlockId type as expected by this runtime.
pub type BlockId = generic::BlockId<Block>;
/// The SignedExtension to the basic transaction logic.
pub type SignedExtra = (
	frame_system::CheckSpecVersion<Runtime>,
	frame_system::CheckTxVersion<Runtime>,
	frame_system::CheckGenesis<Runtime>,
	frame_system::CheckEra<Runtime>,
	frame_system::CheckNonce<Runtime>,
	frame_system::CheckWeight<Runtime>,
	pallet_transaction_payment::ChargeTransactionPayment<Runtime>,
);
/// Unchecked extrinsic type as expected by this runtime.
pub type UncheckedExtrinsic = generic::UncheckedExtrinsic<Address, Call, Signature, SignedExtra>;
/// Extrinsic type that has already been checked.
pub type CheckedExtrinsic = generic::CheckedExtrinsic<AccountId, Call, SignedExtra>;
/// Executive: handles dispatch to the various modules.
pub type Executive =
	frame_executive::Executive<Runtime, Block, frame_system::ChainContext<Runtime>, Runtime, AllModules>;

impl_runtime_apis! {
	impl sp_consensus_babe::BabeApi<Block> for Runtime {
		fn configuration() -> sp_consensus_babe::BabeGenesisConfiguration {
			// The choice of `c` parameter (where `1 - c` represents the
			// probability of a slot being empty), is done in accordance to the
			// slot duration and expected target block time, for safely
			// resisting network delays of maximum two seconds.
			// <https://research.web3.foundation/en/latest/polkadot/BABE/Babe/#6-practical-results>
			sp_consensus_babe::BabeGenesisConfiguration {
				slot_duration: Babe::slot_duration(),
				epoch_length: EpochDuration::get(),
				c: PRIMARY_PROBABILITY,
				genesis_authorities: Babe::authorities(),
				randomness: Babe::randomness(),
				allowed_slots: sp_consensus_babe::AllowedSlots::PrimaryAndSecondaryPlainSlots,
			}
		}

		fn current_epoch_start() -> sp_consensus_babe::SlotNumber {
			Babe::current_epoch_start()
		}

		fn generate_key_ownership_proof(
			_slot_number: sp_consensus_babe::SlotNumber,
			authority_id: sp_consensus_babe::AuthorityId,
		) -> Option<sp_consensus_babe::OpaqueKeyOwnershipProof> {
			use codec::Encode;

			Historical::prove((sp_consensus_babe::KEY_TYPE, authority_id))
				.map(|p| p.encode())
				.map(sp_consensus_babe::OpaqueKeyOwnershipProof::new)
		}

		fn submit_report_equivocation_unsigned_extrinsic(
			equivocation_proof: sp_consensus_babe::EquivocationProof<<Block as BlockT>::Header>,
			key_owner_proof: sp_consensus_babe::OpaqueKeyOwnershipProof,
		) -> Option<()> {
			let key_owner_proof = key_owner_proof.decode()?;

			Babe::submit_unsigned_equivocation_report(
				equivocation_proof,
				key_owner_proof,
			)
		}
	}

	impl sp_authority_discovery::AuthorityDiscoveryApi<Block> for Runtime {
			fn authorities() -> Vec<AuthorityDiscoveryId> {
				AuthorityDiscovery::authorities()
			}
	}


	impl sp_api::Core<Block> for Runtime {
		fn version() -> RuntimeVersion {
			VERSION
		}

		fn execute_block(block: Block) {
			Executive::execute_block(block)
		}

		fn initialize_block(header: &<Block as BlockT>::Header) {
			Executive::initialize_block(header)
		}
	}

	impl sp_api::Metadata<Block> for Runtime {
		fn metadata() -> OpaqueMetadata {
			Runtime::metadata().into()
		}
	}

	impl sp_block_builder::BlockBuilder<Block> for Runtime {
		fn apply_extrinsic(extrinsic: <Block as BlockT>::Extrinsic) -> ApplyExtrinsicResult {
			Executive::apply_extrinsic(extrinsic)
		}

		fn finalize_block() -> <Block as BlockT>::Header {
			Executive::finalize_block()
		}

		fn inherent_extrinsics(data: sp_inherents::InherentData) -> Vec<<Block as BlockT>::Extrinsic> {
			data.create_extrinsics()
		}

		fn check_inherents(
			block: Block,
			data: sp_inherents::InherentData,
		) -> sp_inherents::CheckInherentsResult {
			data.check_extrinsics(&block)
		}

		fn random_seed() -> <Block as BlockT>::Hash {
			RandomnessCollectiveFlip::random_seed()
		}
	}

	impl sp_transaction_pool::runtime_api::TaggedTransactionQueue<Block> for Runtime {
		fn validate_transaction(
			source: TransactionSource,
			tx: <Block as BlockT>::Extrinsic,
		) -> TransactionValidity {
			Executive::validate_transaction(source, tx)
		}
	}

	impl sp_offchain::OffchainWorkerApi<Block> for Runtime {
		fn offchain_worker(header: &<Block as BlockT>::Header) {
			Executive::offchain_worker(header)
		}
	}

	impl sp_session::SessionKeys<Block> for Runtime {
		fn generate_session_keys(seed: Option<Vec<u8>>) -> Vec<u8> {
			opaque::SessionKeys::generate(seed)
		}

		fn decode_session_keys(
			encoded: Vec<u8>,
		) -> Option<Vec<(Vec<u8>, KeyTypeId)>> {
			opaque::SessionKeys::decode_into_raw_public_keys(&encoded)
		}
	}

	impl fg_primitives::GrandpaApi<Block> for Runtime {
		fn grandpa_authorities() -> GrandpaAuthorityList {
			Grandpa::grandpa_authorities()
		}

		fn submit_report_equivocation_unsigned_extrinsic(
			_equivocation_proof: fg_primitives::EquivocationProof<
				<Block as BlockT>::Hash,
				NumberFor<Block>,
			>,
			_key_owner_proof: fg_primitives::OpaqueKeyOwnershipProof,
		) -> Option<()> {
			None
		}

		fn generate_key_ownership_proof(
			_set_id: fg_primitives::SetId,
			_authority_id: GrandpaId,
		) -> Option<fg_primitives::OpaqueKeyOwnershipProof> {
			// NOTE: this is the only implementation possible since we've
			// defined our key owner proof type as a bottom type (i.e. a type
			// with no values).
			None
		}
	}

	impl frame_system_rpc_runtime_api::AccountNonceApi<Block, AccountId, Index> for Runtime {
		fn account_nonce(account: AccountId) -> Index {
			System::account_nonce(account)
		}
	}

	impl pallet_transaction_payment_rpc_runtime_api::TransactionPaymentApi<Block, Balance> for Runtime {
		fn query_info(
			uxt: <Block as BlockT>::Extrinsic,
			len: u32,
		) -> pallet_transaction_payment_rpc_runtime_api::RuntimeDispatchInfo<Balance> {
			TransactionPayment::query_info(uxt, len)
		}
	}

	impl amm_rpc::AMMApi<
		Block,
		AccountId,
		AssetId,
		Balance,
	> for Runtime {
		fn get_spot_price(
			asset_a: AssetId,
			asset_b: AssetId,
			amount: Balance,
		) -> amm_rpc::BalanceInfo<AssetId, Balance> {
			 amm_rpc::BalanceInfo{
				 asset: None,
				amount: AMM::get_spot_price(asset_a,asset_b, amount)
			}
		}

		fn get_sell_price(
			asset_a: AssetId,
			asset_b: AssetId,
			amount: Balance,
		) -> amm_rpc::BalanceInfo<AssetId, Balance> {
			 amm_rpc::BalanceInfo{
				 asset: None,
				amount: AMM::get_sell_price(asset_a,asset_b, amount)
			}
		}

		fn get_buy_price(
			asset_a: AssetId,
			asset_b: AssetId,
			amount: Balance,
		) -> amm_rpc::BalanceInfo<AssetId, Balance> {
			 amm_rpc::BalanceInfo{
				 asset: None,
				amount: AMM::get_buy_price(asset_a,asset_b, amount)
			}
		}

		fn get_pool_balances(
			pool_address: AccountId,
		) -> Vec<amm_rpc::BalanceInfo<AssetId, Balance>> {
			let mut vec = Vec::new();

			let pool_balances = AMM::get_pool_balances(pool_address).unwrap();

			for b in pool_balances {
				let item  = amm_rpc::BalanceInfo{
				 asset: Some(b.0),
					amount: b.1
				};

				vec.push(item);
			}

			vec
		}

	}

	#[cfg(feature = "runtime-benchmarks")]
	impl frame_benchmarking::Benchmark<Block> for Runtime {
		fn dispatch_benchmark(
			config: frame_benchmarking::BenchmarkConfig
		) -> Result<Vec<frame_benchmarking::BenchmarkBatch>, sp_runtime::RuntimeString> {
			use frame_benchmarking::{Benchmarking, BenchmarkBatch, add_benchmark, TrackedStorageKey};

			use pallet_exchange_benchmarking::Module as ExchangeBench;
			use frame_system_benchmarking::Module as SystemBench;
			use pallet_multi_payment_benchmarking::Module as MultiBench;

			impl frame_system_benchmarking::Config for Runtime {}
			impl pallet_exchange_benchmarking::Config for Runtime {};
			impl pallet_multi_payment_benchmarking::Config for Runtime {};

			let whitelist: Vec<TrackedStorageKey> = vec![
				// Block Number
				hex_literal::hex!("26aa394eea5630e07c48ae0c9558cef702a5c1b19ab7a04f536c519aca4983ac").to_vec().into(),
				// Total Issuance
				hex_literal::hex!("c2261276cc9d1f8598ea4b6a74b15c2f57c875e4cff74148e4628f264b974c80").to_vec().into(),
				// Execution Phase
				hex_literal::hex!("26aa394eea5630e07c48ae0c9558cef7ff553b5a9862a516939d82b3d3d8661a").to_vec().into(),
				// Event Count
				hex_literal::hex!("26aa394eea5630e07c48ae0c9558cef70a98fdbe9ce6c55837576c60c7af3850").to_vec().into(),
				// System Events
				hex_literal::hex!("26aa394eea5630e07c48ae0c9558cef780d41e5e16056765bc8461851072c9d7").to_vec().into(),
			];

			let mut batches = Vec::<BenchmarkBatch>::new();
			let params = (&config, &whitelist);

			add_benchmark!(params, batches, amm, AMM);
			add_benchmark!(params, batches, transaction_multi_payment, MultiBench::<Runtime>);
			add_benchmark!(params, batches, frame_system, SystemBench::<Runtime>);
			add_benchmark!(params, batches, exchange, ExchangeBench::<Runtime>);
			add_benchmark!(params, batches, pallet_balances, Balances);
			add_benchmark!(params, batches, pallet_timestamp, Timestamp);

			if batches.is_empty() { return Err("Benchmark not found for this pallet.".into()) }
			Ok(batches)
		}
	}
}<|MERGE_RESOLUTION|>--- conflicted
+++ resolved
@@ -19,24 +19,14 @@
 	OpaqueMetadata,
 };
 use sp_runtime::traits::{
-<<<<<<< HEAD
-	BlakeTwo256, Block as BlockT, IdentifyAccount, IdentityLookup, NumberFor, SaturatedConversion, Saturating, Verify,
-};
-use sp_runtime::{
-	create_runtime_str, generic, impl_opaque_keys,
-	traits::Extrinsic as ExtrinsicT,
-	transaction_validity::TransactionPriority,
-	transaction_validity::{TransactionSource, TransactionValidity},
-	ApplyExtrinsicResult, MultiSignature,
-=======
-	BlakeTwo256, Block as BlockT, IdentifyAccount, IdentityLookup, NumberFor, OpaqueKeys, Verify,
+	BlakeTwo256, Block as BlockT, IdentifyAccount, IdentityLookup, NumberFor, OpaqueKeys, Verify, SaturatedConversion,
 };
 use sp_runtime::{
 	create_runtime_str, generic, impl_opaque_keys,
 	traits::Zero,
+	traits::Extrinsic as ExtrinsicT,
 	transaction_validity::{TransactionPriority, TransactionSource, TransactionValidity},
 	ApplyExtrinsicResult, ModuleId, MultiSignature, Percent,
->>>>>>> d4246e80
 };
 
 pub type SignedPayload = generic::SignedPayload<Call, SignedExtra>;
@@ -49,13 +39,8 @@
 use frame_system::limits;
 // A few exports that help ease life for downstream crates.
 pub use frame_support::{
-<<<<<<< HEAD
 	construct_runtime, debug, parameter_types,
-	traits::{KeyOwnerProofSystem, LockIdentifier, Randomness},
-=======
-	construct_runtime, parameter_types,
 	traits::{KeyOwnerProofSystem, LockIdentifier, Randomness, U128CurrencyToVote},
->>>>>>> d4246e80
 	weights::{
 		constants::{BlockExecutionWeight, RocksDbWeight, WEIGHT_PER_SECOND},
 		DispatchClass, IdentityFee, Weight,
@@ -346,47 +331,14 @@
 	type WeightInfo = ();
 }
 
-/// HydraDX Pallets configurations
-
-impl pallet_asset_registry::Config for Runtime {
-	type AssetId = AssetId;
-}
-
-parameter_types! {
-	pub ExchangeFee: fee::Fee = fee::Fee::default();
-}
-
-impl pallet_amm::Config for Runtime {
-	type Event = Event;
-	type AssetPairAccountId = pallet_amm::AssetPairAccountId<Self>;
-	type Currency = Currencies;
-	type HDXAssetId = HDXAssetId;
-	type WeightInfo = pallet_amm::weights::HackHydraWeight<Runtime>;
-	type GetExchangeFee = ExchangeFee;
-}
-
-impl pallet_exchange::Config for Runtime {
-	type Event = Event;
-	type AMMPool = AMM;
-	type Resolver = Exchange;
-	type Currency = Currencies;
-	type WeightInfo = pallet_exchange::weights::HackHydraWeight<Runtime>;
-}
-
-impl pallet_faucet::Config for Runtime {
-	type Event = Event;
-	type Currency = Currencies;
-}
-
-<<<<<<< HEAD
+// -------------------------------- price-fetch offchain worker -------------------------------- //
 parameter_types! {
 	pub const GracePeriod: BlockNumber = 2;
 	pub const UnsignedInterval: BlockNumber = 10;
 	pub const UnsignedPriority: TransactionPriority = TransactionPriority::max_value() / 10000;
 }
 
-// -------------------------------- price-fetch offchain worker -------------------------------- //
-impl pallet_price_fetch::Trait for Runtime {
+impl pallet_price_fetch::Config for Runtime {
 	type AuthorityId = pallet_price_fetch::crypto::TestAuthId;
 	type Call = Call;
 	type Event = Event;
@@ -434,7 +386,43 @@
 impl frame_system::offchain::SigningTypes for Runtime {
 	type Public = <Signature as sp_runtime::traits::Verify>::Signer;
 	type Signature = Signature;
-=======
+}
+
+// -------------------------------- price-fetch  -------------------------------- //
+
+
+/// HydraDX Pallets configurations
+
+impl pallet_asset_registry::Config for Runtime {
+	type AssetId = AssetId;
+}
+
+parameter_types! {
+	pub ExchangeFee: fee::Fee = fee::Fee::default();
+}
+
+impl pallet_amm::Config for Runtime {
+	type Event = Event;
+	type AssetPairAccountId = pallet_amm::AssetPairAccountId<Self>;
+	type Currency = Currencies;
+	type HDXAssetId = HDXAssetId;
+	type WeightInfo = pallet_amm::weights::HackHydraWeight<Runtime>;
+	type GetExchangeFee = ExchangeFee;
+}
+
+impl pallet_exchange::Config for Runtime {
+	type Event = Event;
+	type AMMPool = AMM;
+	type Resolver = Exchange;
+	type Currency = Currencies;
+	type WeightInfo = pallet_exchange::weights::HackHydraWeight<Runtime>;
+}
+
+impl pallet_faucet::Config for Runtime {
+	type Event = Event;
+	type Currency = Currencies;
+}
+
 pub mod constants;
 /// Staking pallets configurations
 pub mod impls;
@@ -644,7 +632,6 @@
 	pub const ImOnlineUnsignedPriority: TransactionPriority = TransactionPriority::max_value();
 	/// We prioritize im-online heartbeats over election solution submission.
 	pub const StakingUnsignedPriority: TransactionPriority = TransactionPriority::max_value() / 2;
->>>>>>> d4246e80
 }
 
 impl<C> frame_system::offchain::SendTransactionTypes<C> for Runtime
@@ -655,9 +642,6 @@
 	type OverarchingCall = Call;
 }
 
-<<<<<<< HEAD
-// -------------------------------- price-fetch  -------------------------------- //
-=======
 impl pallet_im_online::Config for Runtime {
 	type AuthorityId = ImOnlineId;
 	type Event = Event;
@@ -677,7 +661,6 @@
 	type OnOffenceHandler = Staking;
 	type WeightSoftLimit = OffencesWeightSoftLimit;
 }
->>>>>>> d4246e80
 
 // Create the runtime by composing the FRAME pallets that were previously configured.
 construct_runtime!(
