--- conflicted
+++ resolved
@@ -261,10 +261,6 @@
 }
 
 parameter_types! {
-<<<<<<< HEAD
-	pub NonNativeAssets: Vec<AssetId> = vec![1,2,3,4];
-=======
->>>>>>> 7028183b
 	pub const TransactionByteFee: Balance = 1;
 }
 
