// This file is part of HydraDX.

// Copyright (C) 2020-2021  Intergalactic, Limited (GIB).
// SPDX-License-Identifier: Apache-2.0

// Licensed under the Apache License, Version 2.0 (the "License");
// you may not use this file except in compliance with the License.
// You may obtain a copy of the License at
//
//     http://www.apache.org/licenses/LICENSE-2.0
//
// Unless required by applicable law or agreed to in writing, software
// distributed under the License is distributed on an "AS IS" BASIS,
// WITHOUT WARRANTIES OR CONDITIONS OF ANY KIND, either express or implied.
// See the License for the specific language governing permissions and
// limitations under the License.

#![cfg_attr(not(feature = "std"), no_std)]
// `construct_runtime!` does a lot of recursion and requires us to increase the limit to 256.
#![recursion_limit = "256"]
#![allow(clippy::type_complexity)]
#![allow(clippy::large_enum_variant)]
#![allow(clippy::upper_case_acronyms)]
#![allow(clippy::from_over_into)]

#[cfg(test)]
mod tests;

// Make the WASM binary available.
#[cfg(feature = "std")]
include!(concat!(env!("OUT_DIR"), "/wasm_binary.rs"));

use codec::Encode;
use pallet_grandpa::fg_primitives;
use pallet_grandpa::{AuthorityId as GrandpaId, AuthorityList as GrandpaAuthorityList};
use sp_api::impl_runtime_apis;
use sp_authority_discovery::AuthorityId as AuthorityDiscoveryId;
use sp_core::{
	crypto::KeyTypeId,
	u32_trait::{_1, _2, _3},
	OpaqueMetadata,
};
use sp_runtime::traits::{
	BlakeTwo256, Block as BlockT, Extrinsic as ExtrinsicT, IdentifyAccount, IdentityLookup, NumberFor, OpaqueKeys,
	SaturatedConversion, Verify,
};
use sp_runtime::{
	create_runtime_str, generic, impl_opaque_keys,
	traits::Zero,
	transaction_validity::{TransactionPriority, TransactionSource, TransactionValidity},
	ApplyExtrinsicResult, FixedPointNumber, MultiSignature, Percent,
};
use sp_std::prelude::*;
#[cfg(feature = "std")]
use sp_version::NativeVersion;
use sp_version::RuntimeVersion;

use frame_system::{limits, EnsureOneOf, EnsureRoot};
// A few exports that help ease life for downstream crates.
pub use frame_support::{
	construct_runtime, parameter_types,
	traits::{Filter, KeyOwnerProofSystem, LockIdentifier, Randomness, U128CurrencyToVote},
	weights::{
		constants::{BlockExecutionWeight, RocksDbWeight, WEIGHT_PER_SECOND},
		DispatchClass, Pays, Weight, WeightToFeeCoefficient, WeightToFeeCoefficients, WeightToFeePolynomial,
	},
	PalletId, StorageValue,
};
pub use pallet_balances::Call as BalancesCall;
pub use pallet_timestamp::Call as TimestampCall;
#[cfg(any(feature = "std", test))]
pub use sp_runtime::BuildStorage;
pub use sp_runtime::{curve::PiecewiseLinear, Perbill, Permill, Perquintill};

use pallet_session::historical as session_historical;

use pallet_xyk_rpc_runtime_api as xyk_rpc;

use orml_currencies::BasicCurrencyAdapter;
use orml_traits::parameter_type_with_key;

pub use primitives::{Amount, AssetId, Balance, Moment, CORE_ASSET_ID};

/// Import HydraDX pallets
pub use pallet_asset_registry;
pub use pallet_claims;
pub use pallet_faucet;
pub use pallet_genesis_history;

use pallet_transaction_multi_payment::{weights::WeightInfo, MultiCurrencyAdapter};

/// An index to a block.
pub type BlockNumber = u32;

/// Alias to 512-bit hash when used in the context of a transaction signature on the chain.
pub type Signature = MultiSignature;

/// Some way of identifying an account on the chain. We intentionally make it equivalent
/// to the public key of our transaction signing scheme.
pub type AccountId = <<Signature as Verify>::Signer as IdentifyAccount>::AccountId;

/// The type for looking up accounts. We don't expect more than 4 billion of them, but you
/// never know...
pub type AccountIndex = u32;

/// Index of a transaction in the chain.
pub type Index = u32;

/// A hash of some data used by the chain.
pub type Hash = sp_core::H256;

/// Digest item type.
pub type DigestItem = generic::DigestItem<Hash>;

/// Opaque types. These are used by the CLI to instantiate machinery that don't need to know
/// the specifics of the runtime. They can then be made to be agnostic over specific formats
/// of data like extrinsics, allowing for them to continue syncing the network through upgrades
/// to even the core data structures.
pub mod opaque {
	use super::*;

	pub use sp_runtime::OpaqueExtrinsic as UncheckedExtrinsic;

	/// Opaque block header type.
	pub type Header = generic::Header<BlockNumber, BlakeTwo256>;
	/// Opaque block type.
	pub type Block = generic::Block<Header, UncheckedExtrinsic>;
	/// Opaque block identifier type.
	pub type BlockId = generic::BlockId<Block>;

	impl_opaque_keys! {
		pub struct SessionKeys {
			pub grandpa: Grandpa,
			pub babe: Babe,
			pub im_online: ImOnline,
			pub authority_discovery: AuthorityDiscovery,
		}
	}
}

impl_opaque_keys! {
	pub struct SessionKeys {
		pub grandpa: Grandpa,
		pub babe: Babe,
		pub im_online: ImOnline,
		pub authority_discovery: AuthorityDiscovery,
	}
}

pub const VERSION: RuntimeVersion = RuntimeVersion {
	spec_name: create_runtime_str!("hydra-dx"),
	impl_name: create_runtime_str!("hydra-dx"),
	authoring_version: 1,
	spec_version: 19,
	impl_version: 0,
	apis: RUNTIME_API_VERSIONS,
	transaction_version: 1,
};

/// The BABE epoch configuration at genesis.
pub const BABE_GENESIS_EPOCH_CONFIG: sp_consensus_babe::BabeEpochConfiguration =
	sp_consensus_babe::BabeEpochConfiguration {
		c: PRIMARY_PROBABILITY,
		allowed_slots: sp_consensus_babe::AllowedSlots::PrimaryAndSecondaryPlainSlots,
	};

/// We assume that an on-initialize consumes 2.5% of the weight on average, hence a single extrinsic
/// will not be allowed to consume more than `AvailableBlockRatio - 2.5%`.
pub const AVERAGE_ON_INITIALIZE_RATIO: Perbill = Perbill::from_perthousand(25);
/// We allow `Normal` extrinsics to fill up the block up to 75%, the rest can be used
/// by  Operational  extrinsics.
const NORMAL_DISPATCH_RATIO: Perbill = Perbill::from_percent(75);
/// We allow for 2 seconds of compute with a 6 second average block time.
pub const MAXIMUM_BLOCK_WEIGHT: Weight = 2 * WEIGHT_PER_SECOND;

use smallvec::smallvec;
pub struct WeightToFee;
impl WeightToFeePolynomial for WeightToFee {
	type Balance = Balance;

	/// Handles converting a weight scalar to a fee value, based on the scale and granularity of the
	/// node's balance type.
	///
	/// This should typically create a mapping between the following ranges:
	///   - [0, MAXIMUM_BLOCK_WEIGHT]
	///   - [Balance::min, Balance::max]
	///
	/// Yet, it can be used for any other sort of change to weight-fee. Some examples being:
	///   - Setting it to `0` will essentially disable the weight fee.
	///   - Setting it to `1` will cause the literal `#[weight = x]` values to be charged.
	fn polynomial() -> WeightToFeeCoefficients<Self::Balance> {
		// extrinsic base weight (smallest non-zero weight) is mapped to 1/10 CENT
		let p = CENTS; // 100_000_000_000
		let q = 10 * Balance::from(ExtrinsicBaseWeight::get()); // 8_079_830_000
		smallvec![WeightToFeeCoefficient {
			degree: 1,
			negative: false,
			coeff_frac: Perbill::from_rational(p % q, q),
			coeff_integer: p / q, // 12
		}]
	}
}

/// The version information used to identify this runtime when compiled natively.
#[cfg(feature = "std")]
pub fn native_version() -> NativeVersion {
	NativeVersion {
		runtime_version: VERSION,
		can_author_with: Default::default(),
	}
}

pub struct BaseFilter;

impl Filter<Call> for BaseFilter {
	fn filter(call: &Call) -> bool {
		match call {
			Call::AuthorityDiscovery(_)
			| Call::Authorship(_)
			| Call::Babe(_)
			| Call::Claims(_)
			| Call::Council(_)
			| Call::Democracy(_)
			| Call::ElectionProviderMultiPhase(_)
			| Call::Elections(_)
			| Call::Grandpa(_)
			| Call::ImOnline(_)
			| Call::RandomnessCollectiveFlip(_)
			| Call::Scheduler(_)
			| Call::Session(_)
			| Call::Staking(_)
			| Call::System(_)
			| Call::TechnicalCommittee(_)
			| Call::Timestamp(_)
			| Call::Tips(_)
			| Call::Treasury(_)
			| Call::Identity(_)
<<<<<<< HEAD
			| Call::PriceFetch(_)
=======
			| Call::Offences(_)
			| Call::Utility(_)
>>>>>>> d1298bd4
			| Call::Sudo(_) => true,

			Call::XYK(_)
			| Call::AssetRegistry(_)
			| Call::Balances(_)
			| Call::Currencies(_)
			| Call::Exchange(_)
			| Call::Faucet(_)
			| Call::MultiTransactionPayment(_)
			| Call::Tokens(_) => false,
		}
	}
}

parameter_types! {
	pub const BlockHashCount: BlockNumber = 2400;
	pub const Version: RuntimeVersion = VERSION;
	/// Maximum length of block. Up to 5MB.
	pub BlockLength: limits::BlockLength =
		limits::BlockLength::max_with_normal_ratio(5 * 1024 * 1024, NORMAL_DISPATCH_RATIO);
	/// Block weights base values and limits.
	pub BlockWeights: limits::BlockWeights = limits::BlockWeights::builder()
		.base_block(BlockExecutionWeight::get())
		.for_class(DispatchClass::all(), |weights| {
			weights.base_extrinsic = ExtrinsicBaseWeight::get();
		})
		.for_class(DispatchClass::Normal, |weights| {
			weights.max_total = Some(NORMAL_DISPATCH_RATIO * MAXIMUM_BLOCK_WEIGHT);
		})
		.for_class(DispatchClass::Operational, |weights| {
			weights.max_total = Some(MAXIMUM_BLOCK_WEIGHT);
			// Operational transactions have an extra reserved space, so that they
			// are included even if block reached `MAXIMUM_BLOCK_WEIGHT`.
			weights.reserved = Some(
				MAXIMUM_BLOCK_WEIGHT - NORMAL_DISPATCH_RATIO * MAXIMUM_BLOCK_WEIGHT,
			);
		})
		.avg_block_initialization(AVERAGE_ON_INITIALIZE_RATIO)
		.build_or_panic();

	pub ExtrinsicPaymentExtraWeight: Weight =  <Runtime as pallet_transaction_multi_payment::Config>::WeightInfo::swap_currency();
	pub ExtrinsicBaseWeight: Weight = frame_support::weights::constants::ExtrinsicBaseWeight::get() + ExtrinsicPaymentExtraWeight::get();
	pub const SS58Prefix: u8 = 63;
}

// Configure FRAME pallets to include in runtime.

impl frame_system::Config for Runtime {
	/// The basic call filter to use in dispatchable.
	type BaseCallFilter = BaseFilter;
	/// The identifier used to distinguish between accounts.
	type AccountId = AccountId;
	/// The aggregated dispatch type that is available for extrinsics.
	type Call = Call;
	/// The lookup mechanism to get account ID from whatever is passed in dispatchers.
	type Lookup = IdentityLookup<AccountId>;
	/// The index type for storing how many extrinsics an account has signed.
	type Index = Index;
	/// The index type for blocks.
	type BlockNumber = BlockNumber;
	/// The type for hashing blocks and tries.
	type Hash = Hash;
	/// The hashing algorithm used.
	type Hashing = BlakeTwo256;
	/// The header type.
	type Header = generic::Header<BlockNumber, BlakeTwo256>;
	/// The ubiquitous event type.
	type Event = Event;
	/// The ubiquitous origin type.
	type Origin = Origin;
	/// Maximum number of block number to block hash mappings to keep (oldest pruned first).
	type BlockHashCount = BlockHashCount;
	type BlockWeights = BlockWeights;
	type BlockLength = BlockLength;
	/// The weight of database operations that the runtime can invoke.
	type DbWeight = RocksDbWeight;
	/// The weight of the overhead invoked on the block import process, independent of the
	/// extrinsics included in that block.
	/// Version of the runtime.
	type Version = Version;
	/// Converts a module to the index of the module in `construct_runtime!`.
	///
	/// This type is being generated by `construct_runtime!`.
	type PalletInfo = PalletInfo;
	/// What to do if a new account is created.
	type OnNewAccount = ();
	/// What to do if an account is fully reaped from the system.
	type OnKilledAccount = ();
	/// The data to be stored in an account.
	type AccountData = pallet_balances::AccountData<Balance>;
	/// Weight information for the extrinsics of this pallet.
	type SystemWeightInfo = ();
	type SS58Prefix = SS58Prefix;
	type OnSetCode = ();
}

impl pallet_grandpa::Config for Runtime {
	type Event = Event;
	type Call = Call;

	type KeyOwnerProof = <Self::KeyOwnerProofSystem as KeyOwnerProofSystem<(KeyTypeId, GrandpaId)>>::Proof;

	type KeyOwnerIdentification =
		<Self::KeyOwnerProofSystem as KeyOwnerProofSystem<(KeyTypeId, GrandpaId)>>::IdentificationTuple;

	type KeyOwnerProofSystem = Historical;

	type HandleEquivocation =
		pallet_grandpa::EquivocationHandler<Self::KeyOwnerIdentification, Offences, ReportLongevity>;

	type WeightInfo = ();
}

parameter_types! {
	pub const MinimumPeriod: u64 = SLOT_DURATION / 2;
	pub const HDXAssetId: AssetId = CORE_ASSET_ID;
}

impl pallet_timestamp::Config for Runtime {
	/// A timestamp: milliseconds since the unix epoch.
	type Moment = u64;
	type OnTimestampSet = Babe;
	type MinimumPeriod = MinimumPeriod;
	type WeightInfo = ();
}

parameter_types! {
	pub const ExistentialDeposit: u128 = 0;
	pub const MaxLocks: u32 = 50;
	pub const MaxReserves: u32 = 50;
}

impl pallet_balances::Config for Runtime {
	type MaxLocks = MaxLocks;
	/// The type for recording an account's balance.
	type Balance = Balance;
	/// The ubiquitous event type.
	type Event = Event;
	type DustRemoval = ();
	type ExistentialDeposit = ExistentialDeposit;
	type AccountStore = System;
	type WeightInfo = ();
	type MaxReserves = MaxReserves;
	type ReserveIdentifier = [u8; 8];
}

parameter_types! {
	pub const TransactionByteFee: Balance = 10 * MILLICENTS;
	pub const MultiPaymentCurrencySetFee: Pays = Pays::No;
	/// The portion of the `NORMAL_DISPATCH_RATIO` that we adjust the fees with. Blocks filled less
	/// than this will decrease the weight and more will increase.
	pub const TargetBlockFullness: Perquintill = Perquintill::from_percent(25);
	/// The adjustment variable of the runtime. Higher values will cause `TargetBlockFullness` to
	/// change the fees more rapidly.
	pub AdjustmentVariable: Multiplier = Multiplier::saturating_from_rational(3, 100_000);
	/// Minimum amount of the multiplier. This value cannot be too low. A test case should ensure
	/// that combined with `AdjustmentVariable`, we can recover from the minimum.
	pub MinimumMultiplier: Multiplier = Multiplier::saturating_from_rational(1, 1_000_000_000u128);
}

impl pallet_transaction_payment::Config for Runtime {
	type OnChargeTransaction = MultiCurrencyAdapter<Balances, (), MultiTransactionPayment>;
	type TransactionByteFee = TransactionByteFee;
	type WeightToFee = WeightToFee;
	type FeeMultiplierUpdate = TargetedFeeAdjustment<Self, TargetBlockFullness, AdjustmentVariable, MinimumMultiplier>;
}

impl pallet_transaction_multi_payment::Config for Runtime {
	type Event = Event;
	type Currency = Balances;
	type MultiCurrency = Currencies;
	type AMMPool = XYK;
	type WeightInfo = pallet_transaction_multi_payment::weights::HydraWeight<Runtime>;
	type WithdrawFeeForSetCurrency = MultiPaymentCurrencySetFee;
	type WeightToFee = WeightToFee;
}

impl pallet_genesis_history::Config for Runtime {}

impl pallet_sudo::Config for Runtime {
	type Event = Event;
	type Call = Call;
}

parameter_type_with_key! {
	pub ExistentialDeposits: |_currency_id: AssetId| -> Balance {
		Zero::zero()
	};
}

type EnsureRootOrHalfCouncil = EnsureOneOf<
	AccountId,
	EnsureRoot<AccountId>,
	pallet_collective::EnsureProportionMoreThan<_1, _2, AccountId, CouncilCollective>,
>;

parameter_types! {
	pub const BasicDeposit: Balance = 5 * DOLLARS;
	pub const FieldDeposit: Balance = DOLLARS;
	pub const SubAccountDeposit: Balance = 5 * DOLLARS;
	pub const MaxSubAccounts: u32 = 100;
	pub const MaxAdditionalFields: u32 = 100;
	pub const MaxRegistrars: u32 = 20;
}

impl pallet_identity::Config for Runtime {
	type Event = Event;
	type Currency = Balances;
	type BasicDeposit = BasicDeposit;
	type FieldDeposit = FieldDeposit;
	type SubAccountDeposit = SubAccountDeposit;
	type MaxSubAccounts = MaxSubAccounts;
	type MaxAdditionalFields = MaxAdditionalFields;
	type MaxRegistrars = MaxRegistrars;
	type Slashed = Treasury;
	type ForceOrigin = EnsureRootOrHalfCouncil;
	type RegistrarOrigin = EnsureRootOrHalfCouncil;
	type WeightInfo = ();
}

impl pallet_utility::Config for Runtime {
	type Event = Event;
	type Call = Call;
	type WeightInfo = ();
}

/// ORML Configurations

impl orml_tokens::Config for Runtime {
	type Event = Event;
	type Balance = Balance;
	type Amount = Amount;
	type CurrencyId = AssetId;
	type WeightInfo = ();
	type ExistentialDeposits = ExistentialDeposits;
	type OnDust = ();
	type MaxLocks = MaxLocks;
}

impl orml_currencies::Config for Runtime {
	type Event = Event;
	type MultiCurrency = Tokens;
	type NativeCurrency = BasicCurrencyAdapter<Runtime, Balances, Amount, BlockNumber>;
	type GetNativeCurrencyId = HDXAssetId;
	type WeightInfo = ();
}

/// HydraDX Pallets configurations

impl pallet_asset_registry::Config for Runtime {
	type AssetId = AssetId;
}

parameter_types! {
	pub ExchangeFee: fee::Fee = fee::Fee::default();
}

impl pallet_xyk::Config for Runtime {
	type Event = Event;
	type AssetPairAccountId = pallet_xyk::AssetPairAccountId<Self>;
	type Currency = Currencies;
	type NativeAssetId = HDXAssetId;
	type WeightInfo = pallet_xyk::weights::HydraWeight<Runtime>;
	type GetExchangeFee = ExchangeFee;
}

parameter_types! {
	pub ClaimMessagePrefix: &'static [u8] = b"I hereby claim all my HDX tokens to wallet:";
}

impl pallet_claims::Config for Runtime {
	type Event = Event;
	type Currency = Balances;
	type Prefix = ClaimMessagePrefix;
	type WeightInfo = pallet_claims::weights::HydraWeight<Runtime>;
	type CurrencyBalance = Balance;
}

impl pallet_exchange::Config for Runtime {
	type Event = Event;
	type AMMPool = XYK;
	type Resolver = Exchange;
	type Currency = Currencies;
	type WeightInfo = pallet_exchange::weights::HydraWeight<Runtime>;
}

impl pallet_faucet::Config for Runtime {
	type Event = Event;
	type Currency = Currencies;
}

pub mod constants;
/// Staking pallets configurations
pub mod impls;
use constants::{currency::*, time::*};
#[cfg(feature = "runtime-benchmarks")]
use frame_benchmarking::frame_support::max_encoded_len::MaxEncodedLen;
#[cfg(feature = "runtime-benchmarks")]
use frame_benchmarking::frame_support::pallet_prelude::EnsureOrigin;
#[cfg(feature = "runtime-benchmarks")]
use frame_benchmarking::frame_support::pallet_prelude::{Get, Member};
#[cfg(feature = "runtime-benchmarks")]
use frame_benchmarking::frame_support::Parameter;
use pallet_im_online::sr25519::AuthorityId as ImOnlineId;
pub use pallet_staking::StakerStatus;
use pallet_transaction_payment::{Multiplier, TargetedFeeAdjustment};
use primitives::fee;

parameter_types! {
	pub const UncleGenerations: BlockNumber = 5;
}

impl pallet_authorship::Config for Runtime {
	type FindAuthor = pallet_session::FindAccountFromAuthorIndex<Self, Babe>;
	type UncleGenerations = UncleGenerations;
	type FilterUncle = ();
	type EventHandler = (Staking, ImOnline);
}

pallet_staking_reward_curve::build! {
	const REWARD_CURVE: PiecewiseLinear<'static> = curve!(
		min_inflation: 0_040_000,
		max_inflation: 0_080_000,
		ideal_stake: 0_160_000,
		falloff: 1_000_000,
		max_piece_count: 40,
		test_precision: 0_005_000,
	);
}

sp_npos_elections::generate_solution_type!(
	#[compact]
	pub struct NposCompactSolution16::<
		VoterIndex = u32,
		TargetIndex = u16,
		Accuracy = sp_runtime::PerU16,
	>(16)
);

parameter_types! {
	pub const SessionsPerEra: sp_staking::SessionIndex = 6;
	// Funds are bonded for 28 Days
	pub const BondingDuration: pallet_staking::EraIndex = 28;
	// SlashDeferDuration should be less than BondingDuration
	// https://github.com/paritytech/substrate/blob/49a4103f4bfef55be20a5c6d26e18ff3003c3353/frame/staking/src/lib.rs#L1402
	pub const SlashDeferDuration: pallet_staking::EraIndex =  28 - 1;
	pub const RewardCurve: &'static PiecewiseLinear<'static> = &REWARD_CURVE;
	pub const MaxNominatorRewardedPerValidator: u32 = 64;
	pub const ElectionLookahead: BlockNumber = EPOCH_DURATION_IN_BLOCKS / 4;
	pub const MaxIterations: u32 = 10;
	// 0.05%. The higher the value, the more strict solution acceptance becomes.
	pub MinSolutionScoreBump: Perbill = Perbill::from_rational(5u32, 10_000);
}

type SlashCancelOrigin =
	EnsureOneOf<AccountId, EnsureRoot<AccountId>, pallet_collective::EnsureMember<AccountId, CouncilCollective>>;

pub const MAX_NOMINATIONS: u32 = <NposCompactSolution16 as sp_npos_elections::CompactSolution>::LIMIT as u32;

impl pallet_staking::Config for Runtime {
	type Currency = Balances;
	type UnixTime = Timestamp;
	type CurrencyToVote = U128CurrencyToVote;
	type ElectionProvider = ElectionProviderMultiPhase;
	type GenesisElectionProvider = ElectionProviderMultiPhase;
	const MAX_NOMINATIONS: u32 = MAX_NOMINATIONS;
	type RewardRemainder = Treasury;
	type Event = Event;
	type Slash = Treasury;
	type Reward = ();
	type SessionsPerEra = SessionsPerEra;
	type BondingDuration = BondingDuration;
	type SlashDeferDuration = SlashDeferDuration;
	// A super-majority of the council can cancel the slash.
	type SlashCancelOrigin = SlashCancelOrigin;
	type SessionInterface = Self;
	type EraPayout = pallet_staking::ConvertCurve<RewardCurve>;
	type NextNewSession = Session;
	type MaxNominatorRewardedPerValidator = MaxNominatorRewardedPerValidator;
	type WeightInfo = ();
}

parameter_types! {
	pub const LaunchPeriod: BlockNumber = 7 * DAYS;
	pub const VotingPeriod: BlockNumber = 7 * DAYS;
	pub const FastTrackVotingPeriod: BlockNumber = 3 * HOURS;
	pub const MinimumDeposit: Balance = 1000 * DOLLARS;
	pub const EnactmentPeriod: BlockNumber = 6 * DAYS;
	pub const CooloffPeriod: BlockNumber = 7 * DAYS;
	pub const PreimageByteDeposit: Balance = CENTS;
	pub const InstantAllowed: bool = true;
	pub const MaxVotes: u32 = 30;
	pub const MaxProposals: u32 = 30;
}

impl pallet_democracy::Config for Runtime {
	type Proposal = Call;
	type Event = Event;
	type Currency = Balances;
	type EnactmentPeriod = EnactmentPeriod;
	type LaunchPeriod = LaunchPeriod;
	type VotingPeriod = VotingPeriod;
	type MinimumDeposit = MinimumDeposit;
	/// A straight majority of the council can decide what their next motion is.
	type ExternalOrigin = frame_system::EnsureOneOf<
		AccountId,
		pallet_collective::EnsureProportionAtLeast<_1, _1, AccountId, CouncilCollective>,
		frame_system::EnsureRoot<AccountId>,
	>;
	/// A 66% super-majority can have the next scheduled referendum be a straight majority-carries vote.
	type ExternalMajorityOrigin = frame_system::EnsureOneOf<
		AccountId,
		pallet_collective::EnsureProportionAtLeast<_2, _3, AccountId, CouncilCollective>,
		frame_system::EnsureRoot<AccountId>,
	>;
	/// A unanimous council can have the next scheduled referendum be a straight default-carries
	/// (NTB) vote.
	type ExternalDefaultOrigin = frame_system::EnsureOneOf<
		AccountId,
		pallet_collective::EnsureProportionAtLeast<_1, _1, AccountId, CouncilCollective>,
		frame_system::EnsureRoot<AccountId>,
	>;
	/// Two thirds of the technical committee can have an ExternalMajority/ExternalDefault vote
	/// be tabled immediately and with a shorter voting/enactment period.
	type FastTrackOrigin = frame_system::EnsureOneOf<
		AccountId,
		pallet_collective::EnsureProportionAtLeast<_2, _3, AccountId, TechnicalCollective>,
		frame_system::EnsureRoot<AccountId>,
	>;
	type InstantOrigin = frame_system::EnsureOneOf<
		AccountId,
		pallet_collective::EnsureProportionAtLeast<_1, _1, AccountId, TechnicalCollective>,
		frame_system::EnsureRoot<AccountId>,
	>;
	type InstantAllowed = InstantAllowed;
	type FastTrackVotingPeriod = FastTrackVotingPeriod;
	// To cancel a proposal which has been passed, 2/3 of the council must agree to it.
	type CancellationOrigin = EnsureOneOf<
		AccountId,
		pallet_collective::EnsureProportionAtLeast<_2, _3, AccountId, CouncilCollective>,
		EnsureRoot<AccountId>,
	>;
	// To cancel a proposal before it has been passed, the technical committee must be unanimous or
	// Root must agree.
	type CancelProposalOrigin = EnsureOneOf<
		AccountId,
		pallet_collective::EnsureProportionAtLeast<_1, _1, AccountId, TechnicalCollective>,
		EnsureRoot<AccountId>,
	>;
	type BlacklistOrigin = EnsureRoot<AccountId>;
	// Any single technical committee member may veto a coming council proposal, however they can
	// only do it once and it lasts only for the cooloff period.
	type VetoOrigin = pallet_collective::EnsureMember<AccountId, TechnicalCollective>;
	type CooloffPeriod = CooloffPeriod;
	type PreimageByteDeposit = PreimageByteDeposit;
	type OperationalPreimageOrigin = pallet_collective::EnsureMember<AccountId, CouncilCollective>;
	type Slash = Treasury;
	type Scheduler = Scheduler;
	type PalletsOrigin = OriginCaller;
	type MaxVotes = MaxVotes;
	type WeightInfo = ();
	type MaxProposals = MaxProposals;
}

parameter_types! {
	// phase durations. 1/4 of the last session for each.
	pub const SignedPhase: u32 = EPOCH_DURATION_IN_BLOCKS / 4;
	pub const UnsignedPhase: u32 = EPOCH_DURATION_IN_BLOCKS / 4;

	// fallback: run election on-chain.
	pub const Fallback: pallet_election_provider_multi_phase::FallbackStrategy =
		pallet_election_provider_multi_phase::FallbackStrategy::OnChain;

	pub SolutionImprovementThreshold: Perbill = Perbill::from_rational(1u32, 10_000);

	// miner configs
	pub const MultiPhaseUnsignedPriority: TransactionPriority = StakingUnsignedPriority::get() - 1u64;
	pub const MinerMaxIterations: u32 = 10;
	pub MinerMaxWeight: Weight = BlockWeights::get()
		.get(DispatchClass::Normal)
		.max_extrinsic.expect("Normal extrinsics have a weight limit configured; qed")
		.saturating_sub(BlockExecutionWeight::get());
}

impl pallet_election_provider_multi_phase::Config for Runtime {
	type Event = Event;
	type Currency = Balances;
	type SignedPhase = SignedPhase;
	type UnsignedPhase = UnsignedPhase;
	type SolutionImprovementThreshold = MinSolutionScoreBump;
	type MinerMaxIterations = MinerMaxIterations;
	type MinerMaxWeight = MinerMaxWeight;
	type MinerTxPriority = MultiPhaseUnsignedPriority;
	type DataProvider = Staking;
	type OnChainAccuracy = Perbill;
	type CompactSolution = NposCompactSolution16;
	type Fallback = Fallback;
	type BenchmarkingConfig = ();
	type WeightInfo = ();
	type MinerMaxLength = ();
	type OffchainRepeat = ();
	type ForceOrigin = EnsureRootOrHalfCouncil;
}

parameter_types! {
	pub const ProposalBond: Permill = Permill::from_percent(5);
	pub const ProposalBondMinimum: Balance = FORTUNE;
	pub const SpendPeriod: BlockNumber = DAYS;
	pub const Burn: Permill = Permill::from_percent(0);
	pub const TreasuryPalletId: PalletId = PalletId(*b"py/trsry");
	pub OffchainSolutionWeightLimit: Weight = BlockWeights::get().max_block
				  .saturating_sub(BlockExecutionWeight::get())
				  .saturating_sub(ExtrinsicBaseWeight::get());

	pub const MaxApprovals: u32 = 100;
}

type AllCouncilMembers = pallet_collective::EnsureProportionAtLeast<_1, _1, AccountId, CouncilCollective>;
type ManageOrigin = EnsureOneOf<AccountId, EnsureRoot<AccountId>, AllCouncilMembers>;

impl pallet_treasury::Config for Runtime {
	type PalletId = TreasuryPalletId;
	type Currency = Balances;
	type ApproveOrigin = ManageOrigin;
	type RejectOrigin = ManageOrigin;
	type Event = Event;
	type OnSlash = ();
	type ProposalBond = ProposalBond;
	type ProposalBondMinimum = ProposalBondMinimum;
	type SpendPeriod = SpendPeriod;
	type Burn = Burn;
	type BurnDestination = ();
	type WeightInfo = ();
	type SpendFunds = ();
	type MaxApprovals = MaxApprovals;
}

parameter_types! {
	pub const DataDepositPerByte: Balance = CENTS;
	pub const TipCountdown: BlockNumber = 4 * HOURS;
	pub const TipFindersFee: Percent = Percent::from_percent(2);
	pub const TipReportDepositBase: Balance = 10 * DOLLARS;
	pub const TipReportDepositPerByte: Balance = CENTS;
	pub const MaximumReasonLength: u32 = 1024;
}

impl pallet_tips::Config for Runtime {
	type Event = Event;
	type DataDepositPerByte = DataDepositPerByte;
	type MaximumReasonLength = MaximumReasonLength;
	type Tippers = Elections;
	type TipCountdown = TipCountdown;
	type TipFindersFee = TipFindersFee;
	type TipReportDepositBase = TipReportDepositBase;
	type WeightInfo = ();
}

parameter_types! {
	pub const DisabledValidatorsThreshold: Perbill = Perbill::from_percent(17);
}

impl pallet_session::Config for Runtime {
	type Event = Event;
	type ValidatorId = AccountId;
	type ValidatorIdOf = pallet_staking::StashOf<Self>;
	type ShouldEndSession = Babe;
	type NextSessionRotation = Babe;
	type SessionManager = pallet_session::historical::NoteHistoricalRoot<Self, Staking>;
	type SessionHandler = <opaque::SessionKeys as OpaqueKeys>::KeyTypeIdProviders;
	type Keys = opaque::SessionKeys;
	type DisabledValidatorsThreshold = DisabledValidatorsThreshold;
	type WeightInfo = ();
}

impl pallet_session::historical::Config for Runtime {
	type FullIdentification = pallet_staking::Exposure<AccountId, Balance>;
	type FullIdentificationOf = pallet_staking::ExposureOf<Runtime>;
}

parameter_types! {
	// Don't allow runner-ups
	pub const CandidacyBond: Balance = 5_000_000 * DOLLARS;
	// 1 storage item created, key size is 32 bytes, value size is 16+16.
	pub const VotingBondBase: Balance = CENTS;
	// additional data per vote is 32 bytes (account id).
	pub const VotingBondFactor: Balance = CENTS;
	pub const TermDuration: BlockNumber = 7 * DAYS;
	pub const DesiredMembers: u32 = 1;
	pub const DesiredRunnersUp: u32 = 0;
	pub const ElectionsPhragmenPalletId: LockIdentifier = *b"phrelect";
}

impl pallet_elections_phragmen::Config for Runtime {
	type Event = Event;
	type PalletId = ElectionsPhragmenPalletId;
	type Currency = Balances;
	type ChangeMembers = Council;
	type InitializeMembers = (); // Set to () if defined in chain spec
	type CurrencyToVote = U128CurrencyToVote;
	type CandidacyBond = CandidacyBond;
	type VotingBondBase = VotingBondBase;
	type VotingBondFactor = VotingBondFactor;
	type LoserCandidate = Treasury;
	type KickedMember = Treasury;
	type DesiredMembers = DesiredMembers;
	type DesiredRunnersUp = DesiredRunnersUp;
	type TermDuration = TermDuration;
	type WeightInfo = ();
}

parameter_types! {
	pub const EpochDuration: u64 = EPOCH_DURATION_IN_BLOCKS as u64;
	pub const ExpectedBlockTime: Moment = MILLISECS_PER_BLOCK;
	pub const ReportLongevity: u64 =
		BondingDuration::get() as u64 * SessionsPerEra::get() as u64 * EpochDuration::get();
}

impl pallet_babe::Config for Runtime {
	type EpochDuration = EpochDuration;
	type ExpectedBlockTime = ExpectedBlockTime;
	type EpochChangeTrigger = pallet_babe::ExternalTrigger;

	type KeyOwnerProofSystem = Historical;

	type KeyOwnerProof =
		<Self::KeyOwnerProofSystem as KeyOwnerProofSystem<(KeyTypeId, pallet_babe::AuthorityId)>>::Proof;

	type KeyOwnerIdentification =
		<Self::KeyOwnerProofSystem as KeyOwnerProofSystem<(KeyTypeId, pallet_babe::AuthorityId)>>::IdentificationTuple;

	type HandleEquivocation = pallet_babe::EquivocationHandler<Self::KeyOwnerIdentification, Offences, ReportLongevity>;
	type WeightInfo = ();
}

parameter_types! {
	pub const CouncilMotionDuration: BlockNumber = 5 * DAYS;
	pub const CouncilMaxProposals: u32 = 20;
	pub const ProposalVotesRequired: u32 = 1;
	pub const CouncilMaxMembers: u32 = 1;
}

type CouncilCollective = pallet_collective::Instance1;
impl pallet_collective::Config<CouncilCollective> for Runtime {
	type Origin = Origin;
	type Proposal = Call;
	type Event = Event;
	type MotionDuration = CouncilMotionDuration;
	type MaxProposals = CouncilMaxProposals;
	type MaxMembers = CouncilMaxMembers;
	type DefaultVote = pallet_collective::PrimeDefaultVote;
	type WeightInfo = ();
}

parameter_types! {
	pub const TechnicalMotionDuration: BlockNumber = 7 * DAYS;
	pub const TechnicalMaxProposals: u32 = 20;
	pub const TechnicalMaxMembers: u32 = 10;
}

type TechnicalCollective = pallet_collective::Instance2;
impl pallet_collective::Config<TechnicalCollective> for Runtime {
	type Origin = Origin;
	type Proposal = Call;
	type Event = Event;
	type MotionDuration = TechnicalMotionDuration;
	type MaxProposals = TechnicalMaxProposals;
	type MaxMembers = TechnicalMaxMembers;
	type DefaultVote = pallet_collective::PrimeDefaultVote;
	type WeightInfo = ();
}

impl pallet_authority_discovery::Config for Runtime {}

parameter_types! {
	pub const SessionDuration: BlockNumber = EPOCH_DURATION_IN_SLOTS as _;
	pub const ImOnlineUnsignedPriority: TransactionPriority = TransactionPriority::max_value();
	/// We prioritize im-online heartbeats over election solution submission.
	pub const StakingUnsignedPriority: TransactionPriority = TransactionPriority::max_value() / 2;
}

pub type SignedPayload = generic::SignedPayload<Call, SignedExtra>;

impl<LocalCall> frame_system::offchain::CreateSignedTransaction<LocalCall> for Runtime
where
	Call: From<LocalCall>,
{
	fn create_transaction<C: frame_system::offchain::AppCrypto<Self::Public, Self::Signature>>(
		call: Call,
		public: <Signature as Verify>::Signer,
		account: AccountId,
		nonce: Index,
	) -> Option<(Call, <UncheckedExtrinsic as ExtrinsicT>::SignaturePayload)> {
		use sp_runtime::traits::StaticLookup;

		let tip = 0;
		// take the biggest period possible.
		let period = BlockHashCount::get()
			.checked_next_power_of_two()
			.map(|c| c / 2)
			.unwrap_or(2) as u64;
		let current_block = System::block_number()
			.saturated_into::<u64>()
			// The `System::block_number` is initialized with `n+1`,
			// so the actual block number is `n`.
			.saturating_sub(1);

		let era = generic::Era::mortal(period, current_block);
		let extra: SignedExtra = (
			frame_system::CheckSpecVersion::<Runtime>::new(),
			frame_system::CheckTxVersion::<Runtime>::new(),
			frame_system::CheckGenesis::<Runtime>::new(),
			frame_system::CheckEra::<Runtime>::from(era),
			frame_system::CheckNonce::<Runtime>::from(nonce),
			frame_system::CheckWeight::<Runtime>::new(),
			pallet_transaction_payment::ChargeTransactionPayment::<Runtime>::from(tip),
			pallet_claims::ValidateClaim::<Runtime>::new(),
		);
		let raw_payload = SignedPayload::new(call, extra)
			.map_err(|e| {
				frame_support::log::warn!("Unable to create signed payload: {:?}", e);
			})
			.ok()?;
		
		let signature = raw_payload.using_encoded(|payload| C::sign(payload, public))?;
		let address = <Runtime as frame_system::Config>::Lookup::unlookup(account);
		let (call, extra, _) = raw_payload.deconstruct();
		Some((call, (address, signature, extra)))
	}
}

impl frame_system::offchain::SigningTypes for Runtime {
	type Public = <Signature as Verify>::Signer;
	type Signature = Signature;
}

impl<C> frame_system::offchain::SendTransactionTypes<C> for Runtime
where
	Call: From<C>,
{
	type Extrinsic = UncheckedExtrinsic;
	type OverarchingCall = Call;
}

impl pallet_im_online::Config for Runtime {
	type AuthorityId = ImOnlineId;
	type Event = Event;
	type ValidatorSet = Historical;
	type NextSessionRotation = Babe;
	type ReportUnresponsiveness = Offences;
	type UnsignedPriority = ImOnlineUnsignedPriority;
	type WeightInfo = ();
}

parameter_types! {
	pub OffencesWeightSoftLimit: Weight = Perbill::from_percent(60) * BlockWeights::get().max_block;
}

impl pallet_offences::Config for Runtime {
	type Event = Event;
	type IdentificationTuple = pallet_session::historical::IdentificationTuple<Self>;
	type OnOffenceHandler = Staking;
}

parameter_types! {
	pub MaximumSchedulerWeight: Weight = Perbill::from_percent(10) * BlockWeights::get().max_block;
	pub const MaxScheduledPerBlock: u32 = 50;
}

impl pallet_scheduler::Config for Runtime {
	type Event = Event;
	type Origin = Origin;
	type PalletsOrigin = OriginCaller;
	type Call = Call;
	type MaximumWeight = MaximumSchedulerWeight;
	type ScheduleOrigin = EnsureRoot<AccountId>;
	type MaxScheduledPerBlock = MaxScheduledPerBlock;
	type WeightInfo = ();
}

<<<<<<< HEAD
parameter_types! {
    pub GracePeriod: BlockNumber = 2;
}

impl pallet_price_fetch::Config for Runtime {
    type AuthorityId = pallet_price_fetch::crypto::TestAuthId;
    type Call = Call;
    type Event = Event;

    type GracePeriod = GracePeriod;
}
=======
impl pallet_randomness_collective_flip::Config for Runtime {}
>>>>>>> d1298bd4

// Create the runtime by composing the FRAME pallets that were previously configured.
construct_runtime!(
	pub enum Runtime where
		Block = Block,
		NodeBlock = opaque::Block,
		UncheckedExtrinsic = UncheckedExtrinsic
	{
		System: frame_system::{Pallet, Call, Config, Storage, Event<T>},
		RandomnessCollectiveFlip: pallet_randomness_collective_flip::{Pallet, Call, Storage},

		Babe: pallet_babe::{Pallet, Call, Storage, Config, ValidateUnsigned},

		Timestamp: pallet_timestamp::{Pallet, Call, Storage, Inherent},
		Grandpa: pallet_grandpa::{Pallet, Call, Storage, Config, Event, ValidateUnsigned},
		Balances: pallet_balances::{Pallet, Call, Storage, Config<T>, Event<T>},
		TransactionPayment: pallet_transaction_payment::{Pallet, Storage},
		Sudo: pallet_sudo::{Pallet, Call, Config<T>, Storage, Event<T>},
		Scheduler: pallet_scheduler::{Pallet, Call, Storage, Event<T>},
		Identity: pallet_identity::{Pallet, Call, Storage, Event<T>},

		//Staking related modules
		Authorship: pallet_authorship::{Pallet, Call, Storage, Inherent},
		Staking: pallet_staking::{Pallet, Call, Config<T>, Storage, Event<T>},
		Democracy: pallet_democracy::{Pallet, Call, Storage, Event<T>},
		ElectionProviderMultiPhase: pallet_election_provider_multi_phase::{Pallet, Call, Storage, Event<T>, ValidateUnsigned},
		Treasury: pallet_treasury::{Pallet, Call, Storage, Config, Event<T>},
		Session: pallet_session::{Pallet, Call, Storage, Event, Config<T>},
		Elections: pallet_elections_phragmen::{Pallet, Call, Storage, Event<T>, Config<T>},
		Council: pallet_collective::<Instance1>::{Pallet, Call, Storage, Origin<T>, Event<T>, Config<T>},
		TechnicalCommittee: pallet_collective::<Instance2>::{Pallet, Call, Storage, Origin<T>, Event<T>, Config<T>},
		AuthorityDiscovery: pallet_authority_discovery::{Pallet, Call, Config},
		ImOnline: pallet_im_online::{Pallet, Call, Storage, Event<T>, ValidateUnsigned, Config<T>},
		Offences: pallet_offences::{Pallet, Call, Storage, Event},
		Historical: session_historical::{Pallet},
		Tips: pallet_tips::{Pallet, Call, Storage, Event<T>},
		Utility: pallet_utility::{Pallet, Call, Event},

		// ORML related modules
		Tokens: orml_tokens::{Pallet, Storage, Call, Event<T>, Config<T>},
		Currencies: orml_currencies::{Pallet, Call, Event<T>},

		// HydraDX related modules
<<<<<<< HEAD
		AssetRegistry: pallet_asset_registry::{Module, Call, Storage, Config<T>},
		AMM: pallet_amm::{Module, Call, Storage, Event<T>},
		Claims: pallet_claims::{Module, Call, Storage, Event<T>, Config<T>},
		Exchange: pallet_exchange::{Module, Call, Storage, Event<T>},
		Faucet: pallet_faucet::{Module, Call, Storage, Config, Event<T>},
		MultiTransactionPayment: pallet_transaction_multi_payment::{Module, Call, Storage, Event<T>},
        PriceFetch: pallet_price_fetch::{Module, Call, Storage, Event<T>}, 
=======
		AssetRegistry: pallet_asset_registry::{Pallet, Call, Storage, Config<T>},
		XYK: pallet_xyk::{Pallet, Call, Storage, Event<T>},
		Claims: pallet_claims::{Pallet, Call, Storage, Event<T>, Config<T>},
		Exchange: pallet_exchange::{Pallet, Call, Storage, Event<T>},
		Faucet: pallet_faucet::{Pallet, Call, Storage, Config, Event<T>},
		MultiTransactionPayment: pallet_transaction_multi_payment::{Pallet, Call, Config<T>, Storage, Event<T>},
		GenesisHistory: pallet_genesis_history::{Pallet, Storage, Config},
>>>>>>> d1298bd4
	}
);

/// The address format for describing accounts.
pub type Address = AccountId;
/// Block header type as expected by this runtime.
pub type Header = generic::Header<BlockNumber, BlakeTwo256>;
/// Block type as expected by this runtime.
pub type Block = generic::Block<Header, UncheckedExtrinsic>;
/// A Block signed with a Justification
pub type SignedBlock = generic::SignedBlock<Block>;
/// BlockId type as expected by this runtime.
pub type BlockId = generic::BlockId<Block>;
/// The SignedExtension to the basic transaction logic.
pub type SignedExtra = (
	frame_system::CheckSpecVersion<Runtime>,
	frame_system::CheckTxVersion<Runtime>,
	frame_system::CheckGenesis<Runtime>,
	frame_system::CheckEra<Runtime>,
	frame_system::CheckNonce<Runtime>,
	frame_system::CheckWeight<Runtime>,
	pallet_transaction_payment::ChargeTransactionPayment<Runtime>,
	pallet_claims::ValidateClaim<Runtime>,
);
/// Unchecked extrinsic type as expected by this runtime.
pub type UncheckedExtrinsic = generic::UncheckedExtrinsic<Address, Call, Signature, SignedExtra>;
/// Extrinsic type that has already been checked.
pub type CheckedExtrinsic = generic::CheckedExtrinsic<AccountId, Call, SignedExtra>;
/// Executive: handles dispatch to the various modules.
pub type Executive =
	frame_executive::Executive<Runtime, Block, frame_system::ChainContext<Runtime>, Runtime, AllPallets>;

impl_runtime_apis! {
	impl sp_consensus_babe::BabeApi<Block> for Runtime {
		fn configuration() -> sp_consensus_babe::BabeGenesisConfiguration {
			// The choice of `c` parameter (where `1 - c` represents the
			// probability of a slot being empty), is done in accordance to the
			// slot duration and expected target block time, for safely
			// resisting network delays of maximum two seconds.
			// <https://research.web3.foundation/en/latest/polkadot/BABE/Babe/#6-practical-results>
			sp_consensus_babe::BabeGenesisConfiguration {
				slot_duration: Babe::slot_duration(),
				epoch_length: EpochDuration::get(),
				c: PRIMARY_PROBABILITY,
				genesis_authorities: Babe::authorities(),
				randomness: Babe::randomness(),
				allowed_slots: sp_consensus_babe::AllowedSlots::PrimaryAndSecondaryPlainSlots,
			}
		}

		fn current_epoch_start() -> sp_consensus_babe::Slot {
			Babe::current_epoch_start()
		}

		fn current_epoch() -> sp_consensus_babe::Epoch {
			Babe::current_epoch()
		}

		fn next_epoch() -> sp_consensus_babe::Epoch {
			Babe::next_epoch()
		}

		fn generate_key_ownership_proof(
			_slot_number: sp_consensus_babe::Slot,
			authority_id: sp_consensus_babe::AuthorityId,
		) -> Option<sp_consensus_babe::OpaqueKeyOwnershipProof> {
			Historical::prove((sp_consensus_babe::KEY_TYPE, authority_id))
				.map(|p| p.encode())
				.map(sp_consensus_babe::OpaqueKeyOwnershipProof::new)
		}

		fn submit_report_equivocation_unsigned_extrinsic(
			equivocation_proof: sp_consensus_babe::EquivocationProof<<Block as BlockT>::Header>,
			key_owner_proof: sp_consensus_babe::OpaqueKeyOwnershipProof,
		) -> Option<()> {
			let key_owner_proof = key_owner_proof.decode()?;

			Babe::submit_unsigned_equivocation_report(
				equivocation_proof,
				key_owner_proof,
			)
		}
	}

	impl sp_authority_discovery::AuthorityDiscoveryApi<Block> for Runtime {
			fn authorities() -> Vec<AuthorityDiscoveryId> {
				AuthorityDiscovery::authorities()
			}
	}


	impl sp_api::Core<Block> for Runtime {
		fn version() -> RuntimeVersion {
			VERSION
		}

		fn execute_block(block: Block) {
			Executive::execute_block(block)
		}

		fn initialize_block(header: &<Block as BlockT>::Header) {
			Executive::initialize_block(header)
		}
	}

	impl sp_api::Metadata<Block> for Runtime {
		fn metadata() -> OpaqueMetadata {
			Runtime::metadata().into()
		}
	}

	impl sp_block_builder::BlockBuilder<Block> for Runtime {
		fn apply_extrinsic(extrinsic: <Block as BlockT>::Extrinsic) -> ApplyExtrinsicResult {
			Executive::apply_extrinsic(extrinsic)
		}

		fn finalize_block() -> <Block as BlockT>::Header {
			Executive::finalize_block()
		}

		fn inherent_extrinsics(data: sp_inherents::InherentData) -> Vec<<Block as BlockT>::Extrinsic> {
			data.create_extrinsics()
		}

		fn check_inherents(
			block: Block,
			data: sp_inherents::InherentData,
		) -> sp_inherents::CheckInherentsResult {
			data.check_extrinsics(&block)
		}
	}

	impl sp_transaction_pool::runtime_api::TaggedTransactionQueue<Block> for Runtime {
		fn validate_transaction(
			source: TransactionSource,
			tx: <Block as BlockT>::Extrinsic,
		) -> TransactionValidity {
			Executive::validate_transaction(source, tx)
		}
	}

	impl sp_offchain::OffchainWorkerApi<Block> for Runtime {
		fn offchain_worker(header: &<Block as BlockT>::Header) {
			Executive::offchain_worker(header)
		}
	}

	impl sp_session::SessionKeys<Block> for Runtime {
		fn generate_session_keys(seed: Option<Vec<u8>>) -> Vec<u8> {
			opaque::SessionKeys::generate(seed)
		}

		fn decode_session_keys(
			encoded: Vec<u8>,
		) -> Option<Vec<(Vec<u8>, KeyTypeId)>> {
			opaque::SessionKeys::decode_into_raw_public_keys(&encoded)
		}
	}

	impl fg_primitives::GrandpaApi<Block> for Runtime {
		fn grandpa_authorities() -> GrandpaAuthorityList {
			Grandpa::grandpa_authorities()
		}

		fn submit_report_equivocation_unsigned_extrinsic(
			equivocation_proof: fg_primitives::EquivocationProof<
				<Block as BlockT>::Hash,
				NumberFor<Block>,
			>,
			key_owner_proof: fg_primitives::OpaqueKeyOwnershipProof,
		) -> Option<()> {
			let key_owner_proof = key_owner_proof.decode()?;

			Grandpa::submit_unsigned_equivocation_report(
				equivocation_proof,
				key_owner_proof,
			)
		}

		fn generate_key_ownership_proof(
			_set_id: fg_primitives::SetId,
			authority_id: GrandpaId,
		) -> Option<fg_primitives::OpaqueKeyOwnershipProof> {
			use codec::Encode;

			Historical::prove((fg_primitives::KEY_TYPE, authority_id))
				.map(|p| p.encode())
				.map(fg_primitives::OpaqueKeyOwnershipProof::new)
		}
	}

	impl frame_system_rpc_runtime_api::AccountNonceApi<Block, AccountId, Index> for Runtime {
		fn account_nonce(account: AccountId) -> Index {
			System::account_nonce(account)
		}
	}

	impl pallet_transaction_payment_rpc_runtime_api::TransactionPaymentApi<Block, Balance> for Runtime {
		fn query_info(
			uxt: <Block as BlockT>::Extrinsic,
			len: u32,
		) -> pallet_transaction_payment_rpc_runtime_api::RuntimeDispatchInfo<Balance> {
			TransactionPayment::query_info(uxt, len)
		}

		fn query_fee_details(uxt: <Block as BlockT>::Extrinsic, len: u32) -> pallet_transaction_payment_rpc_runtime_api::FeeDetails<Balance> {
			TransactionPayment::query_fee_details(uxt, len)
		}
	}

	impl xyk_rpc::XYKApi<
		Block,
		AccountId,
		AssetId,
		Balance,
	> for Runtime {
		fn get_pool_balances(
			pool_address: AccountId,
		) -> Vec<xyk_rpc::BalanceInfo<AssetId, Balance>> {
			let mut vec = Vec::new();

			let pool_balances = XYK::get_pool_balances(pool_address).unwrap();

			for b in pool_balances {
				let item  = xyk_rpc::BalanceInfo{
				 asset: Some(b.0),
					amount: b.1
				};

				vec.push(item);
			}

			vec
		}

	}

	#[cfg(feature = "runtime-benchmarks")]
	impl frame_benchmarking::Benchmark<Block> for Runtime {
		fn dispatch_benchmark(
			config: frame_benchmarking::BenchmarkConfig
		) -> Result<Vec<frame_benchmarking::BenchmarkBatch>, sp_runtime::RuntimeString> {
			use frame_benchmarking::{Benchmarking, BenchmarkBatch, add_benchmark, TrackedStorageKey};

			use pallet_exchange_benchmarking::Pallet as ExchangeBench;
			use frame_system_benchmarking::Pallet as SystemBench;
			use pallet_multi_payment_benchmarking::Pallet as MultiBench;

			impl frame_system_benchmarking::Config for Runtime {}
			impl pallet_exchange_benchmarking::Config for Runtime {}
			impl pallet_multi_payment_benchmarking::Config for Runtime {}

			let whitelist: Vec<TrackedStorageKey> = vec![
				// Block Number
				hex_literal::hex!("26aa394eea5630e07c48ae0c9558cef702a5c1b19ab7a04f536c519aca4983ac").to_vec().into(),
				// Total Issuance
				hex_literal::hex!("c2261276cc9d1f8598ea4b6a74b15c2f57c875e4cff74148e4628f264b974c80").to_vec().into(),
				// Execution Phase
				hex_literal::hex!("26aa394eea5630e07c48ae0c9558cef7ff553b5a9862a516939d82b3d3d8661a").to_vec().into(),
				// Event Count
				hex_literal::hex!("26aa394eea5630e07c48ae0c9558cef70a98fdbe9ce6c55837576c60c7af3850").to_vec().into(),
				// System Events
				hex_literal::hex!("26aa394eea5630e07c48ae0c9558cef780d41e5e16056765bc8461851072c9d7").to_vec().into(),
			];

			let mut batches = Vec::<BenchmarkBatch>::new();
			let params = (&config, &whitelist);

			add_benchmark!(params, batches, xyk, XYK);
			add_benchmark!(params, batches, claims, Claims);
			add_benchmark!(params, batches, transaction_multi_payment, MultiBench::<Runtime>);
			add_benchmark!(params, batches, frame_system, SystemBench::<Runtime>);
			add_benchmark!(params, batches, exchange, ExchangeBench::<Runtime>);
			add_benchmark!(params, batches, pallet_balances, Balances);
			add_benchmark!(params, batches, pallet_timestamp, Timestamp);
			add_benchmark!(params, batches, pallet_collective, Council);
			add_benchmark!(params, batches, pallet_identity, Identity);

			if batches.is_empty() { return Err("Benchmark not found for this pallet.".into()) }
			Ok(batches)
		}
	}
}<|MERGE_RESOLUTION|>--- conflicted
+++ resolved
@@ -235,12 +235,9 @@
 			| Call::Tips(_)
 			| Call::Treasury(_)
 			| Call::Identity(_)
-<<<<<<< HEAD
-			| Call::PriceFetch(_)
-=======
 			| Call::Offences(_)
 			| Call::Utility(_)
->>>>>>> d1298bd4
+            | Call::PriceFetch(_)
 			| Call::Sudo(_) => true,
 
 			Call::XYK(_)
@@ -963,7 +960,6 @@
 				frame_support::log::warn!("Unable to create signed payload: {:?}", e);
 			})
 			.ok()?;
-		
 		let signature = raw_payload.using_encoded(|payload| C::sign(payload, public))?;
 		let address = <Runtime as frame_system::Config>::Lookup::unlookup(account);
 		let (call, extra, _) = raw_payload.deconstruct();
@@ -1020,7 +1016,6 @@
 	type WeightInfo = ();
 }
 
-<<<<<<< HEAD
 parameter_types! {
     pub GracePeriod: BlockNumber = 2;
 }
@@ -1032,9 +1027,8 @@
 
     type GracePeriod = GracePeriod;
 }
-=======
+
 impl pallet_randomness_collective_flip::Config for Runtime {}
->>>>>>> d1298bd4
 
 // Create the runtime by composing the FRAME pallets that were previously configured.
 construct_runtime!(
@@ -1078,15 +1072,6 @@
 		Currencies: orml_currencies::{Pallet, Call, Event<T>},
 
 		// HydraDX related modules
-<<<<<<< HEAD
-		AssetRegistry: pallet_asset_registry::{Module, Call, Storage, Config<T>},
-		AMM: pallet_amm::{Module, Call, Storage, Event<T>},
-		Claims: pallet_claims::{Module, Call, Storage, Event<T>, Config<T>},
-		Exchange: pallet_exchange::{Module, Call, Storage, Event<T>},
-		Faucet: pallet_faucet::{Module, Call, Storage, Config, Event<T>},
-		MultiTransactionPayment: pallet_transaction_multi_payment::{Module, Call, Storage, Event<T>},
-        PriceFetch: pallet_price_fetch::{Module, Call, Storage, Event<T>}, 
-=======
 		AssetRegistry: pallet_asset_registry::{Pallet, Call, Storage, Config<T>},
 		XYK: pallet_xyk::{Pallet, Call, Storage, Event<T>},
 		Claims: pallet_claims::{Pallet, Call, Storage, Event<T>, Config<T>},
@@ -1094,7 +1079,7 @@
 		Faucet: pallet_faucet::{Pallet, Call, Storage, Config, Event<T>},
 		MultiTransactionPayment: pallet_transaction_multi_payment::{Pallet, Call, Config<T>, Storage, Event<T>},
 		GenesisHistory: pallet_genesis_history::{Pallet, Storage, Config},
->>>>>>> d1298bd4
+		PriceFetch: pallet_price_fetch::{Pallet, Call, Storage, Event<T>}, 
 	}
 );
 
