[package]
name = "hydradx"
<<<<<<< HEAD
version = "8.5.1"
=======
version = "8.5.2"
>>>>>>> f43ddd9c
description = "HydraDX node"
authors = ["GalacticCouncil"]
edition = "2021"
license = "Apache 2.0"
repository = "https://github.com/galacticcouncil/HydraDX-node"
build = "build.rs"

[[bin]]
name = "hydradx"

[package.metadata.docs.rs]
targets = ["x86_64-unknown-linux-gnu"]

[build-dependencies]
hydra-dx-build-script-utils = { path = "../utils/build-script-utils" }

[dependencies]
codec = { package = "parity-scale-codec", version = "3.1.5" }
hex-literal = "0.3.4"
jsonrpsee = { version = "0.15.1", features = ["server", "macros"] }
log = "0.4.17"
serde = { version = "1.0.136", features = ["derive"] }
serde_json = "1.0.82"
clap = { version = "3.2.11", features = [ "derive" ] }
futures = "0.3.15"

# local dependencies
common-runtime = { path = "../runtime/common" }
hydradx-runtime = { path = "../runtime/hydradx" }
testing-hydradx-runtime = { path = "../runtime/testing-hydradx" }
primitives = { path = "../primitives" }

# Substrate dependencies
frame-benchmarking = { git = "https://github.com/paritytech/substrate", branch = "polkadot-v0.9.29" }
frame-benchmarking-cli = { git = "https://github.com/paritytech/substrate", branch = "polkadot-v0.9.29", optional = true }
pallet-transaction-payment-rpc = { git = "https://github.com/paritytech/substrate", branch = "polkadot-v0.9.29" }
sc-basic-authorship = { git = "https://github.com/paritytech/substrate", branch = "polkadot-v0.9.29" }
sc-chain-spec = { git = "https://github.com/paritytech/substrate", branch = "polkadot-v0.9.29" }
sc-cli = { git = "https://github.com/paritytech/substrate", branch = "polkadot-v0.9.29", features = ["wasmtime"] }
sc-client-api = { git = "https://github.com/paritytech/substrate", branch = "polkadot-v0.9.29" }
sc-consensus = { git = "https://github.com/paritytech/substrate", branch = "polkadot-v0.9.29" }
sc-consensus-aura = { git = "https://github.com/paritytech/substrate", branch = "polkadot-v0.9.29" }
sc-executor = { git = "https://github.com/paritytech/substrate", branch = "polkadot-v0.9.29", features = ["wasmtime"] }
sc-finality-grandpa = { git = "https://github.com/paritytech/substrate", branch = "polkadot-v0.9.29" }
sc-keystore = { git = "https://github.com/paritytech/substrate", branch = "polkadot-v0.9.29" }
sc-rpc = { git = "https://github.com/paritytech/substrate", branch = "polkadot-v0.9.29" }
sc-rpc-api = { git = "https://github.com/paritytech/substrate", branch = "polkadot-v0.9.29" }
sc-service = { git = "https://github.com/paritytech/substrate", branch = "polkadot-v0.9.29", features = ["wasmtime"] }
sc-tracing = { git = "https://github.com/paritytech/substrate", branch = "polkadot-v0.9.29" }
sc-telemetry = { git = "https://github.com/paritytech/substrate", branch = "polkadot-v0.9.29" }
sc-transaction-pool = { git = "https://github.com/paritytech/substrate", branch = "polkadot-v0.9.29" }
sc-transaction-pool-api = { git = "https://github.com/paritytech/substrate", branch = "polkadot-v0.9.29" }
sp-api = { git = "https://github.com/paritytech/substrate", branch = "polkadot-v0.9.29" }
sp-block-builder = { git = "https://github.com/paritytech/substrate", branch = "polkadot-v0.9.29" }
sp-blockchain = { git = "https://github.com/paritytech/substrate", branch = "polkadot-v0.9.29" }
sp-consensus = { git = "https://github.com/paritytech/substrate", branch = "polkadot-v0.9.29" }
sp-consensus-aura = { git = "https://github.com/paritytech/substrate", branch = "polkadot-v0.9.29" }
sp-core = { git = "https://github.com/paritytech/substrate", branch = "polkadot-v0.9.29" }
sp-finality-grandpa = { git = "https://github.com/paritytech/substrate", branch = "polkadot-v0.9.29" }
sp-inherents = { git = "https://github.com/paritytech/substrate", branch = "polkadot-v0.9.29" }
sp-runtime = { git = "https://github.com/paritytech/substrate", branch = "polkadot-v0.9.29" }
sp-timestamp = { git = "https://github.com/paritytech/substrate", branch = "polkadot-v0.9.29" }
sp-transaction-pool = { git = "https://github.com/paritytech/substrate", branch = "polkadot-v0.9.29" }
sp-trie = { git = "https://github.com/paritytech/substrate", branch = "polkadot-v0.9.29" }
sp-storage = { git = "https://github.com/paritytech/substrate", branch = "polkadot-v0.9.29" }
substrate-frame-rpc-system = { git = "https://github.com/paritytech/substrate", branch = "polkadot-v0.9.29" }
sc-network = { git = "https://github.com/paritytech/substrate", branch = "polkadot-v0.9.29" }
sc-network-common = { git = "https://github.com/paritytech/substrate", branch = "polkadot-v0.9.29" }
sp-keystore = { git = "https://github.com/paritytech/substrate", branch = "polkadot-v0.9.29" }
sp-session = { git = "https://github.com/paritytech/substrate", branch = "polkadot-v0.9.29" }
sp-offchain = { git = "https://github.com/paritytech/substrate", branch = "polkadot-v0.9.29" }
substrate-prometheus-endpoint = { git = "https://github.com/paritytech/substrate", branch = "polkadot-v0.9.29" }
pallet-grandpa = { git = "https://github.com/paritytech/substrate", branch = "polkadot-v0.9.29" }
frame-system-rpc-runtime-api = { git = "https://github.com/paritytech/substrate", branch = "polkadot-v0.9.29" }
pallet-transaction-payment-rpc-runtime-api = { git = "https://github.com/paritytech/substrate", branch = "polkadot-v0.9.29" }
sp-authority-discovery = { git = "https://github.com/paritytech/substrate", branch = "polkadot-v0.9.29" }
frame-try-runtime = { git = "https://github.com/paritytech/substrate", branch = "polkadot-v0.9.29", optional = true }
try-runtime-cli = { git = "https://github.com/paritytech/substrate", branch = "polkadot-v0.9.29", optional = true }

# Cumulus dependencies
cumulus-client-cli = { git = "https://github.com/paritytech/cumulus", branch = "polkadot-v0.9.29" }
cumulus-client-collator = { git = "https://github.com/paritytech/cumulus", branch = "polkadot-v0.9.29" }
cumulus-client-consensus-aura = { git = "https://github.com/paritytech/cumulus", branch = "polkadot-v0.9.29" }
cumulus-client-consensus-relay-chain = { git = "https://github.com/paritytech/cumulus", branch = "polkadot-v0.9.29" }
cumulus-client-consensus-common = { git = "https://github.com/paritytech/cumulus", branch = "polkadot-v0.9.29" }
cumulus-client-network = { git = "https://github.com/paritytech/cumulus", branch = "polkadot-v0.9.29" }
cumulus-client-service = { git = "https://github.com/paritytech/cumulus", branch = "polkadot-v0.9.29" }
cumulus-primitives-core = { git = "https://github.com/paritytech/cumulus", branch = "polkadot-v0.9.29" }
cumulus-primitives-parachain-inherent = { git = "https://github.com/paritytech/cumulus", branch = "polkadot-v0.9.29" }
cumulus-relay-chain-interface = { git = "https://github.com/paritytech/cumulus", branch = "polkadot-v0.9.29" }
cumulus-relay-chain-inprocess-interface = { git = "https://github.com/paritytech/cumulus", branch = "polkadot-v0.9.29" }
cumulus-relay-chain-rpc-interface = { git = "https://github.com/paritytech/cumulus", branch = "polkadot-v0.9.29" }

# Polkadot dependencies
polkadot-cli = { git = "https://github.com/paritytech/polkadot", branch = "release-v0.9.29-1" }
polkadot-parachain = { git = "https://github.com/paritytech/polkadot", branch = "release-v0.9.29-1" }
polkadot-primitives = { git = "https://github.com/paritytech/polkadot", branch = "release-v0.9.29-1" }
polkadot-service = { git = "https://github.com/paritytech/polkadot", branch = "release-v0.9.29-1" }

[features]
default = [
  "frame-benchmarking-cli",
]
runtime-benchmarks = [
  "hydradx-runtime/runtime-benchmarks",
  "testing-hydradx-runtime/runtime-benchmarks",
  "frame-benchmarking-cli",
  "polkadot-service/runtime-benchmarks",
]
cli = [
    'try-runtime-cli',
]
try-runtime = [
    "hydradx-runtime/try-runtime",
    "try-runtime-cli",
]
<|MERGE_RESOLUTION|>--- conflicted
+++ resolved
@@ -1,10 +1,6 @@
 [package]
 name = "hydradx"
-<<<<<<< HEAD
-version = "8.5.1"
-=======
 version = "8.5.2"
->>>>>>> f43ddd9c
 description = "HydraDX node"
 authors = ["GalacticCouncil"]
 edition = "2021"
