[package]
authors = ['GalacticCouncil']
build = 'build.rs'
description = 'Hydra DX'
edition = '2018'
homepage = 'https://github.com/galacticcouncil/hydradx-node'
license = 'Unlicense'
name = 'hydra-dx'
repository = 'https://github.com/galacticcouncil/hydradx-node'
version = '2.0.0'

[[bin]]
name = 'hydra-dx'

[package.metadata.docs.rs]
targets = ['x86_64-unknown-linux-gnu']

[build-dependencies]
substrate-build-script-utils = '2.0.1'

[dependencies]
hex-literal = "0.3.1"
jsonrpc-core = '15.0.0'
serde_json = "1.0.61"
structopt = '0.3.8'

# local dependencies
<<<<<<< HEAD
hack-hydra-dx-runtime = { path = '../runtime', version = '2.0.0' }
primitives = { path = '../primitives', version = '2.0.0' }
module-amm-rpc = { path = '../pallets/amm/rpc', version = '2.0.0' }
pallet-claims = { path = '../pallets/claims', version = '2.0.0' }
=======
hydra-dx-runtime = {path = '../runtime', version = '2.0.0'}
module-amm-rpc = {path = '../pallets/amm/rpc', version = '2.0.0'}
primitives = {path = '../primitives', version = '2.0.0'}
>>>>>>> fadfe28f

# Substrate dependencies
frame-benchmarking = '2.0.0'
frame-benchmarking-cli = {version = '2.0.0', optional = true}
futures = '0.3.4'
pallet-im-online = "2.0.0"
pallet-staking = '2.0.0'
pallet-transaction-payment-rpc = '2.0.0'
sc-authority-discovery = '0.8.0'
sc-basic-authorship = '0.8.0'
sc-cli = {features = ['wasmtime'], version = '0.8.0'}
sc-client-api = '2.0.0'
sc-consensus = '0.8.0'
sc-consensus-babe = '0.8.0'
sc-consensus-babe-rpc = '0.8.0'
sc-consensus-epochs = '0.8.0'
sc-consensus-slots = '0.8.0'
sc-executor = {features = ['wasmtime'], version = '0.8.0'}
sc-finality-grandpa = '=0.8.0'
sc-finality-grandpa-rpc = '=0.8.0'
sc-keystore = '2.0.0'
sc-network = '0.8.0'
sc-rpc = '2.0.0'
sc-rpc-api = '0.8.0'
sc-service = '0.8.0'
sc-transaction-pool = '2.0.0'
sp-api = '2.0.0'
sp-authority-discovery = '2.0.0'
sp-block-builder = '2.0.0'
sp-blockchain = '2.0.0'
sp-consensus = '0.8.0'
sp-consensus-babe = '0.8.0'
sp-core = '=2.0.0'
sp-finality-grandpa = '2.0.0'
sp-inherents = '2.0.0'
sp-keystore = '0.8.0'
sp-runtime = '2.0.0'
sp-transaction-pool = '2.0.0'
sc-telemetry = '2.0.0'
substrate-frame-rpc-system = '2.0.0'
hex-literal = "0.3.1"

[features]
default = [
  "frame-benchmarking-cli",
]
runtime-benchmarks = [
  'hydra-dx-runtime/runtime-benchmarks',
  "frame-benchmarking-cli",
]<|MERGE_RESOLUTION|>--- conflicted
+++ resolved
@@ -19,27 +19,20 @@
 substrate-build-script-utils = '2.0.1'
 
 [dependencies]
-hex-literal = "0.3.1"
 jsonrpc-core = '15.0.0'
 serde_json = "1.0.61"
 structopt = '0.3.8'
 
 # local dependencies
-<<<<<<< HEAD
-hack-hydra-dx-runtime = { path = '../runtime', version = '2.0.0' }
-primitives = { path = '../primitives', version = '2.0.0' }
-module-amm-rpc = { path = '../pallets/amm/rpc', version = '2.0.0' }
-pallet-claims = { path = '../pallets/claims', version = '2.0.0' }
-=======
 hydra-dx-runtime = {path = '../runtime', version = '2.0.0'}
 module-amm-rpc = {path = '../pallets/amm/rpc', version = '2.0.0'}
 primitives = {path = '../primitives', version = '2.0.0'}
->>>>>>> fadfe28f
 
 # Substrate dependencies
 frame-benchmarking = '2.0.0'
 frame-benchmarking-cli = {version = '2.0.0', optional = true}
 futures = '0.3.4'
+hex-literal = "0.3.1"
 pallet-im-online = "2.0.0"
 pallet-staking = '2.0.0'
 pallet-transaction-payment-rpc = '2.0.0'
@@ -60,6 +53,7 @@
 sc-rpc = '2.0.0'
 sc-rpc-api = '0.8.0'
 sc-service = '0.8.0'
+sc-telemetry = '2.0.0'
 sc-transaction-pool = '2.0.0'
 sp-api = '2.0.0'
 sp-authority-discovery = '2.0.0'
@@ -73,9 +67,7 @@
 sp-keystore = '0.8.0'
 sp-runtime = '2.0.0'
 sp-transaction-pool = '2.0.0'
-sc-telemetry = '2.0.0'
 substrate-frame-rpc-system = '2.0.0'
-hex-literal = "0.3.1"
 
 [features]
 default = [
