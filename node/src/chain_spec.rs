--- conflicted
+++ resolved
@@ -2,18 +2,11 @@
 
 use common_runtime::{AccountId, Balance, Perbill, Signature, CORE_ASSET_ID, HDX};
 use hydra_dx_runtime::{
-<<<<<<< HEAD
 	AssetRegistryConfig, AuthorityDiscoveryConfig, BabeConfig, BalancesConfig, ClaimsConfig, CouncilConfig,
 	ElectionsConfig, FaucetConfig, GenesisConfig, GenesisHistoryConfig, GrandpaConfig, ImOnlineConfig, SessionConfig, StakerStatus,
 	StakingConfig, SudoConfig, SystemConfig, TechnicalCommitteeConfig, TokensConfig, WASM_BINARY,
 	opaque::SessionKeys,
 	pallet_claims::EthereumAddress
-=======
-	AccountId, AssetRegistryConfig, AuthorityDiscoveryConfig, BabeConfig, BalancesConfig, ClaimsConfig, CouncilConfig,
-	ElectionsConfig, FaucetConfig, GenesisConfig, GenesisHistoryConfig, GrandpaConfig, ImOnlineConfig, Perbill,
-	SessionConfig, Signature, StakerStatus, StakingConfig, SudoConfig, SystemConfig, TechnicalCommitteeConfig,
-	TokensConfig, CORE_ASSET_ID, WASM_BINARY,
->>>>>>> 02491e4c
 };
 use pallet_staking::Forcing;
 use sc_service::ChainType;
@@ -728,25 +721,25 @@
 		_enable_println: bool,
 	) -> testing_runtime::GenesisConfig {
 		testing_runtime::GenesisConfig {
-			frame_system: Some(testing_runtime::SystemConfig {
+			frame_system: testing_runtime::SystemConfig {
 				// Add Wasm runtime to storage.
 				code: wasm_binary.to_vec(),
 				changes_trie_config: Default::default(),
-			}),
-			pallet_balances: Some(testing_runtime::BalancesConfig {
+			},
+			pallet_balances: testing_runtime::BalancesConfig {
 				// Configure endowed accounts with initial balance of 1_000_000.
 				balances: endowed_accounts
 					.iter()
 					.cloned()
 					.map(|k| (k, 1_000_000u128 * HDX))
 					.collect(),
-			}),
-			pallet_grandpa: Some(testing_runtime::GrandpaConfig { authorities: vec![] }),
-			pallet_sudo: Some(testing_runtime::SudoConfig {
+			},
+			pallet_grandpa: testing_runtime::GrandpaConfig { authorities: vec![] },
+			pallet_sudo: testing_runtime::SudoConfig {
 				// Assign network admin rights.
 				key: root_key,
-			}),
-			pallet_asset_registry: Some(testing_runtime::AssetRegistryConfig {
+			},
+			pallet_asset_registry: testing_runtime::AssetRegistryConfig {
 				core_asset_id: CORE_ASSET_ID,
 				asset_ids: vec![
 					(b"tDAI".to_vec(), 1),
@@ -762,8 +755,8 @@
 					(b"tUSDT".to_vec(), 11),
 				],
 				next_asset_id: 12,
-			}),
-			orml_tokens: Some(testing_runtime::TokensConfig {
+			},
+			orml_tokens: testing_runtime::TokensConfig {
 				endowed_accounts: endowed_accounts
 					.iter()
 					.flat_map(|x| {
@@ -774,17 +767,20 @@
 						]
 					})
 					.collect(),
-			}),
-			pallet_faucet: Some(testing_runtime::FaucetConfig {
+			},
+			pallet_faucet: testing_runtime::FaucetConfig {
 				rampage: true,
 				mint_limit: 5,
 				mintable_currencies: vec![0, 1, 2],
-			}),
-			pallet_babe: Some(testing_runtime::BabeConfig { authorities: vec![] }),
-			pallet_authority_discovery: Some(testing_runtime::AuthorityDiscoveryConfig { keys: vec![] }),
-			pallet_im_online: Some(testing_runtime::ImOnlineConfig { keys: vec![] }),
-			pallet_treasury: Some(Default::default()),
-			pallet_session: Some(testing_runtime::SessionConfig {
+			},
+			pallet_babe: testing_runtime::BabeConfig {
+				authorities: vec![],
+				epoch_config: Default::default(), //TODO: epoch config value ???
+			},
+			pallet_authority_discovery: testing_runtime::AuthorityDiscoveryConfig { keys: vec![] },
+			pallet_im_online: testing_runtime::ImOnlineConfig { keys: vec![] },
+			pallet_treasury: Default::default(),
+			pallet_session: testing_runtime::SessionConfig {
 				keys: initial_authorities
 					.iter()
 					.map(|x| {
@@ -795,8 +791,8 @@
 						)
 					})
 					.collect::<Vec<_>>(),
-			}),
-			pallet_staking: Some(testing_runtime::StakingConfig {
+			},
+			pallet_staking: testing_runtime::StakingConfig {
 				validator_count: initial_authorities.len() as u32 * 2,
 				minimum_validator_count: initial_authorities.len() as u32,
 				stakers: initial_authorities
@@ -807,26 +803,26 @@
 				force_era: Forcing::ForceNone,
 				slash_reward_fraction: Perbill::from_percent(10),
 				..Default::default()
-			}),
-			pallet_elections_phragmen: Some(testing_runtime::ElectionsConfig {
+			},
+			pallet_elections_phragmen: testing_runtime::ElectionsConfig {
 			members: vec![(get_account_id_from_seed::<sr25519::Public>("Alice"), STASH / 2)],
-		}),
-		pallet_collective_Instance1: Some(testing_runtime::CouncilConfig {
+		},
+		pallet_collective_Instance1: testing_runtime::CouncilConfig {
 			members: vec![get_account_id_from_seed::<sr25519::Public>("Alice")],
 			phantom: Default::default(),
-		}),
-		pallet_collective_Instance2: Some(testing_runtime::TechnicalCommitteeConfig {
+		},
+		pallet_collective_Instance2: testing_runtime::TechnicalCommitteeConfig {
 			members: vec![
 				get_account_id_from_seed::<sr25519::Public>("Alice"),
 				get_account_id_from_seed::<sr25519::Public>("Bob"),
 				get_account_id_from_seed::<sr25519::Public>("Eve"),
 			],
 			phantom: Default::default(),
-		}),
-		pallet_claims: Some(testing_runtime::ClaimsConfig {
+		},
+		pallet_claims: testing_runtime::ClaimsConfig {
 			claims: create_testnet_claims(),
-		}),
-		pallet_genesis_history: Some(testing_runtime::GenesisHistoryConfig::default()),
+		},
+		pallet_genesis_history: testing_runtime::GenesisHistoryConfig::default(),
 		}
 	}
 }