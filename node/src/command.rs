--- conflicted
+++ resolved
@@ -18,10 +18,6 @@
 use crate::cli::{Cli, RelayChainCli, Subcommand};
 use crate::service::IdentifyVariant;
 use crate::{chain_spec, service, testing_chain_spec};
-<<<<<<< HEAD
-use hydra_dx_runtime::Block;
-use sc_cli::{ChainSpec, Role, RuntimeVersion, SubstrateCli};
-=======
 
 use codec::Encode;
 use cumulus_client_service::genesis::generate_genesis_block;
@@ -55,7 +51,6 @@
 		})
 	}
 }
->>>>>>> d69b4c27
 
 fn get_exec_name() -> Option<String> {
 	std::env::current_exe()
@@ -124,8 +119,6 @@
 	}
 }
 
-<<<<<<< HEAD
-=======
 impl SubstrateCli for RelayChainCli {
 	fn impl_name() -> String {
 		"HydraDX".into()
@@ -170,27 +163,11 @@
 		.ok_or_else(|| "Could not find wasm file in genesis state!".into())
 }
 
->>>>>>> d69b4c27
 /// Parse and run command line arguments
 pub fn run() -> sc_cli::Result<()> {
 	let cli = Cli::from_args();
 
 	match &cli.subcommand {
-<<<<<<< HEAD
-		None => {
-			let run_testing_runtime = cli.run.runtime.is_testing_runtime();
-			let runner = cli.create_runner(&cli.run.base)?;
-
-			runner.run_node_until_exit(|config| async move {
-				match config.role {
-					Role::Light => panic!("Light is not supported"),
-					_ => service::build_full(config, run_testing_runtime).map(|full| full.task_manager),
-				}
-				.map_err(sc_cli::Error::Service)
-			})
-		}
-=======
->>>>>>> d69b4c27
 		Some(Subcommand::BuildSpec(cmd)) => {
 			let runner = cli.create_runner(cmd)?;
 			runner.sync_run(|config| cmd.run(config.chain_spec, config.network))
@@ -198,44 +175,28 @@
 		Some(Subcommand::CheckBlock(cmd)) => {
 			let runner = cli.create_runner(cmd)?;
 			runner.async_run(|mut config| {
-<<<<<<< HEAD
-				let (client, _, import_queue, task_manager) = service::new_partial(&mut config)?;
-=======
 				let (client, _backend, import_queue, task_manager) = service::new_partial(&mut config)?;
->>>>>>> d69b4c27
 				Ok((cmd.run(client, import_queue), task_manager))
 			})
 		}
 		Some(Subcommand::ExportBlocks(cmd)) => {
 			let runner = cli.create_runner(cmd)?;
 			runner.async_run(|mut config| {
-<<<<<<< HEAD
-				let (client, _, _, task_manager) = service::new_partial(&mut config)?;
-=======
 				let (client, _backend, _import_queue, task_manager) = service::new_partial(&mut config)?;
->>>>>>> d69b4c27
 				Ok((cmd.run(client, config.database), task_manager))
 			})
 		}
 		Some(Subcommand::ExportState(cmd)) => {
 			let runner = cli.create_runner(cmd)?;
 			runner.async_run(|mut config| {
-<<<<<<< HEAD
-				let (client, _, _, task_manager) = service::new_partial(&mut config)?;
-=======
 				let (client, _backend, _import_queue, task_manager) = service::new_partial(&mut config)?;
->>>>>>> d69b4c27
 				Ok((cmd.run(client, config.chain_spec), task_manager))
 			})
 		}
 		Some(Subcommand::ImportBlocks(cmd)) => {
 			let runner = cli.create_runner(cmd)?;
 			runner.async_run(|mut config| {
-<<<<<<< HEAD
-				let (client, _, import_queue, task_manager) = service::new_partial(&mut config)?;
-=======
 				let (client, _backend, import_queue, task_manager) = service::new_partial(&mut config)?;
->>>>>>> d69b4c27
 				Ok((cmd.run(client, import_queue), task_manager))
 			})
 		}
@@ -259,11 +220,7 @@
 		Some(Subcommand::Revert(cmd)) => {
 			let runner = cli.create_runner(cmd)?;
 			runner.async_run(|mut config| {
-<<<<<<< HEAD
-				let (client, backend, _, task_manager) = service::new_partial(&mut config)?;
-=======
 				let (client, backend, _import_queue, task_manager) = service::new_partial(&mut config)?;
->>>>>>> d69b4c27
 				Ok((cmd.run(client, backend), task_manager))
 			})
 		}
@@ -271,19 +228,13 @@
 			if cfg!(feature = "runtime-benchmarks") {
 				let runner = cli.create_runner(cmd)?;
 
-<<<<<<< HEAD
-				runner.sync_run(|config| cmd.run::<Block, service::HydraExecutorDispatch>(config))
-=======
 				runner.sync_run(|config| cmd.run::<Block, service::HydraDXExecutorDispatch>(config))
->>>>>>> d69b4c27
 			} else {
 				Err("Benchmarking wasn't enabled when building the node. \
 				You can enable it with `--features runtime-benchmarks`."
 					.into())
 			}
 		}
-<<<<<<< HEAD
-=======
 		Some(Subcommand::ExportGenesisState(params)) => {
 			let mut builder = sc_cli::LoggerBuilder::new("");
 			builder.with_profiling(sc_tracing::TracingReceiver::Log, "");
@@ -346,7 +297,6 @@
 
 			Ok(())
 		}
->>>>>>> d69b4c27
 		#[cfg(feature = "try-runtime")]
 		Some(Subcommand::TryRuntime(cmd)) => {
 			let runner = cli.create_runner(cmd)?;
@@ -357,22 +307,13 @@
 				let task_manager = sc_service::TaskManager::new(config.tokio_handle.clone(), registry)
 					.map_err(|e| sc_cli::Error::Service(sc_service::Error::Prometheus(e)))?;
 
-<<<<<<< HEAD
-				Ok((
-					cmd.run::<Block, service::HydraExecutorDispatch>(config),
-					task_manager,
-				))
-=======
 				Ok((cmd.run::<Block, service::HydraDXExecutorDispatch>(config), task_manager))
->>>>>>> d69b4c27
 			})
 		}
 		#[cfg(not(feature = "try-runtime"))]
 		Some(Subcommand::TryRuntime) => Err("TryRuntime wasn't enabled when building the node. \
                 You can enable it with `--features try-runtime`."
 			.into()),
-<<<<<<< HEAD
-=======
 		None => {
 			let runner = cli.create_runner(&cli.run.base.normalize())?;
 
@@ -554,6 +495,5 @@
 
 	fn telemetry_endpoints(&self, chain_spec: &Box<dyn ChainSpec>) -> Result<Option<sc_telemetry::TelemetryEndpoints>> {
 		self.base.base.telemetry_endpoints(chain_spec)
->>>>>>> d69b4c27
 	}
 }