#![cfg(test)]
use frame_support::{
	assert_ok,
	dispatch::{Dispatchable, GetCallMetadata},
	sp_runtime::traits::{AccountIdConversion, Block as BlockT},
	traits::GenesisBuild,
	weights::Weight,
};
pub use hydradx_runtime::{AccountId, NativeExistentialDeposit, Treasury, VestingPalletId};
use pallet_transaction_multi_payment::Price;
use primitives::{AssetId, Balance};

use cumulus_primitives_core::ParaId;
<<<<<<< HEAD
use hydradx_traits::OraclePeriod::LastBlock;
//use cumulus_primitives_core::relay_chain::AccountId;
use common_runtime::adapters::OMNIPOOL_SOURCE;
=======
use cumulus_test_relay_sproof_builder::RelayStateSproofBuilder;
//use cumulus_primitives_core::relay_chain::AccountId;
>>>>>>> f43ddd9c
use polkadot_primitives::v2::{BlockNumber, MAX_CODE_SIZE, MAX_POV_SIZE};
use polkadot_runtime_parachains::configuration::HostConfiguration;
use xcm_emulator::{decl_test_network, decl_test_parachain, decl_test_relay_chain};

pub const ALICE: [u8; 32] = [4u8; 32];
pub const BOB: [u8; 32] = [5u8; 32];
pub const CHARLIE: [u8; 32] = [6u8; 32];
pub const DAVE: [u8; 32] = [7u8; 32];

pub const UNITS: Balance = 1_000_000_000_000;

pub const ACALA_PARA_ID: u32 = 2_000;
pub const HYDRA_PARA_ID: u32 = 2_034;

pub const ALICE_INITIAL_NATIVE_BALANCE_ON_OTHER_PARACHAIN: Balance = 200 * UNITS;
pub const ALICE_INITIAL_NATIVE_BALANCE: Balance = 200 * UNITS;
pub const BOB_INITIAL_NATIVE_BALANCE: Balance = 1_000 * UNITS;

pub const HDX: AssetId = 0;
pub const LRNA: AssetId = 1;
pub const DAI: AssetId = 2;
pub const DOT: AssetId = 3;
pub const ETH: AssetId = 4;
pub const BTC: AssetId = 5;

decl_test_relay_chain! {
	pub struct PolkadotRelay {
		Runtime = polkadot_runtime::Runtime,
		XcmConfig = polkadot_runtime::xcm_config::XcmConfig,
		new_ext = polkadot_ext(),
	}
}

decl_test_parachain! {
	pub struct Hydra{
		Runtime = hydradx_runtime::Runtime,
		Origin = hydradx_runtime::Origin,
		XcmpMessageHandler = hydradx_runtime::XcmpQueue,
		DmpMessageHandler = hydradx_runtime::DmpQueue,
		new_ext = hydra_ext(),
	}
}

decl_test_parachain! {
	pub struct Acala{
		Runtime = hydradx_runtime::Runtime,
		Origin = hydradx_runtime::Origin,
		XcmpMessageHandler = hydradx_runtime::XcmpQueue,
		DmpMessageHandler = hydradx_runtime::DmpQueue,
		new_ext = acala_ext(),
	}
}

decl_test_network! {
	pub struct TestNet {
		relay_chain = PolkadotRelay,
		parachains = vec![
			(2000, Acala),
			(2034, Hydra),
		],
	}
}

fn default_parachains_host_configuration() -> HostConfiguration<BlockNumber> {
	HostConfiguration {
		minimum_validation_upgrade_delay: 5,
		validation_upgrade_cooldown: 5u32,
		validation_upgrade_delay: 5,
		code_retention_period: 1200,
		max_code_size: MAX_CODE_SIZE,
		max_pov_size: MAX_POV_SIZE,
		max_head_data_size: 32 * 1024,
		group_rotation_frequency: 20,
		chain_availability_period: 4,
		thread_availability_period: 4,
		max_upward_queue_count: 8,
		max_upward_queue_size: 1024 * 1024,
		max_downward_message_size: 1024,
		ump_service_total_weight: Weight::from_ref_time(4 * 1_000_000_000),
		max_upward_message_size: 50 * 1024,
		max_upward_message_num_per_candidate: 5,
		hrmp_sender_deposit: 0,
		hrmp_recipient_deposit: 0,
		hrmp_channel_max_capacity: 8,
		hrmp_channel_max_total_size: 8 * 1024,
		hrmp_max_parachain_inbound_channels: 4,
		hrmp_max_parathread_inbound_channels: 4,
		hrmp_channel_max_message_size: 1024 * 1024,
		hrmp_max_parachain_outbound_channels: 4,
		hrmp_max_parathread_outbound_channels: 4,
		hrmp_max_message_num_per_candidate: 5,
		dispute_period: 6,
		no_show_slots: 2,
		n_delay_tranches: 25,
		needed_approvals: 2,
		relay_vrf_modulo_samples: 2,
		zeroth_delay_tranche_width: 0,
		..Default::default()
	}
}

pub fn polkadot_ext() -> sp_io::TestExternalities {
	use polkadot_runtime::{Runtime, System};

	let mut t = frame_system::GenesisConfig::default()
		.build_storage::<Runtime>()
		.unwrap();

	pallet_balances::GenesisConfig::<Runtime> {
		balances: vec![
			(AccountId::from(ALICE), 2_002 * UNITS),
			(ParaId::from(HYDRA_PARA_ID).into_account_truncating(), 10 * UNITS),
		],
	}
	.assimilate_storage(&mut t)
	.unwrap();

	polkadot_runtime_parachains::configuration::GenesisConfig::<Runtime> {
		config: default_parachains_host_configuration(),
	}
	.assimilate_storage(&mut t)
	.unwrap();

	<pallet_xcm::GenesisConfig as GenesisBuild<Runtime>>::assimilate_storage(
		&pallet_xcm::GenesisConfig {
			safe_xcm_version: Some(2),
		},
		&mut t,
	)
	.unwrap();

	let mut ext = sp_io::TestExternalities::new(t);
	ext.execute_with(|| System::set_block_number(1));
	ext
}

pub fn hydra_ext() -> sp_io::TestExternalities {
	use frame_support::traits::OnInitialize;
	use hydradx_runtime::{MultiTransactionPayment, Runtime, System};

	let stable_amount = 50_000 * UNITS * 1_000_000;
	let native_amount = 936_329_588_000_000_000;
	let dot_amount = 87_719_298_250_000_u128;
	let eth_amount = 63_750_000_000_000_000_000u128;
	let btc_amount = 1_000_000_000u128;
	let omnipool_account = hydradx_runtime::Omnipool::protocol_account();

	let existential_deposit = NativeExistentialDeposit::get();

	let mut t = frame_system::GenesisConfig::default()
		.build_storage::<Runtime>()
		.unwrap();

	pallet_balances::GenesisConfig::<Runtime> {
		balances: vec![
			(AccountId::from(ALICE), ALICE_INITIAL_NATIVE_BALANCE),
			(AccountId::from(BOB), BOB_INITIAL_NATIVE_BALANCE),
			(AccountId::from(CHARLIE), 1_000 * UNITS),
			(AccountId::from(DAVE), 1_000 * UNITS),
			(omnipool_account.clone(), native_amount),
			(vesting_account(), 10_000 * UNITS),
		],
	}
	.assimilate_storage(&mut t)
	.unwrap();

	pallet_asset_registry::GenesisConfig::<Runtime> {
		registered_assets: vec![
			(b"LRNA".to_vec(), 1_000u128, Some(LRNA)),
			(b"DAI".to_vec(), 1_000u128, Some(DAI)),
			(b"DOT".to_vec(), 1_000u128, Some(DOT)),
			(b"ETH".to_vec(), 1_000u128, Some(ETH)),
			(b"BTC".to_vec(), 1_000u128, Some(BTC)),
		],
		native_asset_name: b"HDX".to_vec(),
		native_existential_deposit: existential_deposit,
	}
	.assimilate_storage(&mut t)
	.unwrap();

	<parachain_info::GenesisConfig as GenesisBuild<Runtime>>::assimilate_storage(
		&parachain_info::GenesisConfig {
			parachain_id: HYDRA_PARA_ID.into(),
		},
		&mut t,
	)
	.unwrap();
	orml_tokens::GenesisConfig::<Runtime> {
		balances: vec![
			(AccountId::from(ALICE), LRNA, 200 * UNITS),
			(AccountId::from(ALICE), DAI, 200 * UNITS),
			(AccountId::from(BOB), LRNA, 1_000 * UNITS),
			(AccountId::from(BOB), DAI, 1_000 * UNITS * 1_000_000),
			(AccountId::from(CHARLIE), LRNA, 1_000 * UNITS),
			(AccountId::from(CHARLIE), DAI, 80_000 * UNITS * 1_000_000),
			(AccountId::from(DAVE), LRNA, 1_000 * UNITS),
			(AccountId::from(DAVE), DAI, 1_000 * UNITS * 1_000_000),
			(omnipool_account.clone(), DAI, stable_amount),
			(omnipool_account.clone(), ETH, eth_amount),
			(omnipool_account.clone(), BTC, btc_amount),
			(omnipool_account, DOT, dot_amount),
		],
	}
	.assimilate_storage(&mut t)
	.unwrap();

	<pallet_xcm::GenesisConfig as GenesisBuild<Runtime>>::assimilate_storage(
		&pallet_xcm::GenesisConfig {
			safe_xcm_version: Some(2),
		},
		&mut t,
	)
	.unwrap();

	pallet_transaction_multi_payment::GenesisConfig::<Runtime> {
		currencies: vec![(1, Price::from(1)), (DAI, Price::from(1))],
		account_currencies: vec![],
	}
	.assimilate_storage(&mut t)
	.unwrap();

	//add duster
	pallet_duster::GenesisConfig::<Runtime> {
		account_blacklist: vec![Treasury::account_id()],
		reward_account: Some(Treasury::account_id()),
		dust_account: Some(Treasury::account_id()),
	}
	.assimilate_storage(&mut t)
	.unwrap();

	<pallet_omnipool_liquidity_mining::GenesisConfig as GenesisBuild<Runtime>>::assimilate_storage(
		&pallet_omnipool_liquidity_mining::GenesisConfig::default(),
		&mut t,
	)
	.unwrap();

	let mut ext = sp_io::TestExternalities::new(t);
	ext.execute_with(|| {
		System::set_block_number(1);
		// Make sure the prices are up-to-date.
		MultiTransactionPayment::on_initialize(1);
	});
	ext
}

#[allow(dead_code)]
pub fn hydra_live_ext() -> sp_io::TestExternalities {
	let ext = tokio::runtime::Builder::new_current_thread()
		.enable_all()
		.build()
		.unwrap()
		.block_on(async {
			use remote_externalities::*;

			let path_str = String::from("../scraper/SNAPSHOT");

			let snapshot_config = SnapshotConfig::from(path_str);
			let offline_config = OfflineConfig {
				state_snapshot: snapshot_config,
			};
			let mode = Mode::Offline(offline_config);

			let builder = Builder::<hydradx_runtime::Block>::new().mode(mode);

			builder.build().await.unwrap()
		});
	ext
}

#[allow(dead_code)]
pub fn apply_blocks_from_file(pallet_whitelist: Vec<&str>) {
	let blocks =
		scraper::load_blocks_snapshot::<hydradx_runtime::Block>(&std::path::PathBuf::from("../scraper/SNAPSHOT"))
			.unwrap();

	for block in blocks.iter() {
		for tx in block.extrinsics() {
			let call = &tx.function;
			let call_p = call.get_call_metadata().pallet_name;

			if pallet_whitelist.contains(&call_p) {
				let acc = &tx.signature.as_ref().unwrap().0;
				assert_ok!(call.clone().dispatch(hydradx_runtime::Origin::signed(acc.clone())));
			}
		}
	}
}

pub fn acala_ext() -> sp_io::TestExternalities {
	use hydradx_runtime::{Runtime, System};

	let mut t = frame_system::GenesisConfig::default()
		.build_storage::<Runtime>()
		.unwrap();

	pallet_balances::GenesisConfig::<Runtime> {
		balances: vec![(AccountId::from(ALICE), ALICE_INITIAL_NATIVE_BALANCE_ON_OTHER_PARACHAIN)],
	}
	.assimilate_storage(&mut t)
	.unwrap();

	<parachain_info::GenesisConfig as GenesisBuild<Runtime>>::assimilate_storage(
		&parachain_info::GenesisConfig {
			parachain_id: ACALA_PARA_ID.into(),
		},
		&mut t,
	)
	.unwrap();

	<pallet_xcm::GenesisConfig as GenesisBuild<Runtime>>::assimilate_storage(
		&pallet_xcm::GenesisConfig {
			safe_xcm_version: Some(2),
		},
		&mut t,
	)
	.unwrap();

	let mut ext = sp_io::TestExternalities::new(t);
	ext.execute_with(|| System::set_block_number(1));
	ext
}

pub fn vesting_account() -> AccountId {
	VestingPalletId::get().into_account_truncating()
}

fn last_hydra_events(n: usize) -> Vec<hydradx_runtime::Event> {
	frame_system::Pallet::<hydradx_runtime::Runtime>::events()
		.into_iter()
		.rev()
		.take(n)
		.rev()
		.map(|e| e.event)
		.collect()
}

pub fn expect_hydra_events(e: Vec<hydradx_runtime::Event>) {
	assert_eq!(last_hydra_events(e.len()), e);
}

<<<<<<< HEAD
pub fn hydra_live_ext() -> sp_io::TestExternalities {
	let ext = tokio::runtime::Builder::new_current_thread()
		.enable_all()
		.build()
		.unwrap()
		.block_on(async {
			use remote_externalities::*;

			let path_str = String::from("omnipool-snapshot/SNAPSHOT");

			let snapshot_config = SnapshotConfig::from(path_str);
			let offline_config = OfflineConfig {
				state_snapshot: snapshot_config,
			};
			let mode = Mode::Offline(offline_config);

			let builder = Builder::<hydradx_runtime::Block>::new().mode(mode);

			builder.build().await.unwrap()
		});
	ext
=======
pub fn set_relaychain_block_number(number: BlockNumber) {
	use frame_support::traits::OnInitialize;
	use hydradx_runtime::{Origin, ParachainSystem};

	polkadot_run_to_block(number); //We need to set block number this way as well because tarpaulin code coverage tool does not like the way how we set the block number with `cumulus-test-relay-sproof-builder` package

	ParachainSystem::on_initialize(number);

	let (relay_storage_root, proof) = RelayStateSproofBuilder::default().into_state_root_and_proof();

	assert_ok!(ParachainSystem::set_validation_data(
		Origin::none(),
		cumulus_primitives_parachain_inherent::ParachainInherentData {
			validation_data: cumulus_primitives_core::PersistedValidationData {
				parent_head: Default::default(),
				relay_parent_number: number,
				relay_parent_storage_root: relay_storage_root,
				max_pov_size: Default::default(),
			},
			relay_chain_state: proof,
			downward_messages: Default::default(),
			horizontal_messages: Default::default(),
		}
	));
}

pub fn polkadot_run_to_block(to: BlockNumber) {
	use frame_support::traits::{OnFinalize, OnInitialize};
	while polkadot_runtime::System::block_number() < to {
		let b = polkadot_runtime::System::block_number();
		polkadot_runtime::System::on_finalize(b);
		polkadot_runtime::System::on_initialize(b + 1);
		polkadot_runtime::System::set_block_number(b + 1);
	}
>>>>>>> f43ddd9c
}<|MERGE_RESOLUTION|>--- conflicted
+++ resolved
@@ -11,14 +11,10 @@
 use primitives::{AssetId, Balance};
 
 use cumulus_primitives_core::ParaId;
-<<<<<<< HEAD
 use hydradx_traits::OraclePeriod::LastBlock;
+use cumulus_test_relay_sproof_builder::RelayStateSproofBuilder;
 //use cumulus_primitives_core::relay_chain::AccountId;
 use common_runtime::adapters::OMNIPOOL_SOURCE;
-=======
-use cumulus_test_relay_sproof_builder::RelayStateSproofBuilder;
-//use cumulus_primitives_core::relay_chain::AccountId;
->>>>>>> f43ddd9c
 use polkadot_primitives::v2::{BlockNumber, MAX_CODE_SIZE, MAX_POV_SIZE};
 use polkadot_runtime_parachains::configuration::HostConfiguration;
 use xcm_emulator::{decl_test_network, decl_test_parachain, decl_test_relay_chain};
@@ -359,29 +355,6 @@
 	assert_eq!(last_hydra_events(e.len()), e);
 }
 
-<<<<<<< HEAD
-pub fn hydra_live_ext() -> sp_io::TestExternalities {
-	let ext = tokio::runtime::Builder::new_current_thread()
-		.enable_all()
-		.build()
-		.unwrap()
-		.block_on(async {
-			use remote_externalities::*;
-
-			let path_str = String::from("omnipool-snapshot/SNAPSHOT");
-
-			let snapshot_config = SnapshotConfig::from(path_str);
-			let offline_config = OfflineConfig {
-				state_snapshot: snapshot_config,
-			};
-			let mode = Mode::Offline(offline_config);
-
-			let builder = Builder::<hydradx_runtime::Block>::new().mode(mode);
-
-			builder.build().await.unwrap()
-		});
-	ext
-=======
 pub fn set_relaychain_block_number(number: BlockNumber) {
 	use frame_support::traits::OnInitialize;
 	use hydradx_runtime::{Origin, ParachainSystem};
@@ -416,5 +389,27 @@
 		polkadot_runtime::System::on_initialize(b + 1);
 		polkadot_runtime::System::set_block_number(b + 1);
 	}
->>>>>>> f43ddd9c
+}
+
+pub fn hydra_live_ext() -> sp_io::TestExternalities {
+	let ext = tokio::runtime::Builder::new_current_thread()
+		.enable_all()
+		.build()
+		.unwrap()
+		.block_on(async {
+			use remote_externalities::*;
+
+			let path_str = String::from("omnipool-snapshot/SNAPSHOT");
+
+			let snapshot_config = SnapshotConfig::from(path_str);
+			let offline_config = OfflineConfig {
+				state_snapshot: snapshot_config,
+			};
+			let mode = Mode::Offline(offline_config);
+
+			let builder = Builder::<hydradx_runtime::Block>::new().mode(mode);
+
+			builder.build().await.unwrap()
+		});
+	ext
 }