#![cfg(test)]

use crate::polkadot_test_net::*;

use frame_support::{
	assert_ok,
	traits::{OnFinalize, OnInitialize},
};

use hydradx_runtime::{Balances, Currencies, MultiTransactionPayment, RuntimeOrigin, Tokens};

use frame_support::dispatch::{DispatchInfo, Weight};
use orml_traits::currency::MultiCurrency;
use polkadot_primitives::v2::BlockNumber;
use sp_runtime::traits::SignedExtension;
use xcm_emulator::TestExt;

pub fn hydra_run_to_block(to: BlockNumber) {
	while hydradx_runtime::System::block_number() < to {
		let b = hydradx_runtime::System::block_number();

		hydradx_runtime::System::on_finalize(b);
		hydradx_runtime::MultiTransactionPayment::on_finalize(b);

		hydradx_runtime::System::on_initialize(b + 1);
		hydradx_runtime::MultiTransactionPayment::on_initialize(b + 1);

		hydradx_runtime::System::set_block_number(b + 1);
	}
}

#[test]
fn non_native_fee_payment_works_with_omnipool_spot_price() {
	TestNet::reset();

	Hydra::execute_with(|| {
<<<<<<< HEAD
		// ------------ BOB ------------
		assert_ok!(hydradx_runtime::MultiTransactionPayment::set_currency(
			hydradx_runtime::RuntimeOrigin::signed(BOB.into()),
			DAI,
		));

		let bob_balance = hydradx_runtime::Tokens::free_balance(DAI, &AccountId::from(BOB));
		assert_eq!(bob_balance, 999_999_999_166_869_991_988); // fallback price of 1.
=======
		let call =
			hydradx_runtime::Call::MultiTransactionPayment(pallet_transaction_multi_payment::Call::set_currency {
				currency: BTC,
			});

		let info = DispatchInfo {
			weight: Weight::from_ref_time(106_957_000),
			..Default::default()
		};
		let len: usize = 10;

		assert_ok!(
			pallet_transaction_payment::ChargeTransactionPayment::<hydradx_runtime::Runtime>::from(0).pre_dispatch(
				&AccountId::from(BOB),
				&call,
				&info,
				len,
			)
		);
		let bob_balance = hydradx_runtime::Tokens::free_balance(BTC, &AccountId::from(BOB));
		assert_eq!(bob_balance, 999_957);
>>>>>>> 1ac6bd9a

		assert_ok!(hydradx_runtime::Balances::set_balance(
			hydradx_runtime::RuntimeOrigin::root(),
			ALICE.into(),
			2_000_000_000_000 * UNITS,
			0,
		));

<<<<<<< HEAD
		let native_price = FixedU128::from_inner(1201500000000000);
		let stable_price = FixedU128::from_inner(45_000_000_000);
		hydradx_runtime::Omnipool::protocol_account();

		assert_ok!(hydradx_runtime::Omnipool::set_tvl_cap(
			hydradx_runtime::RuntimeOrigin::root(),
			222_222_000_000_000_000_000_000,
		));

		assert_ok!(hydradx_runtime::Omnipool::initialize_pool(
			hydradx_runtime::RuntimeOrigin::root(),
			stable_price,
			native_price,
			Permill::from_percent(100),
			Permill::from_percent(10)
		));
		//let spot_price = hydradx_runtime::Omnipool::spot_price(HDX, DAI);
		//assert_eq!(spot_price, Some(Price::from_float(26699.999999999999999999)));

		hydra_run_to_block(2);

		assert_ok!(hydradx_runtime::MultiTransactionPayment::set_currency(
			hydradx_runtime::RuntimeOrigin::signed(DAVE.into()),
			DAI,
		));

		let dave_balance = hydradx_runtime::Tokens::free_balance(DAI, &AccountId::from(DAVE));
		assert_eq!(dave_balance, 999_977_755_428_786_079_601);
=======
		init_omnipool();

		hydra_run_to_block(2);

		let call =
			hydradx_runtime::Call::MultiTransactionPayment(pallet_transaction_multi_payment::Call::set_currency {
				currency: DAI,
			});

		assert_ok!(
			pallet_transaction_payment::ChargeTransactionPayment::<hydradx_runtime::Runtime>::from(0).pre_dispatch(
				&AccountId::from(DAVE),
				&call,
				&info,
				len,
			)
		);

		let dave_balance = hydradx_runtime::Tokens::free_balance(DAI, &AccountId::from(DAVE));
		assert_eq!(dave_balance, 999_991_350_824_932_202_801); //Omnipool spot price
>>>>>>> 1ac6bd9a
	});
}

const HITCHHIKER: [u8; 32] = [42u8; 32];

#[test]
fn fee_currency_on_account_lifecycle() {
	TestNet::reset();

	Hydra::execute_with(|| {
		assert_eq!(
			MultiTransactionPayment::get_currency(&AccountId::from(HITCHHIKER)),
			None
		);

		// ------------ set on create ------------
		assert_ok!(Currencies::transfer(
			RuntimeOrigin::signed(BOB.into()),
			HITCHHIKER.into(),
			1,
			50_000_000_000_000,
		));

		assert_eq!(
			Tokens::free_balance(1, &AccountId::from(HITCHHIKER)),
			50_000_000_000_000
		);
		assert_eq!(
			MultiTransactionPayment::get_currency(&AccountId::from(HITCHHIKER)),
			Some(1)
		);

		// ------------ remove on delete ------------
		assert_ok!(Tokens::transfer_all(
			RuntimeOrigin::signed(HITCHHIKER.into()),
			BOB.into(),
			1,
			false,
		));

		assert_eq!(
			MultiTransactionPayment::get_currency(&AccountId::from(HITCHHIKER)),
			None
		);
	});
}

#[test]
fn fee_currency_should_not_change_when_account_holds_native_currency_already() {
	TestNet::reset();
	Hydra::execute_with(|| {
		assert_ok!(Balances::set_balance(
			RuntimeOrigin::root(),
			HITCHHIKER.into(),
			UNITS,
			0,
		));

		assert_ok!(Currencies::transfer(
			RuntimeOrigin::signed(ALICE.into()),
			HITCHHIKER.into(),
			1,
			50_000_000_000_000,
		));

		assert_eq!(Balances::free_balance(&AccountId::from(HITCHHIKER)), UNITS);
		assert_eq!(
			MultiTransactionPayment::get_currency(&AccountId::from(HITCHHIKER)),
			None
		);
	});
}

#[test]
fn fee_currency_should_not_change_when_account_holds_other_token_already() {
	TestNet::reset();
	Hydra::execute_with(|| {
		assert_ok!(Currencies::transfer(
			RuntimeOrigin::signed(ALICE.into()),
			HITCHHIKER.into(),
			1,
			50_000_000_000_000,
		));

		assert_ok!(Currencies::transfer(
			RuntimeOrigin::signed(ALICE.into()),
			HITCHHIKER.into(),
			2,
			50_000_000_000,
		));

		assert_eq!(
			MultiTransactionPayment::get_currency(&AccountId::from(HITCHHIKER)),
			Some(1)
		);
	});
}

#[test]
fn fee_currency_should_reset_to_default_when_account_spends_tokens() {
	TestNet::reset();
	Hydra::execute_with(|| {
		assert_ok!(Currencies::transfer(
			RuntimeOrigin::signed(ALICE.into()),
			HITCHHIKER.into(),
			1,
			50_000_000_000_000,
		));

		assert_ok!(Currencies::transfer(
			RuntimeOrigin::signed(ALICE.into()),
			HITCHHIKER.into(),
			2,
			50_000_000_000,
		));
		assert_ok!(Tokens::transfer_all(
			RuntimeOrigin::signed(HITCHHIKER.into()),
			ALICE.into(),
			1,
			false,
		));

		assert_eq!(
			MultiTransactionPayment::get_currency(&AccountId::from(HITCHHIKER)),
			None
		);
	});
}<|MERGE_RESOLUTION|>--- conflicted
+++ resolved
@@ -34,20 +34,9 @@
 	TestNet::reset();
 
 	Hydra::execute_with(|| {
-<<<<<<< HEAD
-		// ------------ BOB ------------
-		assert_ok!(hydradx_runtime::MultiTransactionPayment::set_currency(
-			hydradx_runtime::RuntimeOrigin::signed(BOB.into()),
-			DAI,
-		));
-
-		let bob_balance = hydradx_runtime::Tokens::free_balance(DAI, &AccountId::from(BOB));
-		assert_eq!(bob_balance, 999_999_999_166_869_991_988); // fallback price of 1.
-=======
-		let call =
-			hydradx_runtime::Call::MultiTransactionPayment(pallet_transaction_multi_payment::Call::set_currency {
-				currency: BTC,
-			});
+		let call = hydradx_runtime::RuntimeCall::MultiTransactionPayment(
+			pallet_transaction_multi_payment::Call::set_currency { currency: BTC },
+		);
 
 		let info = DispatchInfo {
 			weight: Weight::from_ref_time(106_957_000),
@@ -64,8 +53,7 @@
 			)
 		);
 		let bob_balance = hydradx_runtime::Tokens::free_balance(BTC, &AccountId::from(BOB));
-		assert_eq!(bob_balance, 999_957);
->>>>>>> 1ac6bd9a
+		assert_eq!(bob_balance, 999_959);
 
 		assert_ok!(hydradx_runtime::Balances::set_balance(
 			hydradx_runtime::RuntimeOrigin::root(),
@@ -74,44 +62,13 @@
 			0,
 		));
 
-<<<<<<< HEAD
-		let native_price = FixedU128::from_inner(1201500000000000);
-		let stable_price = FixedU128::from_inner(45_000_000_000);
-		hydradx_runtime::Omnipool::protocol_account();
-
-		assert_ok!(hydradx_runtime::Omnipool::set_tvl_cap(
-			hydradx_runtime::RuntimeOrigin::root(),
-			222_222_000_000_000_000_000_000,
-		));
-
-		assert_ok!(hydradx_runtime::Omnipool::initialize_pool(
-			hydradx_runtime::RuntimeOrigin::root(),
-			stable_price,
-			native_price,
-			Permill::from_percent(100),
-			Permill::from_percent(10)
-		));
-		//let spot_price = hydradx_runtime::Omnipool::spot_price(HDX, DAI);
-		//assert_eq!(spot_price, Some(Price::from_float(26699.999999999999999999)));
+		init_omnipool();
 
 		hydra_run_to_block(2);
 
-		assert_ok!(hydradx_runtime::MultiTransactionPayment::set_currency(
-			hydradx_runtime::RuntimeOrigin::signed(DAVE.into()),
-			DAI,
-		));
-
-		let dave_balance = hydradx_runtime::Tokens::free_balance(DAI, &AccountId::from(DAVE));
-		assert_eq!(dave_balance, 999_977_755_428_786_079_601);
-=======
-		init_omnipool();
-
-		hydra_run_to_block(2);
-
-		let call =
-			hydradx_runtime::Call::MultiTransactionPayment(pallet_transaction_multi_payment::Call::set_currency {
-				currency: DAI,
-			});
+		let call = hydradx_runtime::RuntimeCall::MultiTransactionPayment(
+			pallet_transaction_multi_payment::Call::set_currency { currency: DAI },
+		);
 
 		assert_ok!(
 			pallet_transaction_payment::ChargeTransactionPayment::<hydradx_runtime::Runtime>::from(0).pre_dispatch(
@@ -123,8 +80,7 @@
 		);
 
 		let dave_balance = hydradx_runtime::Tokens::free_balance(DAI, &AccountId::from(DAVE));
-		assert_eq!(dave_balance, 999_991_350_824_932_202_801); //Omnipool spot price
->>>>>>> 1ac6bd9a
+		assert_eq!(dave_balance, 999_991_799_671_574_511_701); //Omnipool spot price
 	});
 }
 
