--- conflicted
+++ resolved
@@ -26,15 +26,10 @@
 serde = {features = ['derive'], optional = true, version = '1.0.101'}
 
 # Local dependencies
-<<<<<<< HEAD
-pallet-amm = {path = '../amm', default-features = false, version = '3.0.0'}
+pallet-amm = {path = '../amm', default-features = false }
 pallet-asset-registry = {path = '../asset-registry', default-features = false, version = '3.0.0'}
 primitives = {path = '../../primitives', default-features = false, version = '3.0.0'}
-=======
-pallet-amm = {path = '../amm', default-features = false }
-pallet-asset-registry = {path = '../asset-registry', default-features = false, version = '2.0.0'}
-primitives = {path = '../../primitives', default-features = false, version = '2.0.0'}
->>>>>>> afe2fbdf
+
 
 # ORML dependencies
 orml-tokens = {default-features = false, version = "0.4.1-dev"}
