[package]
name = "pallet-omnipool"
<<<<<<< HEAD
version = "2.0.0"
=======
version = "1.6.7"
>>>>>>> 1e9b8f23
authors = ['GalacticCouncil']
edition = "2021"
license = "Apache-2.0"
homepage = 'https://github.com/galacticcouncil/hydradx-node'
repository = 'https://github.com/galacticcouncil/hydradx-node'
description = "HydraDX Omnipool pallet"
readme = "README.md"

[package.metadata.docs.rs]
targets = ["x86_64-unknown-linux-gnu"]

[dependencies]
# parity
scale-info = { version = "2.3.1", default-features = false, features = ["derive"] }
codec = { default-features = false, features = ["derive"], package = "parity-scale-codec", version = "3.1.5" }

# primitives
sp-runtime = { git = "https://github.com/paritytech/substrate", branch = "polkadot-v0.9.37", default-features = false }
sp-std = { git = "https://github.com/paritytech/substrate", branch = "polkadot-v0.9.37", default-features = false }

# FRAME
frame-support = { git = "https://github.com/paritytech/substrate", branch = "polkadot-v0.9.37", default-features = false }
frame-system = { git = "https://github.com/paritytech/substrate", branch = "polkadot-v0.9.37", default-features = false }

# ORML
orml-traits = { git = "https://github.com/open-web3-stack/open-runtime-module-library", branch = "polkadot-v0.9.37", default-features = false }

# Warehouse
<<<<<<< HEAD
hydradx-traits = { git = "https://github.com/galacticcouncil/warehouse", rev = "3c34413e4303ae1f057790d3053d65ef4b4093e1", default-features = false }

hydra-dx-math = { git = "https://github.com/galacticcouncil/HydraDX-math", rev = "2717dcf804264e6fec56801356efe0b18389442c", default-features = false }
=======
hydradx-traits = { git = "https://github.com/galacticcouncil/warehouse", rev = "6b855e632e8f8179702b7c56d6be7535c394dbcf", default-features = false }

hydra-dx-math = { git = "https://github.com/galacticcouncil/HydraDX-math", rev = "a0cd48c26dca53e7e351434276c572d70ffd0b72", default-features = false }
>>>>>>> 1e9b8f23

# third party
primitive-types = { version = "0.12.0", default-features = false }
bitflags = "1.3.2"

# Optional imports for benchmarking
<<<<<<< HEAD
frame-benchmarking = { git = "https://github.com/paritytech/substrate", branch = "polkadot-v0.9.37", default-features = false , optional = true}
pallet-balances = { git = "https://github.com/paritytech/substrate", branch = "polkadot-v0.9.37", default-features = false, optional = true}
sp-core = { git = "https://github.com/paritytech/substrate", branch = "polkadot-v0.9.37", default-features = false, optional = true}
sp-io = { git = "https://github.com/paritytech/substrate", branch = "polkadot-v0.9.37", default-features = false , optional = true}
=======
frame-benchmarking = { git = "https://github.com/paritytech/substrate", branch = "polkadot-v0.9.29", default-features = false, optional = true}
pallet-balances = { git = "https://github.com/paritytech/substrate", branch = "polkadot-v0.9.29", default-features = false, optional = true}
sp-core = { git = "https://github.com/paritytech/substrate", branch = "polkadot-v0.9.29", default-features = false, optional = true}
sp-io = { git = "https://github.com/paritytech/substrate", branch = "polkadot-v0.9.29", default-features = false , optional = true}
>>>>>>> 1e9b8f23

[dev-dependencies]
sp-core = { git = "https://github.com/paritytech/substrate", branch = "polkadot-v0.9.37", default-features = false}
sp-io = { git = "https://github.com/paritytech/substrate", branch = "polkadot-v0.9.37", default-features = false}
sp-tracing = { git = "https://github.com/paritytech/substrate", branch = "polkadot-v0.9.37", default-features = false}
pallet-balances = { git = "https://github.com/paritytech/substrate", branch = "polkadot-v0.9.37", default-features = false}
frame-benchmarking = { git = "https://github.com/paritytech/substrate", branch = "polkadot-v0.9.37", default-features = false}
orml-tokens = { git = "https://github.com/open-web3-stack/open-runtime-module-library", branch = "polkadot-v0.9.37", default-features = false }
proptest = "1.0.0"
pretty_assertions = "1.2.1"
test-case = "2.2.2"

[features]
default = ["std"]
std = [
	"codec/std",
	"sp-runtime/std",
	"sp-std/std",
	"frame-support/std",
	"frame-system/std",
	"scale-info/std",
	"sp-core/std",
	"sp-io/std",
	"pallet-balances/std",
	"orml-tokens/std",
	"frame-benchmarking/std",
]
runtime-benchmarks = [
	"frame-benchmarking/runtime-benchmarks",
	"sp-core",
	"sp-io",
	"pallet-balances",
]
try-runtime = [ "frame-support/try-runtime" ]<|MERGE_RESOLUTION|>--- conflicted
+++ resolved
@@ -1,10 +1,6 @@
 [package]
 name = "pallet-omnipool"
-<<<<<<< HEAD
-version = "2.0.0"
-=======
 version = "1.6.7"
->>>>>>> 1e9b8f23
 authors = ['GalacticCouncil']
 edition = "2021"
 license = "Apache-2.0"
@@ -33,32 +29,19 @@
 orml-traits = { git = "https://github.com/open-web3-stack/open-runtime-module-library", branch = "polkadot-v0.9.37", default-features = false }
 
 # Warehouse
-<<<<<<< HEAD
 hydradx-traits = { git = "https://github.com/galacticcouncil/warehouse", rev = "3c34413e4303ae1f057790d3053d65ef4b4093e1", default-features = false }
 
 hydra-dx-math = { git = "https://github.com/galacticcouncil/HydraDX-math", rev = "2717dcf804264e6fec56801356efe0b18389442c", default-features = false }
-=======
-hydradx-traits = { git = "https://github.com/galacticcouncil/warehouse", rev = "6b855e632e8f8179702b7c56d6be7535c394dbcf", default-features = false }
-
-hydra-dx-math = { git = "https://github.com/galacticcouncil/HydraDX-math", rev = "a0cd48c26dca53e7e351434276c572d70ffd0b72", default-features = false }
->>>>>>> 1e9b8f23
 
 # third party
 primitive-types = { version = "0.12.0", default-features = false }
 bitflags = "1.3.2"
 
 # Optional imports for benchmarking
-<<<<<<< HEAD
 frame-benchmarking = { git = "https://github.com/paritytech/substrate", branch = "polkadot-v0.9.37", default-features = false , optional = true}
 pallet-balances = { git = "https://github.com/paritytech/substrate", branch = "polkadot-v0.9.37", default-features = false, optional = true}
 sp-core = { git = "https://github.com/paritytech/substrate", branch = "polkadot-v0.9.37", default-features = false, optional = true}
 sp-io = { git = "https://github.com/paritytech/substrate", branch = "polkadot-v0.9.37", default-features = false , optional = true}
-=======
-frame-benchmarking = { git = "https://github.com/paritytech/substrate", branch = "polkadot-v0.9.29", default-features = false, optional = true}
-pallet-balances = { git = "https://github.com/paritytech/substrate", branch = "polkadot-v0.9.29", default-features = false, optional = true}
-sp-core = { git = "https://github.com/paritytech/substrate", branch = "polkadot-v0.9.29", default-features = false, optional = true}
-sp-io = { git = "https://github.com/paritytech/substrate", branch = "polkadot-v0.9.29", default-features = false , optional = true}
->>>>>>> 1e9b8f23
 
 [dev-dependencies]
 sp-core = { git = "https://github.com/paritytech/substrate", branch = "polkadot-v0.9.37", default-features = false}
@@ -69,7 +52,6 @@
 orml-tokens = { git = "https://github.com/open-web3-stack/open-runtime-module-library", branch = "polkadot-v0.9.37", default-features = false }
 proptest = "1.0.0"
 pretty_assertions = "1.2.1"
-test-case = "2.2.2"
 
 [features]
 default = ["std"]
