--- conflicted
+++ resolved
@@ -188,7 +188,7 @@
 	type TechnicalOrigin = EnsureRoot<Self::AccountId>;
 	type MaxInRatio = MaxInRatio;
 	type MaxOutRatio = MaxOutRatio;
-<<<<<<< HEAD
+	type CollectionId = u32;
 	type BeforeAfterTradeHandler = CircuitBreaker;
 }
 
@@ -197,9 +197,6 @@
 	type AssetId = AssetId;
 	type Balance = Balance;
 	type MaxNetTradeVolumeLimitPerBlock = MaxTradeVolumeLimit;
-=======
-	type CollectionId = u32;
->>>>>>> 4934e2b1
 }
 
 pub struct ExtBuilder {
