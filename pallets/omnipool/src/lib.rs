// Copyright (C) 2020-2022  Intergalactic, Limited (GIB).
// SPDX-License-Identifier: Apache-2.0

// Licensed under the Apache License, Version 2.0 (the "License");
// you may not use this file except in compliance with the License.
// You may obtain a copy of the License at
//
// 	http://www.apache.org/licenses/LICENSE-2.0
//
// Unless required by applicable law or agreed to in writing, software
// distributed under the License is distributed on an "AS IS" BASIS,
// WITHOUT WARRANTIES OR CONDITIONS OF ANY KIND, either express or implied.
// See the License for the specific language governing permissions and
// limitations under the License.

//! # Omnipool pallet
//!
//! Omnipool implementation
//!
//! ## Overview
//!
//! Omnipool is type of AMM where all assets are pooled together into one single pool.
//!
//! Liquidity provider can provide any asset of their choice to the Omnipool and in return
//! they will receive pool shares for this single asset.
//!
//! The position is represented with a NFT token which saves the amount of shares distributed
//! and the price of the asset at the time of provision.
//!
//! For traders this means that they can benefit from the fill asset position
//! which can be used for trades with all other assets - there is no fragmented liquidity.
//! They can send any token to the pool using the swap mechanism
//! and in return they will receive the token of their choice in the appropriate quantity.
//!
//! Omnipool is implemented with concrete Balance type: u128.
//!
//! ### Terminology
//!
//! * **LP:**  liquidity provider
//! * **Position:**  a moment when LP added liquidity to the pool. It stores amount,shares and price at the time
//!  of provision
//! * **Hub Asset:** dedicated 'hub' token for trade executions (LRNA)
//! * **Native Asset:** governance token
//!
//! ## Assumptions
//!
//! Below are assumptions that must be held when using this pallet.
//!
//! * First two asset in pool must be Stable Asset and Native Asset. This must be achieved by calling
//!   `initialize_pool` dispatchable.
//! * Stable asset balance and native asset balance must be transferred to omnipool account manually.
//! * All tokens added to the pool must be first registered in Asset Registry.
//! * Initial liquidity of new token being added to Omnipool must be transferred manually to pool account prior to calling add_token.
//!
//! ## Interface
//!
//! ### Dispatchable Functions
//!
//! * `initialize_pool` - Initializes Omnipool with Stable and Native assets. This must be executed first.
//! * `set_asset_tradable_state` - Updates state of an asset in the pool to allow/disallow trading.
//! * `add_token` - Adds token to the pool. Initial liquidity must be transffered to pool account prior to calling add_token.
//! * `add_liquidity` - Adds liquidity of selected asset to the pool. Mints corresponding position NFT.
//! * `remove_liquidity` - Removes liquidity of selected position from the pool. Partial withdrawals are allowed.
//! * `sell` - Trades an asset in for asset out by selling given amount of asset in.
//! * `buy` - Trades an asset in for asset out by buying given amount of asset out.
//! * `set_asset_tradable_state` - Updates asset's tradable asset with new flags. This allows/forbids asset operation such SELL,BUY,ADD or  REMOVE liquidtityy.
//! * `refund_refused_asset` - Refunds the initial liquidity amount sent to pool account prior to add_token if the token has been refused to be added.

#![cfg_attr(not(feature = "std"), no_std)]

use frame_support::pallet_prelude::{DispatchResult, Get};
use frame_support::require_transactional;
use frame_support::PalletId;
use frame_support::{ensure, transactional};
use sp_runtime::traits::{AccountIdConversion, AtLeast32BitUnsigned, One};
use sp_runtime::traits::{CheckedAdd, CheckedSub, Zero};
use sp_std::ops::{Add, Sub};
use sp_std::prelude::*;

use frame_support::traits::tokens::nonfungibles::{Create, Inspect, Mutate};
use hydra_dx_math::omnipool::types::{AssetStateChange, BalanceUpdate, HubTradeStateChange, TradeStateChange, I129};
use hydradx_traits::Registry;
use orml_traits::MultiCurrency;
use scale_info::TypeInfo;
use sp_runtime::{ArithmeticError, DispatchError, FixedPointNumber, FixedU128, Permill};

#[cfg(any(feature = "runtime-benchmarks", test))]
mod benchmarks;

#[cfg(test)]
mod tests;

pub mod migration;
pub mod provider;
pub mod traits;
pub mod types;
pub mod weights;

use crate::traits::{AssetInfo, OmnipoolHooks};
use crate::types::{AssetReserveState, AssetState, Balance, Position, SimpleImbalance, Tradability};
pub use pallet::*;
pub use weights::WeightInfo;

/// NFT class id type of provided nft implementation
pub type NFTCollectionIdOf<T> =
	<<T as Config>::NFTHandler as Inspect<<T as frame_system::Config>::AccountId>>::CollectionId;

#[frame_support::pallet]
pub mod pallet {
	use super::*;
	use crate::traits::{AssetInfo, ExternalPriceProvider, OmnipoolHooks, ShouldAllow};
	use crate::types::{Position, Price, Tradability};
	use codec::HasCompact;
	use frame_support::pallet_prelude::*;
	use frame_support::traits::DefensiveOption;
	use frame_system::pallet_prelude::*;
	use hydra_dx_math::ema::EmaPrice;
	use hydra_dx_math::omnipool::types::{BalanceUpdate, I129};
	use sp_runtime::ArithmeticError;

	#[pallet::pallet]
	#[pallet::generate_store(pub(crate) trait Store)]
	pub struct Pallet<T>(_);

	#[pallet::config]
	pub trait Config: frame_system::Config {
		/// The overarching event type.
		type RuntimeEvent: From<Event<Self>> + IsType<<Self as frame_system::Config>::RuntimeEvent>;

		/// Identifier for the class of asset.
		type AssetId: Member
			+ Parameter
			+ Default
			+ Copy
			+ HasCompact
			+ MaybeSerializeDeserialize
			+ MaxEncodedLen
			+ TypeInfo;

		/// Multi currency mechanism
		type Currency: MultiCurrency<Self::AccountId, CurrencyId = Self::AssetId, Balance = Balance>;

		/// Origin that can add token, refund refused asset and  set tvl cap.
		type AuthorityOrigin: EnsureOrigin<Self::RuntimeOrigin>;

		/// Origin to be able to suspend asset trades and initialize Omnipool.
		type TechnicalOrigin: EnsureOrigin<Self::RuntimeOrigin>;

		/// Asset Registry mechanism - used to check if asset is correctly registered in asset registry
		type AssetRegistry: Registry<Self::AssetId, Vec<u8>, Balance, DispatchError>;

		/// Native Asset ID
		#[pallet::constant]
		type HdxAssetId: Get<Self::AssetId>;

		/// Hub Asset ID
		#[pallet::constant]
		type HubAssetId: Get<Self::AssetId>;

		/// Preferred stable Asset ID
		#[pallet::constant]
		type StableCoinAssetId: Get<Self::AssetId>;

		/// Protocol fee
		#[pallet::constant]
		type ProtocolFee: Get<Permill>;

		/// Asset fee
		#[pallet::constant]
		type AssetFee: Get<Permill>;

		/// Minimum withdrawal fee
		#[pallet::constant]
		type MinWithdrawalFee: Get<Permill>;

		/// Minimum trading limit
		#[pallet::constant]
		type MinimumTradingLimit: Get<Balance>;

		/// Minimum pool liquidity which can be added
		#[pallet::constant]
		type MinimumPoolLiquidity: Get<Balance>;

		/// Max fraction of asset reserve to sell in single transaction
		#[pallet::constant]
		type MaxInRatio: Get<u128>;

		/// Max fraction of asset reserve to buy in single transaction
		#[pallet::constant]
		type MaxOutRatio: Get<u128>;

		/// Position identifier type
		type PositionItemId: Member + Parameter + Default + Copy + HasCompact + AtLeast32BitUnsigned + MaxEncodedLen;

		/// Collection id type
		type CollectionId: TypeInfo + MaxEncodedLen;

		/// Non fungible class id
		#[pallet::constant]
		type NFTCollectionId: Get<NFTCollectionIdOf<Self>>;

		/// Non fungible handling - mint,burn, check owner
		type NFTHandler: Mutate<Self::AccountId>
			+ Create<Self::AccountId>
			+ Inspect<Self::AccountId, ItemId = Self::PositionItemId, CollectionId = Self::CollectionId>;

		/// Weight information for extrinsics in this pallet.
		type WeightInfo: WeightInfo;

		/// Hooks are actions executed on add_liquidity, sell or buy.
		type OmnipoolHooks: OmnipoolHooks<Self::RuntimeOrigin, Self::AssetId, Balance, Error = DispatchError>;

		type PriceBarrier: ShouldAllow<Self::AccountId, Self::AssetId, EmaPrice>;
<<<<<<< HEAD
=======

		type ExternalPriceOracle: ExternalPriceProvider<Self::AssetId, EmaPrice, Error = DispatchError>;
>>>>>>> cb53f070
	}

	#[pallet::storage]
	/// State of an asset in the omnipool
	pub(super) type Assets<T: Config> = StorageMap<_, Blake2_128Concat, T::AssetId, AssetState<Balance>>;

	#[pallet::storage]
	/// Imbalance of hub asset
	#[pallet::getter(fn current_imbalance)]
	pub(super) type HubAssetImbalance<T: Config> = StorageValue<_, SimpleImbalance<Balance>, ValueQuery>;

	#[pallet::storage]
	/// Tradable state of hub asset.
	pub(super) type HubAssetTradability<T: Config> = StorageValue<_, Tradability, ValueQuery>;

	#[pallet::storage]
	/// LP positions. Maps NFT instance id to corresponding position
	pub(super) type Positions<T: Config> =
		StorageMap<_, Blake2_128Concat, T::PositionItemId, Position<Balance, T::AssetId>>;

	#[pallet::storage]
	#[pallet::getter(fn next_position_id)]
	/// Position ids sequencer
	pub(super) type NextPositionId<T: Config> = StorageValue<_, T::PositionItemId, ValueQuery>;

	#[pallet::storage]
	/// TVL cap
	pub(super) type TvlCap<T: Config> = StorageValue<_, Balance, ValueQuery>;

	#[pallet::event]
	#[pallet::generate_deposit(pub(crate) fn deposit_event)]
	pub enum Event<T: Config> {
		/// An asset was added to Omnipool
		TokenAdded {
			asset_id: T::AssetId,
			initial_amount: Balance,
			initial_price: Price,
		},
		/// Liquidity of an asset was added to Omnipool.
		LiquidityAdded {
			who: T::AccountId,
			asset_id: T::AssetId,
			amount: Balance,
			position_id: T::PositionItemId,
		},
		/// Liquidity of an asset was removed to Omnipool.
		LiquidityRemoved {
			who: T::AccountId,
			position_id: T::PositionItemId,
			asset_id: T::AssetId,
			shares_removed: Balance,
			fee: FixedU128,
		},
		/// Sell trade executed.
		SellExecuted {
			who: T::AccountId,
			asset_in: T::AssetId,
			asset_out: T::AssetId,
			amount_in: Balance,
			amount_out: Balance,
		},
		/// Buy trade executed.
		BuyExecuted {
			who: T::AccountId,
			asset_in: T::AssetId,
			asset_out: T::AssetId,
			amount_in: Balance,
			amount_out: Balance,
		},
		/// LP Position was created and NFT instance minted.
		PositionCreated {
			position_id: T::PositionItemId,
			owner: T::AccountId,
			asset: T::AssetId,
			amount: Balance,
			shares: Balance,
			price: Price,
		},
		/// LP Position was destroyed and NFT instance burned.
		PositionDestroyed {
			position_id: T::PositionItemId,
			owner: T::AccountId,
		},
		/// LP Position was created and NFT instance minted.
		PositionUpdated {
			position_id: T::PositionItemId,
			owner: T::AccountId,
			asset: T::AssetId,
			amount: Balance,
			shares: Balance,
			price: Price,
		},
		/// Aseet's tradable state has been updated.
		TradableStateUpdated { asset_id: T::AssetId, state: Tradability },

		/// Amount has been refunded for asset which has not been accepted to add to omnipool.
		AssetRefunded {
			asset_id: T::AssetId,
			amount: Balance,
			recipient: T::AccountId,
		},

		/// Asset's weight cap has been updated.
		AssetWeightCapUpdated { asset_id: T::AssetId, cap: Permill },

		/// TVL cap has been updated.
		TVLCapUpdated { cap: Balance },
	}

	#[pallet::error]
	#[cfg_attr(test, derive(PartialEq, Eq))]
	pub enum Error<T> {
		/// Balance too low
		InsufficientBalance,
		/// Asset is already in omnipool
		AssetAlreadyAdded,
		/// Asset is not in omnipool
		AssetNotFound,
		/// No stable asset in the pool
		NoStableAssetInPool,
		/// No native asset in the pool yet.
		NoNativeAssetInPool,
		/// Adding token as protocol ( root ), token balance has not been updated prior to add token.
		MissingBalance,
		/// Invalid initial asset price. Price must be non-zero.
		InvalidInitialAssetPrice,
		/// Minimum limit has not been reached during trade.
		BuyLimitNotReached,
		/// Maximum limit has been exceeded during trade.
		SellLimitExceeded,
		/// Position has not been found.
		PositionNotFound,
		/// Insufficient shares in position
		InsufficientShares,
		/// Asset is not allowed to be bought or sold
		NotAllowed,
		/// Signed account is not owner of position instance.
		Forbidden,
		/// Asset weight cap has been exceeded.
		AssetWeightCapExceeded,
		/// TVL cap has been exceeded
		TVLCapExceeded,
		/// Asset is not registered in asset registry
		AssetNotRegistered,
		/// Provided liquidity is below minimum allowed limit
		InsufficientLiquidity,
		/// Traded amount is below minimum allowed limit
		InsufficientTradingAmount,
		/// Sell or buy with same asset ids is not allowed.
		SameAssetTradeNotAllowed,
		/// LRNA update after trade results in positive value.
		HubAssetUpdateError,
		/// Imbalance results in positive value.
		PositiveImbalance,
		/// Amount of shares provided cannot be 0.
		InvalidSharesAmount,
		/// HJb Asset's trabable is only allowed to be SELL or BUY.
		InvalidHubAssetTradableState,
		/// Asset is not allowed to be refunded.
		AssetRefundNotAllowed,
		/// Max fraction of asset reserve to buy has been exceeded.
		MaxOutRatioExceeded,
		/// Max fraction of asset reserve to sell has been exceeded.
		MaxInRatioExceeded,
		/// Max allowed price difference has been exceeded.
		PriceDifferenceTooHigh,
		/// Invalid oracle price - division by zero.
		InvalidOraclePrice,
		/// Failed to calculate withdrawal fee.
		InvalidWithdrawalFee,
	}

	#[pallet::call]
	impl<T: Config> Pallet<T> {
		/// Initialize Omnipool with stable asset and native asset.
		///
		/// First added assets must be:
		/// - preferred stable coin asset set as `StableCoinAssetId` pallet parameter
		/// - native asset
		///
		/// Omnipool account must already have correct balances of stable and native asset.
		///
		/// Parameters:
		/// - `stable_asset_price`: Initial price of stable asset
		/// - `native_asset_price`: Initial price of stable asset
		///
		/// Emits two `TokenAdded` events when successful.
		///
		#[pallet::call_index(0)]
		#[pallet::weight(<T as Config>::WeightInfo::initialize_pool())]
		#[transactional]
		pub fn initialize_pool(
			origin: OriginFor<T>,
			stable_asset_price: Price,
			native_asset_price: Price,
			stable_weight_cap: Permill,
			native_weight_cap: Permill,
		) -> DispatchResult {
			T::TechnicalOrigin::ensure_origin(origin)?;

			ensure!(
				!Assets::<T>::contains_key(T::StableCoinAssetId::get()),
				Error::<T>::AssetAlreadyAdded
			);
			ensure!(
				!Assets::<T>::contains_key(T::HdxAssetId::get()),
				Error::<T>::AssetAlreadyAdded
			);

			ensure!(
				stable_asset_price > FixedU128::zero(),
				Error::<T>::InvalidInitialAssetPrice
			);
			ensure!(
				native_asset_price > FixedU128::zero(),
				Error::<T>::InvalidInitialAssetPrice
			);

			ensure!(
				T::AssetRegistry::exists(T::StableCoinAssetId::get()),
				Error::<T>::AssetNotRegistered
			);

			let native_asset_reserve = T::Currency::free_balance(T::HdxAssetId::get(), &Self::protocol_account());
			let stable_asset_reserve =
				T::Currency::free_balance(T::StableCoinAssetId::get(), &Self::protocol_account());

			// Ensure that stable asset has been transferred to protocol account
			ensure!(stable_asset_reserve > Balance::zero(), Error::<T>::MissingBalance);

			// Ensure that native asset has been transferred to protocol account
			ensure!(native_asset_reserve > Balance::zero(), Error::<T>::MissingBalance);

			let stable_asset_hub_reserve = stable_asset_price
				.checked_mul_int(stable_asset_reserve)
				.ok_or(ArithmeticError::Overflow)?;

			let native_asset_hub_reserve = native_asset_price
				.checked_mul_int(native_asset_reserve)
				.ok_or(ArithmeticError::Overflow)?;

			// Create NFT class
			T::NFTHandler::create_collection(
				&T::NFTCollectionId::get(),
				&Self::protocol_account(),
				&Self::protocol_account(),
			)?;

			// Initial stale of native and stable assets
			let stable_asset_state = AssetState::<Balance> {
				hub_reserve: stable_asset_hub_reserve,
				shares: stable_asset_reserve,
				protocol_shares: stable_asset_reserve,
				cap: FixedU128::from(stable_weight_cap).into_inner(),
				tradable: Tradability::default(),
			};

			let native_asset_state = AssetState::<Balance> {
				hub_reserve: native_asset_hub_reserve,
				shares: native_asset_reserve,
				protocol_shares: native_asset_reserve,
				cap: FixedU128::from(native_weight_cap).into_inner(),
				tradable: Tradability::default(),
			};

			Self::update_hub_asset_liquidity(&BalanceUpdate::Increase(stable_asset_hub_reserve))?;
			Self::update_hub_asset_liquidity(&BalanceUpdate::Increase(native_asset_hub_reserve))?;

			<Assets<T>>::insert(T::StableCoinAssetId::get(), stable_asset_state);
			<Assets<T>>::insert(T::HdxAssetId::get(), native_asset_state);

			Self::ensure_tvl_cap()?;

			// Hub asset is not allowed to be bought from the pool
			<HubAssetTradability<T>>::put(Tradability::SELL);

			Self::deposit_event(Event::TokenAdded {
				asset_id: T::StableCoinAssetId::get(),
				initial_amount: stable_asset_reserve,
				initial_price: stable_asset_price,
			});

			Self::deposit_event(Event::TokenAdded {
				asset_id: T::HdxAssetId::get(),
				initial_amount: native_asset_reserve,
				initial_price: native_asset_price,
			});

			Ok(())
		}

		/// Add new token to omnipool in quantity `amount` at price `initial_price`
		///
		/// Can be called only after pool is initialized, otherwise it returns `NoStableAssetInPool`
		///
		/// Initial liquidity must be transferred to pool's account for this new token manually prior to calling `add_token`.
		///
		/// Initial liquidity is pool's account balance of the token.
		///
		/// Position NFT token is minted for `position_owner`.
		///
		/// Parameters:
		/// - `asset`: The identifier of the new asset added to the pool. Must be registered in Asset registry
		/// - `initial_price`: Initial price
		/// - `position_owner`: account id for which share are distributed in form on NFT
		///
		/// Emits `TokenAdded` event when successful.
		///
		#[pallet::call_index(1)]
		#[pallet::weight(<T as Config>::WeightInfo::add_token().saturating_add(T::OmnipoolHooks::on_liquidity_changed_weight()))]
		#[transactional]
		pub fn add_token(
			origin: OriginFor<T>,
			asset: T::AssetId,
			initial_price: Price,
			weight_cap: Permill,
			position_owner: T::AccountId,
		) -> DispatchResult {
			T::AuthorityOrigin::ensure_origin(origin.clone())?;

			ensure!(!Assets::<T>::contains_key(asset), Error::<T>::AssetAlreadyAdded);

			ensure!(T::AssetRegistry::exists(asset), Error::<T>::AssetNotRegistered);

			ensure!(initial_price > FixedU128::zero(), Error::<T>::InvalidInitialAssetPrice);

			let amount = T::Currency::free_balance(asset, &Self::protocol_account());

			ensure!(
				amount >= T::MinimumPoolLiquidity::get() && amount > 0,
				Error::<T>::MissingBalance
			);

			let hub_reserve = initial_price.checked_mul_int(amount).ok_or(ArithmeticError::Overflow)?;

			// Initial state of asset
			let state = AssetState::<Balance> {
				hub_reserve,
				shares: amount,
				protocol_shares: Balance::zero(),
				cap: FixedU128::from(weight_cap).into_inner(),
				tradable: Tradability::default(),
			};

			let lp_position = Position::<Balance, T::AssetId> {
				asset_id: asset,
				amount,
				shares: amount,
				price: (initial_price.into_inner(), FixedU128::DIV),
			};

			let instance_id = Self::create_and_mint_position_instance(&position_owner)?;

			<Positions<T>>::insert(instance_id, lp_position);

			Self::deposit_event(Event::PositionCreated {
				position_id: instance_id,
				owner: position_owner,
				asset,
				amount,
				shares: amount,
				price: initial_price,
			});

			let current_imbalance = <HubAssetImbalance<T>>::get();
			let current_hub_asset_liquidity =
				T::Currency::free_balance(T::HubAssetId::get(), &Self::protocol_account());

			let delta_imbalance = hydra_dx_math::omnipool::calculate_delta_imbalance(
				hub_reserve,
				I129 {
					value: current_imbalance.value,
					negative: current_imbalance.negative,
				},
				current_hub_asset_liquidity,
			)
			.ok_or(ArithmeticError::Overflow)?;

			Self::update_imbalance(BalanceUpdate::Decrease(delta_imbalance))?;

			let delta_hub_reserve = BalanceUpdate::Increase(hub_reserve);
			Self::update_hub_asset_liquidity(&delta_hub_reserve)?;

			let reserve = T::Currency::free_balance(asset, &Self::protocol_account());

			let reserve_state: AssetReserveState<_> = (state.clone(), reserve).into();
			let changes = AssetStateChange {
				delta_hub_reserve,
				delta_reserve: BalanceUpdate::Increase(reserve),
				delta_shares: BalanceUpdate::Increase(amount),
				delta_protocol_shares: BalanceUpdate::Increase(Balance::zero()),
			};
			T::OmnipoolHooks::on_liquidity_changed(
				origin,
				AssetInfo::new(asset, &AssetReserveState::default(), &reserve_state, &changes),
			)?;

			<Assets<T>>::insert(asset, state);

			Self::ensure_tvl_cap()?;

			Self::deposit_event(Event::TokenAdded {
				asset_id: asset,
				initial_amount: amount,
				initial_price,
			});

			Ok(())
		}

		/// Add liquidity of asset `asset` in quantity `amount` to Omnipool
		///
		/// `add_liquidity` adds specified asset amount to pool and in exchange gives the origin
		/// corresponding shares amount in form of NFT at current price.
		///
		/// Asset's tradable state must contain ADD_LIQUIDITY flag, otherwise `NotAllowed` error is returned.
		///
		/// NFT is minted using NTFHandler which implements non-fungibles traits from frame_support.
		///
		/// Asset weight cap must be respected, otherwise `AssetWeightExceeded` error is returned.
		/// Asset weight is ratio between new HubAsset reserve and total reserve of Hub asset in Omnipool.
		///
		/// Parameters:
		/// - `asset`: The identifier of the new asset added to the pool. Must be already in the pool
		/// - `amount`: Amount of asset added to omnipool
		///
		/// Emits `LiquidityAdded` event when successful.
		///
		#[pallet::call_index(2)]
		#[pallet::weight(<T as Config>::WeightInfo::add_liquidity()
			.saturating_add(T::OmnipoolHooks::on_liquidity_changed_weight()
			.saturating_add(T::ExternalPriceOracle::get_price_weight()))
		)]
		#[transactional]
		pub fn add_liquidity(origin: OriginFor<T>, asset: T::AssetId, amount: Balance) -> DispatchResult {
			//
			// Preconditions
			//
			let who = ensure_signed(origin.clone())?;

			ensure!(
				amount >= T::MinimumPoolLiquidity::get(),
				Error::<T>::InsufficientLiquidity
			);

			ensure!(
				T::Currency::ensure_can_withdraw(asset, &who, amount).is_ok(),
				Error::<T>::InsufficientBalance
			);

			let asset_state = Self::load_asset_state(asset)?;

			ensure!(
				asset_state.tradable.contains(Tradability::ADD_LIQUIDITY),
				Error::<T>::NotAllowed
			);

			T::PriceBarrier::ensure_price(
				&who,
				asset,
				T::HubAssetId::get(),
				EmaPrice::new(asset_state.reserve, asset_state.hub_reserve),
			)
			.map_err(|_| Error::<T>::PriceDifferenceTooHigh)?;

			let current_imbalance = <HubAssetImbalance<T>>::get();
			let current_hub_asset_liquidity =
				T::Currency::free_balance(T::HubAssetId::get(), &Self::protocol_account());

			//
			// Calculate add liquidity state changes
			//
			let state_changes = hydra_dx_math::omnipool::calculate_add_liquidity_state_changes(
				&(&asset_state).into(),
				amount,
				I129 {
					value: current_imbalance.value,
					negative: current_imbalance.negative,
				},
				current_hub_asset_liquidity,
			)
			.ok_or(ArithmeticError::Overflow)?;

			let new_asset_state = asset_state
				.clone()
				.delta_update(&state_changes.asset)
				.ok_or(ArithmeticError::Overflow)?;

			let hub_reserve_ratio = FixedU128::checked_from_rational(
				new_asset_state.hub_reserve,
				T::Currency::free_balance(T::HubAssetId::get(), &Self::protocol_account())
					.checked_add(*state_changes.asset.delta_hub_reserve)
					.ok_or(ArithmeticError::Overflow)?,
			)
			.ok_or(ArithmeticError::DivisionByZero)?;

			ensure!(
				hub_reserve_ratio <= new_asset_state.weight_cap(),
				Error::<T>::AssetWeightCapExceeded
			);

			//
			// Post - update states
			//

			// Create LP position with given shares
			let lp_position = Position::<Balance, T::AssetId> {
				asset_id: asset,
				amount,
				shares: *state_changes.asset.delta_shares,
				// Note: position needs price after asset state is updated.
				price: (new_asset_state.hub_reserve, new_asset_state.reserve),
			};

			let instance_id = Self::create_and_mint_position_instance(&who)?;

			<Positions<T>>::insert(instance_id, lp_position);

			Self::deposit_event(Event::PositionCreated {
				position_id: instance_id,
				owner: who.clone(),
				asset,
				amount,
				shares: *state_changes.asset.delta_shares,
				price: new_asset_state.price().ok_or(ArithmeticError::DivisionByZero)?,
			});

			T::Currency::transfer(
				asset,
				&who,
				&Self::protocol_account(),
				*state_changes.asset.delta_reserve,
			)?;

			debug_assert_eq!(*state_changes.asset.delta_reserve, amount);

			// Callback hook info
			let info: AssetInfo<T::AssetId, Balance> =
				AssetInfo::new(asset, &asset_state, &new_asset_state, &state_changes.asset);

			Self::update_imbalance(state_changes.delta_imbalance)?;

			Self::update_hub_asset_liquidity(&state_changes.asset.delta_hub_reserve)?;

			Self::set_asset_state(asset, new_asset_state);

			Self::ensure_tvl_cap()?;

			Self::deposit_event(Event::LiquidityAdded {
				who,
				asset_id: asset,
				amount,
				position_id: instance_id,
			});

			T::OmnipoolHooks::on_liquidity_changed(origin, info)?;

			Ok(())
		}

		/// Remove liquidity of asset `asset` in quantity `amount` from Omnipool
		///
		/// `remove_liquidity` removes specified shares amount from given PositionId (NFT instance).
		///
		/// Asset's tradable state must contain REMOVE_LIQUIDITY flag, otherwise `NotAllowed` error is returned.
		///
		/// if all shares from given position are removed, NFT is burned.
		///
		/// Parameters:
		/// - `position_id`: The identifier of position which liquidity is removed from.
		/// - `amount`: Amount of shares removed from omnipool
		///
		/// Emits `LiquidityRemoved` event when successful.
		///
		#[pallet::call_index(3)]
		#[pallet::weight(<T as Config>::WeightInfo::remove_liquidity().saturating_add(T::OmnipoolHooks::on_liquidity_changed_weight()))]
		#[transactional]
		pub fn remove_liquidity(
			origin: OriginFor<T>,
			position_id: T::PositionItemId,
			amount: Balance,
		) -> DispatchResult {
			//
			// Preconditions
			//
			let who = ensure_signed(origin.clone())?;

			ensure!(amount > Balance::zero(), Error::<T>::InvalidSharesAmount);

			ensure!(
				T::NFTHandler::owner(&T::NFTCollectionId::get(), &position_id) == Some(who.clone()),
				Error::<T>::Forbidden
			);

			let position = Positions::<T>::get(position_id).ok_or(Error::<T>::PositionNotFound)?;

			ensure!(position.shares >= amount, Error::<T>::InsufficientShares);

			let asset_id = position.asset_id;

			let asset_state = Self::load_asset_state(asset_id)?;

			ensure!(
				asset_state.tradable.contains(Tradability::REMOVE_LIQUIDITY),
				Error::<T>::NotAllowed
			);

			T::PriceBarrier::ensure_price(
				&who,
				asset_id,
				T::HubAssetId::get(),
				EmaPrice::new(asset_state.reserve, asset_state.hub_reserve),
			)
			.map_err(|_| Error::<T>::PriceDifferenceTooHigh)?;

			let current_imbalance = <HubAssetImbalance<T>>::get();
			let current_hub_asset_liquidity =
				T::Currency::free_balance(T::HubAssetId::get(), &Self::protocol_account());

			let ext_asset_price = T::ExternalPriceOracle::get_price(T::HubAssetId::get(), asset_id)?;

			if ext_asset_price.is_zero() {
				return Err(Error::<T>::InvalidOraclePrice.into());
			}

			let withdrawal_fee = hydra_dx_math::omnipool::calculate_withdrawal_fee(
				asset_state.price().ok_or(ArithmeticError::DivisionByZero)?,
				FixedU128::checked_from_rational(ext_asset_price.n, ext_asset_price.d)
					.defensive_ok_or(Error::<T>::InvalidOraclePrice)?,
				T::MinWithdrawalFee::get(),
			);

			//
			// calculate state changes of remove liquidity
			//
			let state_changes = hydra_dx_math::omnipool::calculate_remove_liquidity_state_changes(
				&(&asset_state).into(),
				amount,
				&(&position).into(),
				I129 {
					value: current_imbalance.value,
					negative: current_imbalance.negative,
				},
				current_hub_asset_liquidity,
				withdrawal_fee,
			)
			.ok_or(ArithmeticError::Overflow)?;

			let new_asset_state = asset_state
				.clone()
				.delta_update(&state_changes.asset)
				.ok_or(ArithmeticError::Overflow)?;

			// Update position state
			let updated_position = position
				.delta_update(
					&state_changes.delta_position_reserve,
					&state_changes.delta_position_shares,
				)
				.ok_or(ArithmeticError::Overflow)?;

			//
			// Post - update states
			//

			T::Currency::transfer(
				asset_id,
				&Self::protocol_account(),
				&who,
				*state_changes.asset.delta_reserve,
			)?;

			Self::update_imbalance(state_changes.delta_imbalance)?;

			// burn only difference between delta hub and lp hub amount.
			Self::update_hub_asset_liquidity(
				&state_changes
					.asset
					.delta_hub_reserve
					.merge(BalanceUpdate::Increase(state_changes.lp_hub_amount))
					.ok_or(ArithmeticError::Overflow)?,
			)?;

			// LP receives some hub asset
			if state_changes.lp_hub_amount > Balance::zero() {
				T::Currency::transfer(
					T::HubAssetId::get(),
					&Self::protocol_account(),
					&who,
					state_changes.lp_hub_amount,
				)?;
			}

			if updated_position.shares == Balance::zero() {
				// All liquidity removed, remove position and burn NFT instance

				<Positions<T>>::remove(position_id);
				T::NFTHandler::burn(&T::NFTCollectionId::get(), &position_id, Some(&who))?;

				Self::deposit_event(Event::PositionDestroyed {
					position_id,
					owner: who.clone(),
				});
			} else {
				Self::deposit_event(Event::PositionUpdated {
					position_id,
					owner: who.clone(),
					asset: asset_id,
					amount: updated_position.amount,
					shares: updated_position.shares,
					price: updated_position
						.price_from_rational()
						.ok_or(ArithmeticError::DivisionByZero)?,
				});

				<Positions<T>>::insert(position_id, updated_position);
			}

			// Callback hook info
			let info: AssetInfo<T::AssetId, Balance> =
				AssetInfo::new(asset_id, &asset_state, &new_asset_state, &state_changes.asset);

			Self::set_asset_state(asset_id, new_asset_state);

			Self::deposit_event(Event::LiquidityRemoved {
				who,
				position_id,
				asset_id,
				shares_removed: amount,
				fee: withdrawal_fee,
			});

			T::OmnipoolHooks::on_liquidity_changed(origin, info)?;

			Ok(())
		}

		/// Sacrifice LP position in favor of pool.
		///
		/// A position is destroyed and liquidity owned by LP becomes pool owned liquidity.
		///
		/// Only owner of position can perform this action.
		///
		/// Emits `PositionDestroyed`.
		#[pallet::call_index(4)]
		#[pallet::weight(<T as Config>::WeightInfo::sacrifice_position())]
		#[transactional]
		pub fn sacrifice_position(origin: OriginFor<T>, position_id: T::PositionItemId) -> DispatchResult {
			let who = ensure_signed(origin)?;

			let position = Positions::<T>::get(position_id).ok_or(Error::<T>::PositionNotFound)?;

			ensure!(
				T::NFTHandler::owner(&T::NFTCollectionId::get(), &position_id) == Some(who.clone()),
				Error::<T>::Forbidden
			);

			Assets::<T>::try_mutate(position.asset_id, |maybe_asset| -> DispatchResult {
				let asset_state = maybe_asset.as_mut().ok_or(Error::<T>::AssetNotFound)?;

				asset_state.protocol_shares = asset_state
					.protocol_shares
					.checked_add(position.shares)
					.ok_or(ArithmeticError::Overflow)?;

				Ok(())
			})?;

			// Desotry position and burn NFT
			<Positions<T>>::remove(position_id);
			T::NFTHandler::burn(&T::NFTCollectionId::get(), &position_id, Some(&who))?;

			Self::deposit_event(Event::PositionDestroyed {
				position_id,
				owner: who,
			});

			Ok(())
		}

		/// Execute a swap of `asset_in` for `asset_out`.
		///
		/// Price is determined by the Omnipool.
		///
		/// Hub asset is traded separately.
		///
		/// Asset's tradable states must contain SELL flag for asset_in and BUY flag for asset_out, otherwise `NotAllowed` error is returned.
		///
		/// Parameters:
		/// - `asset_in`: ID of asset sold to the pool
		/// - `asset_out`: ID of asset bought from the pool
		/// - `amount`: Amount of asset sold
		/// - `min_buy_amount`: Minimum amount required to receive
		///
		/// Emits `SellExecuted` event when successful.
		///
		#[pallet::call_index(5)]
		#[pallet::weight(<T as Config>::WeightInfo::sell()
			.saturating_add(T::OmnipoolHooks::on_trade_weight())
			.saturating_add(T::OmnipoolHooks::on_liquidity_changed_weight())
		)]
		#[transactional]
		pub fn sell(
			origin: OriginFor<T>,
			asset_in: T::AssetId,
			asset_out: T::AssetId,
			amount: Balance,
			min_buy_amount: Balance,
		) -> DispatchResult {
			let who = ensure_signed(origin.clone())?;

			ensure!(asset_in != asset_out, Error::<T>::SameAssetTradeNotAllowed);

			ensure!(
				amount >= T::MinimumTradingLimit::get(),
				Error::<T>::InsufficientTradingAmount
			);

			ensure!(
				T::Currency::ensure_can_withdraw(asset_in, &who, amount).is_ok(),
				Error::<T>::InsufficientBalance
			);

			// Special handling when one of the asset is Hub Asset
			// Math is simplified and asset_in is actually part of asset_out state in this case
			if asset_in == T::HubAssetId::get() {
				return Self::sell_hub_asset(origin, &who, asset_out, amount, min_buy_amount);
			}

			if asset_out == T::HubAssetId::get() {
				return Self::sell_asset_for_hub_asset(&who, asset_in, amount, min_buy_amount);
			}

			let asset_in_state = Self::load_asset_state(asset_in)?;
			let asset_out_state = Self::load_asset_state(asset_out)?;

			ensure!(
				Self::allow_assets(&asset_in_state, &asset_out_state),
				Error::<T>::NotAllowed
			);

			ensure!(
				amount
					<= asset_in_state
						.reserve
						.checked_div(T::MaxInRatio::get())
						.ok_or(ArithmeticError::DivisionByZero)?, // Note: this can only fail if MaxInRatio is zero.
				Error::<T>::MaxInRatioExceeded
			);

			let current_imbalance = <HubAssetImbalance<T>>::get();

			let state_changes = hydra_dx_math::omnipool::calculate_sell_state_changes(
				&(&asset_in_state).into(),
				&(&asset_out_state).into(),
				amount,
				T::AssetFee::get(),
				T::ProtocolFee::get(),
				current_imbalance.value,
			)
			.ok_or(ArithmeticError::Overflow)?;

			ensure!(
				*state_changes.asset_out.delta_reserve >= min_buy_amount,
				Error::<T>::BuyLimitNotReached
			);

			ensure!(
				*state_changes.asset_out.delta_reserve
					<= asset_out_state
						.reserve
						.checked_div(T::MaxOutRatio::get())
						.ok_or(ArithmeticError::DivisionByZero)?, // Note: this can only fail if MaxOutRatio is zero.
				Error::<T>::MaxOutRatioExceeded
			);

			let new_asset_in_state = asset_in_state
				.clone()
				.delta_update(&state_changes.asset_in)
				.ok_or(ArithmeticError::Overflow)?;
			let new_asset_out_state = asset_out_state
				.clone()
				.delta_update(&state_changes.asset_out)
				.ok_or(ArithmeticError::Overflow)?;

			debug_assert_eq!(
				*state_changes.asset_in.delta_reserve, amount,
				"delta_reserve_in is not equal to given amount in"
			);

			T::Currency::transfer(
				asset_in,
				&who,
				&Self::protocol_account(),
				*state_changes.asset_in.delta_reserve,
			)?;
			T::Currency::transfer(
				asset_out,
				&Self::protocol_account(),
				&who,
				*state_changes.asset_out.delta_reserve,
			)?;

			// Hub liquidity update - work out difference between in and amount so only one update needed.
			let delta_hub_asset = state_changes
				.asset_in
				.delta_hub_reserve
				.merge(
					state_changes
						.asset_out
						.delta_hub_reserve
						.merge(BalanceUpdate::Increase(state_changes.hdx_hub_amount))
						.ok_or(ArithmeticError::Overflow)?,
				)
				.ok_or(ArithmeticError::Overflow)?;

			match delta_hub_asset {
				BalanceUpdate::Increase(val) if val == Balance::zero() => {
					// nothing to do if zero.
				}
				BalanceUpdate::Increase(_) => {
					// trade can only burn some.
					return Err(Error::<T>::HubAssetUpdateError.into());
				}
				BalanceUpdate::Decrease(amount) => {
					T::Currency::withdraw(T::HubAssetId::get(), &Self::protocol_account(), amount)?;
				}
			};

			// Callback hook info
			let info_in: AssetInfo<T::AssetId, Balance> =
				AssetInfo::new(asset_in, &asset_in_state, &new_asset_in_state, &state_changes.asset_in);

			let info_out: AssetInfo<T::AssetId, Balance> = AssetInfo::new(
				asset_out,
				&asset_out_state,
				&new_asset_out_state,
				&state_changes.asset_out,
			);

			Self::update_imbalance(state_changes.delta_imbalance)?;

			Self::set_asset_state(asset_in, new_asset_in_state);
			Self::set_asset_state(asset_out, new_asset_out_state);

			T::OmnipoolHooks::on_trade(origin.clone(), info_in, info_out)?;

			Self::update_hdx_subpool_hub_asset(origin, state_changes.hdx_hub_amount)?;

			Self::deposit_event(Event::SellExecuted {
				who,
				asset_in,
				asset_out,
				amount_in: amount,
				amount_out: *state_changes.asset_out.delta_reserve,
			});

			Ok(())
		}

		/// Execute a swap of `asset_out` for `asset_in`.
		///
		/// Price is determined by the Omnipool.
		///
		/// Hub asset is traded separately.
		///
		/// Asset's tradable states must contain SELL flag for asset_in and BUY flag for asset_out, otherwise `NotAllowed` error is returned.
		///
		/// Parameters:
		/// - `asset_in`: ID of asset sold to the pool
		/// - `asset_out`: ID of asset bought from the pool
		/// - `amount`: Amount of asset sold
		/// - `max_sell_amount`: Maximum amount to be sold.
		///
		/// Emits `BuyExecuted` event when successful.
		///
		#[pallet::call_index(6)]
		#[pallet::weight(<T as Config>::WeightInfo::buy()
			.saturating_add(T::OmnipoolHooks::on_trade_weight())
			.saturating_add(T::OmnipoolHooks::on_liquidity_changed_weight())
		)]
		#[transactional]
		pub fn buy(
			origin: OriginFor<T>,
			asset_out: T::AssetId,
			asset_in: T::AssetId,
			amount: Balance,
			max_sell_amount: Balance,
		) -> DispatchResult {
			let who = ensure_signed(origin.clone())?;

			ensure!(asset_in != asset_out, Error::<T>::SameAssetTradeNotAllowed);

			ensure!(
				amount >= T::MinimumTradingLimit::get(),
				Error::<T>::InsufficientTradingAmount
			);

			// Special handling when one of the asset is Hub Asset
			if asset_out == T::HubAssetId::get() {
				return Self::buy_hub_asset(&who, asset_in, amount, max_sell_amount);
			}

			if asset_in == T::HubAssetId::get() {
				return Self::buy_asset_for_hub_asset(origin, &who, asset_out, amount, max_sell_amount);
			}

			let asset_in_state = Self::load_asset_state(asset_in)?;
			let asset_out_state = Self::load_asset_state(asset_out)?;

			ensure!(
				Self::allow_assets(&asset_in_state, &asset_out_state),
				Error::<T>::NotAllowed
			);

			ensure!(asset_out_state.reserve >= amount, Error::<T>::InsufficientLiquidity);

			ensure!(
				amount
					<= asset_out_state
						.reserve
						.checked_div(T::MaxOutRatio::get())
						.ok_or(ArithmeticError::DivisionByZero)?, // Note: this can only fail if MaxOutRatio is zero.
				Error::<T>::MaxOutRatioExceeded
			);

			let current_imbalance = <HubAssetImbalance<T>>::get();

			let state_changes = hydra_dx_math::omnipool::calculate_buy_state_changes(
				&(&asset_in_state).into(),
				&(&asset_out_state).into(),
				amount,
				T::AssetFee::get(),
				T::ProtocolFee::get(),
				current_imbalance.value,
			)
			.ok_or(ArithmeticError::Overflow)?;

			ensure!(
				T::Currency::ensure_can_withdraw(asset_in, &who, *state_changes.asset_in.delta_reserve).is_ok(),
				Error::<T>::InsufficientBalance
			);

			ensure!(
				*state_changes.asset_in.delta_reserve <= max_sell_amount,
				Error::<T>::SellLimitExceeded
			);

			ensure!(
				*state_changes.asset_in.delta_reserve
					<= asset_in_state
						.reserve
						.checked_div(T::MaxInRatio::get())
						.ok_or(ArithmeticError::DivisionByZero)?, // Note: this can only fail if MaxInRatio is zero.
				Error::<T>::MaxInRatioExceeded
			);

			let new_asset_in_state = asset_in_state
				.clone()
				.delta_update(&state_changes.asset_in)
				.ok_or(ArithmeticError::Overflow)?;
			let new_asset_out_state = asset_out_state
				.clone()
				.delta_update(&state_changes.asset_out)
				.ok_or(ArithmeticError::Overflow)?;

			debug_assert_eq!(
				*state_changes.asset_out.delta_reserve, amount,
				"delta_reserve_out is not equal to given amount out"
			);

			T::Currency::transfer(
				asset_in,
				&who,
				&Self::protocol_account(),
				*state_changes.asset_in.delta_reserve,
			)?;
			T::Currency::transfer(
				asset_out,
				&Self::protocol_account(),
				&who,
				*state_changes.asset_out.delta_reserve,
			)?;

			// Hub liquidity update - work out difference between in and amount so only one update needed.
			let delta_hub_asset = state_changes
				.asset_in
				.delta_hub_reserve
				.merge(
					state_changes
						.asset_out
						.delta_hub_reserve
						.merge(BalanceUpdate::Increase(state_changes.hdx_hub_amount))
						.ok_or(ArithmeticError::Overflow)?,
				)
				.ok_or(ArithmeticError::Overflow)?;

			match delta_hub_asset {
				BalanceUpdate::Increase(val) if val == Balance::zero() => {
					// nothing to do if zero.
				}
				BalanceUpdate::Increase(_) => {
					// trade can only burn some.
					return Err(Error::<T>::HubAssetUpdateError.into());
				}
				BalanceUpdate::Decrease(amount) => {
					T::Currency::withdraw(T::HubAssetId::get(), &Self::protocol_account(), amount)?;
				}
			};

			// Callback hook info
			let info_in: AssetInfo<T::AssetId, Balance> =
				AssetInfo::new(asset_in, &asset_in_state, &new_asset_in_state, &state_changes.asset_in);

			let info_out: AssetInfo<T::AssetId, Balance> = AssetInfo::new(
				asset_out,
				&asset_out_state,
				&new_asset_out_state,
				&state_changes.asset_out,
			);

			Self::update_imbalance(state_changes.delta_imbalance)?;

			Self::set_asset_state(asset_in, new_asset_in_state);
			Self::set_asset_state(asset_out, new_asset_out_state);

			T::OmnipoolHooks::on_trade(origin.clone(), info_in, info_out)?;

			Self::update_hdx_subpool_hub_asset(origin, state_changes.hdx_hub_amount)?;

			Self::deposit_event(Event::BuyExecuted {
				who,
				asset_in,
				asset_out,
				amount_in: *state_changes.asset_in.delta_reserve,
				amount_out: *state_changes.asset_out.delta_reserve,
			});

			Ok(())
		}

		/// Update asset's tradable state.
		///
		/// Parameters:
		/// - `asset_id`: asset id
		/// - `state`: new state
		///
		/// Emits `TradableStateUpdated` event when successful.
		///
		#[pallet::call_index(7)]
		#[pallet::weight(<T as Config>::WeightInfo::set_asset_tradable_state())]
		#[transactional]
		pub fn set_asset_tradable_state(
			origin: OriginFor<T>,
			asset_id: T::AssetId,
			state: Tradability,
		) -> DispatchResult {
			T::TechnicalOrigin::ensure_origin(origin)?;

			if asset_id == T::HubAssetId::get() {
				// current omnipool does not allow liquidity add or remove of hub asset.
				// Although BUY is not supported yet, we can allow the new state to be set to SELL/BUY.
				ensure!(
					!state.contains(Tradability::ADD_LIQUIDITY) && !state.contains(Tradability::REMOVE_LIQUIDITY),
					Error::<T>::InvalidHubAssetTradableState
				);

				HubAssetTradability::<T>::mutate(|value| -> DispatchResult {
					*value = state;
					Self::deposit_event(Event::TradableStateUpdated { asset_id, state });
					Ok(())
				})
			} else {
				Assets::<T>::try_mutate(asset_id, |maybe_asset| -> DispatchResult {
					let asset_state = maybe_asset.as_mut().ok_or(Error::<T>::AssetNotFound)?;

					asset_state.tradable = state;
					Self::deposit_event(Event::TradableStateUpdated { asset_id, state });

					Ok(())
				})
			}
		}

		/// Refund given amount of asset to a recipient.
		///
		/// A refund is needed when a token is refused to be added to Omnipool, and initial liquidity of the asset has been already transferred to pool's account.
		///
		/// Transfer is performed only when asset is not in Omnipool and pool's balance has sufficient amount.
		///
		/// Only `AuthorityOrigin` can perform this operition -same as `add_token`o
		///
		/// Emits `AssetRefunded`
		#[pallet::call_index(8)]
		#[pallet::weight(<T as Config>::WeightInfo::refund_refused_asset())]
		#[transactional]
		pub fn refund_refused_asset(
			origin: OriginFor<T>,
			asset_id: T::AssetId,
			amount: Balance,
			recipient: T::AccountId,
		) -> DispatchResult {
			T::AuthorityOrigin::ensure_origin(origin)?;

			// Hub asset cannot be refunded
			ensure!(asset_id != T::HubAssetId::get(), Error::<T>::AssetRefundNotAllowed);

			// Make sure that asset is not in the pool
			ensure!(!Assets::<T>::contains_key(asset_id), Error::<T>::AssetAlreadyAdded);

			ensure!(
				T::Currency::ensure_can_withdraw(asset_id, &Self::protocol_account(), amount).is_ok(),
				Error::<T>::InsufficientBalance
			);

			T::Currency::transfer(asset_id, &Self::protocol_account(), &recipient, amount)?;

			Self::deposit_event(Event::AssetRefunded {
				asset_id,
				amount,
				recipient,
			});

			Ok(())
		}

		/// Update asset's weight cap
		///
		/// Parameters:
		/// - `asset_id`: asset id
		/// - `cap`: new weight cap
		///
		/// Emits `AssetWeightCapUpdated` event when successful.
		///
		#[pallet::call_index(9)]
		#[pallet::weight(<T as Config>::WeightInfo::set_asset_weight_cap())]
		#[transactional]
		pub fn set_asset_weight_cap(origin: OriginFor<T>, asset_id: T::AssetId, cap: Permill) -> DispatchResult {
			T::TechnicalOrigin::ensure_origin(origin)?;

			Assets::<T>::try_mutate(asset_id, |maybe_asset| -> DispatchResult {
				let asset_state = maybe_asset.as_mut().ok_or(Error::<T>::AssetNotFound)?;

				asset_state.cap = FixedU128::from(cap).into_inner();
				Self::deposit_event(Event::AssetWeightCapUpdated { asset_id, cap });

				Ok(())
			})
		}
		/// Update TVL cap
		///
		/// Parameters:
		/// - `cap`: new tvl cap
		///
		/// Emits `TVLCapUpdated` event when successful.
		///
		#[pallet::call_index(10)]
		#[pallet::weight(<T as Config>::WeightInfo::set_asset_weight_cap())]
		#[transactional]
		pub fn set_tvl_cap(origin: OriginFor<T>, cap: Balance) -> DispatchResult {
			T::AuthorityOrigin::ensure_origin(origin)?;
			TvlCap::<T>::set(cap);
			Self::deposit_event(Event::TVLCapUpdated { cap });
			Ok(())
		}
	}

	#[pallet::hooks]
	impl<T: Config> Hooks<BlockNumberFor<T>> for Pallet<T> {
		fn integrity_test() {
			assert_ne!(
				T::MinimumPoolLiquidity::get(),
				Balance::zero(),
				"Minimum pool liquidity is 0."
			);
			assert_ne!(
				T::MinimumTradingLimit::get(),
				Balance::zero(),
				"Minimum trading limit is 0."
			);
			assert_ne!(
				T::HdxAssetId::get(),
				T::StableCoinAssetId::get(),
				"Same Hdx asset id and stable asset id."
			);
			assert_ne!(T::MaxInRatio::get(), Balance::zero(), "MaxInRatio is 0.");
			assert_ne!(T::MaxOutRatio::get(), Balance::zero(), "MaxOutRatio is 0.");
		}
	}
}

impl<T: Config> Pallet<T> {
	/// Protocol account address
	pub fn protocol_account() -> T::AccountId {
		PalletId(*b"omnipool").into_account_truncating()
	}

	/// Retrieve stable asset detail from the pool.
	/// Return NoStableCoinInPool if stable asset is not yet in the pool.
	fn stable_asset() -> Result<(Balance, Balance), DispatchError> {
		let stable_asset = <Assets<T>>::get(T::StableCoinAssetId::get()).ok_or(Error::<T>::NoStableAssetInPool)?;
		let stable_reserve = T::Currency::free_balance(T::StableCoinAssetId::get(), &Self::protocol_account());
		Ok((stable_reserve, stable_asset.hub_reserve))
	}

	/// Retrieve state of asset from the pool and its pool balance
	pub fn load_asset_state(asset_id: T::AssetId) -> Result<AssetReserveState<Balance>, DispatchError> {
		let state = <Assets<T>>::get(asset_id).ok_or(Error::<T>::AssetNotFound)?;
		let reserve = T::Currency::free_balance(asset_id, &Self::protocol_account());
		Ok((state, reserve).into())
	}

	/// Set new state of asset.
	/// This converts the new state into correct state type ( by removing the reserve)
	fn set_asset_state(asset_id: T::AssetId, new_state: AssetReserveState<Balance>) {
		<Assets<T>>::insert(asset_id, Into::<AssetState<Balance>>::into(new_state));
	}

	/// Generate an nft instance id and mint NFT into the class and instance.
	#[require_transactional]
	fn create_and_mint_position_instance(owner: &T::AccountId) -> Result<T::PositionItemId, DispatchError> {
		<NextPositionId<T>>::try_mutate(|current_value| -> Result<T::PositionItemId, DispatchError> {
			let next_position_id = *current_value;

			T::NFTHandler::mint_into(&T::NFTCollectionId::get(), &next_position_id, owner)?;

			*current_value = current_value
				.checked_add(&T::PositionItemId::one())
				.ok_or(ArithmeticError::Overflow)?;

			Ok(next_position_id)
		})
	}

	/// Update Hub asset side of HDX subpool and add given amount to hub_asset_reserve
	fn update_hdx_subpool_hub_asset(origin: T::RuntimeOrigin, hub_asset_amount: Balance) -> DispatchResult {
		if hub_asset_amount > Balance::zero() {
			let hdx_state = Self::load_asset_state(T::HdxAssetId::get())?;

			let mut native_subpool = Assets::<T>::get(T::HdxAssetId::get()).ok_or(Error::<T>::AssetNotFound)?;
			native_subpool.hub_reserve = native_subpool
				.hub_reserve
				.checked_add(hub_asset_amount)
				.ok_or(ArithmeticError::Overflow)?;
			<Assets<T>>::insert(T::HdxAssetId::get(), native_subpool);

			let updated_hdx_state = Self::load_asset_state(T::HdxAssetId::get())?;

			let delta_changes = AssetStateChange {
				delta_hub_reserve: BalanceUpdate::Increase(hub_asset_amount),
				..Default::default()
			};

			let info: AssetInfo<T::AssetId, Balance> =
				AssetInfo::new(T::HdxAssetId::get(), &hdx_state, &updated_hdx_state, &delta_changes);

			T::OmnipoolHooks::on_liquidity_changed(origin, info)?;
		}
		Ok(())
	}

	/// Update total hub asset liquidity and write new value to storage.
	/// Update total issueance if AdjustSupply is specified.
	#[require_transactional]
	fn update_hub_asset_liquidity(delta_amount: &BalanceUpdate<Balance>) -> DispatchResult {
		match delta_amount {
			BalanceUpdate::Increase(amount) => {
				T::Currency::deposit(T::HubAssetId::get(), &Self::protocol_account(), *amount)
			}
			BalanceUpdate::Decrease(amount) => {
				T::Currency::withdraw(T::HubAssetId::get(), &Self::protocol_account(), *amount)
			}
		}
	}

	/// Update imbalance with given delta_imbalance - increase or decrease
	fn update_imbalance(delta_imbalance: BalanceUpdate<Balance>) -> DispatchResult {
		<HubAssetImbalance<T>>::try_mutate(|current_imbalance| -> DispatchResult {
			*current_imbalance = match delta_imbalance {
				BalanceUpdate::Decrease(amount) => (*current_imbalance).sub(amount).ok_or(ArithmeticError::Overflow)?,
				BalanceUpdate::Increase(amount) => (*current_imbalance).add(amount).ok_or(ArithmeticError::Overflow)?,
			};

			ensure!(current_imbalance.negative, Error::<T>::PositiveImbalance);

			Ok(())
		})
	}

	/// Calculate new tvl balance and ensure that it is below TVL Cap.
	fn ensure_tvl_cap() -> DispatchResult {
		let current_hub_asset_liquidity = T::Currency::free_balance(T::HubAssetId::get(), &Self::protocol_account());
		let stable_asset = Self::stable_asset()?;

		let updated_tvl = hydra_dx_math::omnipool::calculate_tvl(current_hub_asset_liquidity, stable_asset)
			.ok_or(ArithmeticError::Overflow)?;

		ensure!(updated_tvl <= TvlCap::<T>::get(), Error::<T>::TVLCapExceeded);
		Ok(())
	}

	/// Check if assets can be traded - asset_in must be allowed to be sold and asset_out allowed to be bought.
	fn allow_assets(asset_in: &AssetReserveState<Balance>, asset_out: &AssetReserveState<Balance>) -> bool {
		asset_in.tradable.contains(Tradability::SELL) && asset_out.tradable.contains(Tradability::BUY)
	}

	/// Swap hub asset for asset_out.
	/// Special handling of sell trade where asset in is Hub Asset.
	fn sell_hub_asset(
		origin: T::RuntimeOrigin,
		who: &T::AccountId,
		asset_out: T::AssetId,
		amount: Balance,
		limit: Balance,
	) -> DispatchResult {
		ensure!(
			HubAssetTradability::<T>::get().contains(Tradability::SELL),
			Error::<T>::NotAllowed
		);

		let asset_state = Self::load_asset_state(asset_out)?;

		ensure!(asset_state.tradable.contains(Tradability::BUY), Error::<T>::NotAllowed);
		ensure!(
			amount
				<= asset_state
					.hub_reserve
					.checked_div(T::MaxInRatio::get())
					.ok_or(ArithmeticError::DivisionByZero)?, // Note: this can only fail if MaxInRatio is zero.
			Error::<T>::MaxInRatioExceeded
		);

		let current_imbalance = <HubAssetImbalance<T>>::get();

		let current_hub_asset_liquidity = Self::get_hub_asset_balance_of_protocol_account();

		let state_changes = hydra_dx_math::omnipool::calculate_sell_hub_state_changes(
			&(&asset_state).into(),
			amount,
			T::AssetFee::get(),
			I129 {
				value: current_imbalance.value,
				negative: current_imbalance.negative,
			},
			current_hub_asset_liquidity,
		)
		.ok_or(ArithmeticError::Overflow)?;

		ensure!(
			*state_changes.asset.delta_reserve >= limit,
			Error::<T>::BuyLimitNotReached
		);

		ensure!(
			*state_changes.asset.delta_reserve
				<= asset_state
					.reserve
					.checked_div(T::MaxOutRatio::get())
					.ok_or(ArithmeticError::DivisionByZero)?, // Note: this can only fail if MaxInRatio is zero.
			Error::<T>::MaxOutRatioExceeded
		);

		let new_asset_out_state = asset_state
			.clone()
			.delta_update(&state_changes.asset)
			.ok_or(ArithmeticError::Overflow)?;

		// Token updates
		T::Currency::transfer(
			T::HubAssetId::get(),
			who,
			&Self::protocol_account(),
			*state_changes.asset.delta_hub_reserve,
		)?;
		T::Currency::transfer(
			asset_out,
			&Self::protocol_account(),
			who,
			*state_changes.asset.delta_reserve,
		)?;

		let info: AssetInfo<T::AssetId, Balance> =
			AssetInfo::new(asset_out, &asset_state, &new_asset_out_state, &state_changes.asset);

		Self::update_imbalance(state_changes.delta_imbalance)?;

		Self::set_asset_state(asset_out, new_asset_out_state);

		Self::deposit_event(Event::SellExecuted {
			who: who.clone(),
			asset_in: T::HubAssetId::get(),
			asset_out,
			amount_in: *state_changes.asset.delta_hub_reserve,
			amount_out: *state_changes.asset.delta_reserve,
		});

		T::OmnipoolHooks::on_hub_asset_trade(origin, info)?;

		Ok(())
	}

	/// Swap asset for Hub Asset
	/// Special handling of buy trade where asset in is Hub Asset.
	fn buy_asset_for_hub_asset(
		origin: T::RuntimeOrigin,
		who: &T::AccountId,
		asset_out: T::AssetId,
		amount: Balance,
		limit: Balance,
	) -> DispatchResult {
		ensure!(
			HubAssetTradability::<T>::get().contains(Tradability::SELL),
			Error::<T>::NotAllowed
		);

		let asset_state = Self::load_asset_state(asset_out)?;

		ensure!(asset_state.tradable.contains(Tradability::BUY), Error::<T>::NotAllowed);

		ensure!(
			amount
				<= asset_state
					.reserve
					.checked_div(T::MaxOutRatio::get())
					.ok_or(ArithmeticError::DivisionByZero)?, // Note: this can only fail if MaxInRatio is zero.
			Error::<T>::MaxOutRatioExceeded
		);

		let current_imbalance = <HubAssetImbalance<T>>::get();

		let current_hub_asset_liquidity = Self::get_hub_asset_balance_of_protocol_account();

		let state_changes = hydra_dx_math::omnipool::calculate_buy_for_hub_asset_state_changes(
			&(&asset_state).into(),
			amount,
			T::AssetFee::get(),
			I129 {
				value: current_imbalance.value,
				negative: current_imbalance.negative,
			},
			current_hub_asset_liquidity,
		)
		.ok_or(ArithmeticError::Overflow)?;

		ensure!(
			*state_changes.asset.delta_hub_reserve <= limit,
			Error::<T>::SellLimitExceeded
		);

		ensure!(
			*state_changes.asset.delta_hub_reserve
				<= asset_state
					.hub_reserve
					.checked_div(T::MaxInRatio::get())
					.ok_or(ArithmeticError::DivisionByZero)?, // Note: this can only fail if MaxInRatio is zero.
			Error::<T>::MaxInRatioExceeded
		);

		let new_asset_out_state = asset_state
			.clone()
			.delta_update(&state_changes.asset)
			.ok_or(ArithmeticError::Overflow)?;

		T::Currency::transfer(
			T::HubAssetId::get(),
			who,
			&Self::protocol_account(),
			*state_changes.asset.delta_hub_reserve,
		)?;
		T::Currency::transfer(
			asset_out,
			&Self::protocol_account(),
			who,
			*state_changes.asset.delta_reserve,
		)?;

		let info: AssetInfo<T::AssetId, Balance> =
			AssetInfo::new(asset_out, &asset_state, &new_asset_out_state, &state_changes.asset);

		Self::update_imbalance(state_changes.delta_imbalance)?;

		Self::set_asset_state(asset_out, new_asset_out_state);

		Self::deposit_event(Event::BuyExecuted {
			who: who.clone(),
			asset_in: T::HubAssetId::get(),
			asset_out,
			amount_in: *state_changes.asset.delta_hub_reserve,
			amount_out: *state_changes.asset.delta_reserve,
		});

		T::OmnipoolHooks::on_hub_asset_trade(origin, info)?;

		Ok(())
	}

	/// Buy hub asset from the pool
	/// Special handling of buy trade where asset out is Hub Asset.
	fn buy_hub_asset(_who: &T::AccountId, _asset_in: T::AssetId, _amount: Balance, _limit: Balance) -> DispatchResult {
		ensure!(
			HubAssetTradability::<T>::get().contains(Tradability::BUY),
			Error::<T>::NotAllowed
		);

		// Note: Currently not allowed at all, neither math is done for this case
		// this is already ready when hub asset will be allowed to be bought from the pool

		Err(Error::<T>::NotAllowed.into())
	}

	/// Swap asset for Hub Asset
	/// Special handling of sell trade where asset out is Hub Asset.
	fn sell_asset_for_hub_asset(
		_who: &T::AccountId,
		_asset_in: T::AssetId,
		_amount: Balance,
		_limit: Balance,
	) -> DispatchResult {
		ensure!(
			HubAssetTradability::<T>::get().contains(Tradability::BUY),
			Error::<T>::NotAllowed
		);

		// Note: Currently not allowed at all, neither math is done for this case
		// this is already ready when hub asset will be allowed to be bought from the pool

		Err(Error::<T>::NotAllowed.into())
	}

	/// Get hub asset balance of protocol account
	fn get_hub_asset_balance_of_protocol_account() -> Balance {
		T::Currency::free_balance(T::HubAssetId::get(), &Self::protocol_account())
	}

	/// Remove asset from list of Omnipool assets.
	/// No events emitted.
	pub fn remove_asset(asset_id: T::AssetId) -> DispatchResult {
		<Assets<T>>::remove(asset_id);
		Ok(())
	}

	/// Insert or update position with given position data.
	pub fn set_position(position_id: T::PositionItemId, position: &Position<Balance, T::AssetId>) -> DispatchResult {
		<Positions<T>>::insert(position_id, position);
		Ok(())
	}

	/// Add new asset to list of Omnipool assets.
	/// No events emitted.
	pub fn add_asset(asset_id: T::AssetId, state: AssetState<Balance>) -> DispatchResult {
		ensure!(!Assets::<T>::contains_key(asset_id), Error::<T>::AssetAlreadyAdded);
		ensure!(T::AssetRegistry::exists(asset_id), Error::<T>::AssetNotRegistered);

		<Assets<T>>::insert(asset_id, state);

		Ok(())
	}

	/// Updates states of 2 non-hub assets given calculated trade result.
	#[require_transactional]
	pub fn update_omnipool_state_given_trade_result(
		origin: T::RuntimeOrigin,
		asset_in: T::AssetId,
		asset_out: T::AssetId,
		trade: TradeStateChange<Balance>,
	) -> DispatchResult {
		let delta_hub_asset = trade
			.asset_in
			.delta_hub_reserve
			.merge(
				trade
					.asset_out
					.delta_hub_reserve
					.merge(BalanceUpdate::Increase(trade.hdx_hub_amount))
					.ok_or(ArithmeticError::Overflow)?,
			)
			.ok_or(ArithmeticError::Overflow)?;

		match delta_hub_asset {
			BalanceUpdate::Increase(val) if val == Balance::zero() => {
				// nothing to do if zero.
			}
			BalanceUpdate::Increase(_) => {
				// trade can only burn some.
				return Err(Error::<T>::HubAssetUpdateError.into());
			}
			BalanceUpdate::Decrease(amount) => {
				T::Currency::withdraw(T::HubAssetId::get(), &Self::protocol_account(), amount)?;
			}
		};

		//TODO: call on_trade hook.

		Self::update_imbalance(trade.delta_imbalance)?;

		Self::update_asset_state(asset_in, trade.asset_in)?;
		Self::update_asset_state(asset_out, trade.asset_out)?;

		Self::update_hdx_subpool_hub_asset(origin, trade.hdx_hub_amount)?;

		Ok(())
	}

	/// Updates states of an asset given calculated trade result where hub asset was traded.
	#[require_transactional]
	pub fn update_omnipool_state_given_hub_asset_trade(
		asset: T::AssetId,
		trade: HubTradeStateChange<Balance>,
	) -> DispatchResult {
		Self::update_imbalance(trade.delta_imbalance)?;
		Self::update_asset_state(asset, trade.asset)?;
		Ok(())
	}

	/// Load state of an asset and update it with given delta changes.
	pub fn update_asset_state(asset_id: T::AssetId, delta: AssetStateChange<Balance>) -> DispatchResult {
		let state = Self::load_asset_state(asset_id)?;
		let updated_state = state.delta_update(&delta).ok_or(ArithmeticError::Overflow)?;
		Self::set_asset_state(asset_id, updated_state);

		Ok(())
	}

	/// Load position and check its owner
	/// Returns Forbidden if not position owner
	pub fn load_position(
		position_id: T::PositionItemId,
		owner: T::AccountId,
	) -> Result<Position<Balance, T::AssetId>, DispatchError> {
		ensure!(
			T::NFTHandler::owner(&T::NFTCollectionId::get(), &position_id) == Some(owner),
			Error::<T>::Forbidden
		);

		Positions::<T>::get(position_id).ok_or_else(|| Error::<T>::PositionNotFound.into())
	}

	pub fn is_hub_asset_allowed(operation: Tradability) -> bool {
		HubAssetTradability::<T>::get().contains(operation)
	}

	/// Returns `true` if `asset` exists in the omnipool or `false`
	pub fn exists(asset: T::AssetId) -> bool {
		Assets::<T>::contains_key(asset)
	}
}<|MERGE_RESOLUTION|>--- conflicted
+++ resolved
@@ -211,11 +211,8 @@
 		type OmnipoolHooks: OmnipoolHooks<Self::RuntimeOrigin, Self::AssetId, Balance, Error = DispatchError>;
 
 		type PriceBarrier: ShouldAllow<Self::AccountId, Self::AssetId, EmaPrice>;
-<<<<<<< HEAD
-=======
 
 		type ExternalPriceOracle: ExternalPriceProvider<Self::AssetId, EmaPrice, Error = DispatchError>;
->>>>>>> cb53f070
 	}
 
 	#[pallet::storage]
