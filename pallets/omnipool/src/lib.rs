// Copyright (C) 2020-2022  Intergalactic, Limited (GIB).
// SPDX-License-Identifier: Apache-2.0

// Licensed under the Apache License, Version 2.0 (the "License");
// you may not use this file except in compliance with the License.
// You may obtain a copy of the License at
//
// 	http://www.apache.org/licenses/LICENSE-2.0
//
// Unless required by applicable law or agreed to in writing, software
// distributed under the License is distributed on an "AS IS" BASIS,
// WITHOUT WARRANTIES OR CONDITIONS OF ANY KIND, either express or implied.
// See the License for the specific language governing permissions and
// limitations under the License.

//! # Omnipool pallet
//!
//! Omnipool implementation
//!
//! ## Overview
//!
//! Omnipool is type of AMM where all assets are pooled together into one single pool.
//!
//! Liquidity provider can provide any asset of their choice to the Omnipool and in return
//! they will receive pool shares for this single asset.
//!
//! The position is represented with a NFT token which saves the amount of shares distributed
//! and the price of the asset at the time of provision.
//!
//! For traders this means that they can benefit from the fill asset position
//! which can be used for trades with all other assets - there is no fragmented liquidity.
//! They can send any token to the pool using the swap mechanism
//! and in return they will receive the token of their choice in the appropriate quantity.
//!
//! Omnipool is implemented with concrete Balance type: u128.
//!
//! ### Terminology
//!
//! * **LP:**  liquidity provider
//! * **Position:**  a moment when LP added liquidity to the pool. It stores amount,shares and price at the time
//!  of provision
//! * **Hub Asset:** dedicated 'hub' token for trade executions (LRNA)
//! * **Native Asset:** governance token
//!
//! ## Assumptions
//!
//! Below are assumptions that must be held when using this pallet.
//!
//! * First two asset in pool must be Stable Asset and Native Asset. This must be achieved by calling
//!   `initialize_pool` dispatchable.
//! * Stable asset balance and native asset balance must be transferred to omnipool account manually.
//! * All tokens added to the pool must be first registered in Asset Registry.
//! * Initial liquidity of new token being added to Omnipool must be transferred manually to pool account prior to calling add_token.
//!
//! ## Interface
//!
//! ### Dispatchable Functions
//!
//! * `initialize_pool` - Initializes Omnipool with Stable and Native assets. This must be executed first.
//! * `set_asset_tradable_state` - Updates state of an asset in the pool to allow/disallow trading.
//! * `add_token` - Adds token to the pool. Initial liquidity must be transffered to pool account prior to calling add_token.
//! * `add_liquidity` - Adds liquidity of selected asset to the pool. Mints corresponding position NFT.
//! * `remove_liquidity` - Removes liquidity of selected position from the pool. Partial withdrawals are allowed.
//! * `sell` - Trades an asset in for asset out by selling given amount of asset in.
//! * `buy` - Trades an asset in for asset out by buying given amount of asset out.
//! * `set_asset_tradable_state` - Updates asset's tradable asset with new flags. This allows/forbids asset operation such SELL,BUY,ADD or  REMOVE liquidtityy.
//! * `refund_refused_asset` - Refunds the initial liquidity amount sent to pool account prior to add_token if the token has been refused to be added.

#![cfg_attr(not(feature = "std"), no_std)]

use frame_support::pallet_prelude::{DispatchResult, Get};
use frame_support::require_transactional;
use frame_support::PalletId;
use frame_support::{ensure, transactional};
use sp_runtime::traits::{AccountIdConversion, AtLeast32BitUnsigned, One};
use sp_runtime::traits::{CheckedAdd, CheckedSub, Zero};
use sp_std::ops::{Add, Sub};
use sp_std::prelude::*;

use frame_support::traits::tokens::nonfungibles::{Create, Inspect, Mutate};
use hydra_dx_math::omnipool::types::{AssetStateChange, BalanceUpdate, I129};
use hydradx_traits::Registry;
use orml_traits::MultiCurrency;
use scale_info::TypeInfo;
use sp_runtime::{ArithmeticError, DispatchError, FixedPointNumber, FixedU128, Permill};

#[cfg(any(feature = "runtime-benchmarks", test))]
mod benchmarks;

#[cfg(test)]
mod tests;

pub mod provider;
pub mod traits;
pub mod types;
pub mod weights;

use crate::traits::{AssetInfo, OmnipoolHooks};
use crate::types::{AssetReserveState, AssetState, Balance, Position, SimpleImbalance, Tradability};
pub use pallet::*;
pub use weights::WeightInfo;

/// NFT class id type of provided nft implementation
pub type NFTCollectionIdOf<T> =
	<<T as Config>::NFTHandler as Inspect<<T as frame_system::Config>::AccountId>>::CollectionId;

#[frame_support::pallet]
pub mod pallet {
	use super::*;
	use crate::traits::{AssetInfo, ExternalPriceProvider, OmnipoolHooks, ShouldAllow};
	use crate::types::{Position, Price, Tradability};
	use codec::HasCompact;
	use frame_support::pallet_prelude::*;
	use frame_support::traits::DefensiveOption;
	use frame_system::pallet_prelude::*;
	use hydra_dx_math::ema::EmaPrice;
	use hydra_dx_math::omnipool::types::{BalanceUpdate, I129};
	use sp_runtime::ArithmeticError;

	#[pallet::pallet]
	#[pallet::generate_store(pub(crate) trait Store)]
	pub struct Pallet<T>(_);

	#[pallet::config]
	pub trait Config: frame_system::Config {
		/// The overarching event type.
		type RuntimeEvent: From<Event<Self>> + IsType<<Self as frame_system::Config>::RuntimeEvent>;

		/// Identifier for the class of asset.
		type AssetId: Member
			+ Parameter
			+ Default
			+ Copy
			+ HasCompact
			+ MaybeSerializeDeserialize
			+ MaxEncodedLen
			+ TypeInfo;

		/// Multi currency mechanism
		type Currency: MultiCurrency<Self::AccountId, CurrencyId = Self::AssetId, Balance = Balance>;

		/// Origin that can add token, refund refused asset and  set tvl cap.
		type AuthorityOrigin: EnsureOrigin<Self::RuntimeOrigin>;

		/// Origin to be able to suspend asset trades and initialize Omnipool.
		type TechnicalOrigin: EnsureOrigin<Self::RuntimeOrigin>;

		/// Asset Registry mechanism - used to check if asset is correctly registered in asset registry
		type AssetRegistry: Registry<Self::AssetId, Vec<u8>, Balance, DispatchError>;

		/// Native Asset ID
		#[pallet::constant]
		type HdxAssetId: Get<Self::AssetId>;

		/// Hub Asset ID
		#[pallet::constant]
		type HubAssetId: Get<Self::AssetId>;

		/// Preferred stable Asset ID
		#[pallet::constant]
		type StableCoinAssetId: Get<Self::AssetId>;

		/// Protocol fee
		#[pallet::constant]
		type ProtocolFee: Get<Permill>;

		/// Asset fee
		#[pallet::constant]
		type AssetFee: Get<Permill>;

		/// Minimum withdrawal fee
		#[pallet::constant]
		type MinWithdrawalFee: Get<Permill>;

		/// Minimum trading limit
		#[pallet::constant]
		type MinimumTradingLimit: Get<Balance>;

		/// Minimum pool liquidity which can be added
		#[pallet::constant]
		type MinimumPoolLiquidity: Get<Balance>;

		/// Max fraction of asset reserve to sell in single transaction
		#[pallet::constant]
		type MaxInRatio: Get<u128>;

		/// Max fraction of asset reserve to buy in single transaction
		#[pallet::constant]
		type MaxOutRatio: Get<u128>;

		/// Position identifier type
		type PositionItemId: Member + Parameter + Default + Copy + HasCompact + AtLeast32BitUnsigned + MaxEncodedLen;

		/// Collection id type
		type CollectionId: TypeInfo + MaxEncodedLen;

		/// Non fungible class id
		#[pallet::constant]
		type NFTCollectionId: Get<NFTCollectionIdOf<Self>>;

		/// Non fungible handling - mint,burn, check owner
		type NFTHandler: Mutate<Self::AccountId>
			+ Create<Self::AccountId>
			+ Inspect<Self::AccountId, ItemId = Self::PositionItemId, CollectionId = Self::CollectionId>;

		/// Weight information for extrinsics in this pallet.
		type WeightInfo: WeightInfo;

		/// Hooks are actions executed on add_liquidity, sell or buy.
		type OmnipoolHooks: OmnipoolHooks<Self::RuntimeOrigin, Self::AssetId, Balance, Error = DispatchError>;

		type PriceBarrier: ShouldAllow<Self::AccountId, Self::AssetId, EmaPrice>;

		type ExternalPriceOracle: ExternalPriceProvider<Self::AssetId, EmaPrice, Error = DispatchError>;
	}

	#[pallet::storage]
	/// State of an asset in the omnipool
	pub(super) type Assets<T: Config> = StorageMap<_, Blake2_128Concat, T::AssetId, AssetState<Balance>>;

	#[pallet::storage]
	/// Imbalance of hub asset
	#[pallet::getter(fn current_imbalance)]
	pub(super) type HubAssetImbalance<T: Config> = StorageValue<_, SimpleImbalance<Balance>, ValueQuery>;

	#[pallet::storage]
	/// Tradable state of hub asset.
	pub(super) type HubAssetTradability<T: Config> = StorageValue<_, Tradability, ValueQuery>;

	#[pallet::storage]
	/// LP positions. Maps NFT instance id to corresponding position
	pub(super) type Positions<T: Config> =
		StorageMap<_, Blake2_128Concat, T::PositionItemId, Position<Balance, T::AssetId>>;

	#[pallet::storage]
	#[pallet::getter(fn next_position_id)]
	/// Position ids sequencer
	pub(super) type NextPositionId<T: Config> = StorageValue<_, T::PositionItemId, ValueQuery>;

	#[pallet::storage]
	/// TVL cap
	pub(super) type TvlCap<T: Config> = StorageValue<_, Balance, ValueQuery>;

	#[pallet::event]
	#[pallet::generate_deposit(pub(crate) fn deposit_event)]
	pub enum Event<T: Config> {
		/// An asset was added to Omnipool
		TokenAdded {
			asset_id: T::AssetId,
			initial_amount: Balance,
			initial_price: Price,
		},
		/// Liquidity of an asset was added to Omnipool.
		LiquidityAdded {
			who: T::AccountId,
			asset_id: T::AssetId,
			amount: Balance,
			position_id: T::PositionItemId,
		},
		/// Liquidity of an asset was removed to Omnipool.
		LiquidityRemoved {
			who: T::AccountId,
			position_id: T::PositionItemId,
			asset_id: T::AssetId,
			shares_removed: Balance,
			fee: FixedU128,
		},
		/// Sell trade executed.
		SellExecuted {
			who: T::AccountId,
			asset_in: T::AssetId,
			asset_out: T::AssetId,
			amount_in: Balance,
			amount_out: Balance,
		},
		/// Buy trade executed.
		BuyExecuted {
			who: T::AccountId,
			asset_in: T::AssetId,
			asset_out: T::AssetId,
			amount_in: Balance,
			amount_out: Balance,
		},
		/// LP Position was created and NFT instance minted.
		PositionCreated {
			position_id: T::PositionItemId,
			owner: T::AccountId,
			asset: T::AssetId,
			amount: Balance,
			shares: Balance,
			price: Price,
		},
		/// LP Position was destroyed and NFT instance burned.
		PositionDestroyed {
			position_id: T::PositionItemId,
			owner: T::AccountId,
		},
		/// LP Position was created and NFT instance minted.
		PositionUpdated {
			position_id: T::PositionItemId,
			owner: T::AccountId,
			asset: T::AssetId,
			amount: Balance,
			shares: Balance,
			price: Price,
		},
		/// Aseet's tradable state has been updated.
		TradableStateUpdated { asset_id: T::AssetId, state: Tradability },

		/// Amount has been refunded for asset which has not been accepted to add to omnipool.
		AssetRefunded {
			asset_id: T::AssetId,
			amount: Balance,
			recipient: T::AccountId,
		},

		/// Asset's weight cap has been updated.
		AssetWeightCapUpdated { asset_id: T::AssetId, cap: Permill },

		/// TVL cap has been updated.
		TVLCapUpdated { cap: Balance },
	}

	#[pallet::error]
	#[cfg_attr(test, derive(PartialEq, Eq))]
	pub enum Error<T> {
		/// Balance too low
		InsufficientBalance,
		/// Asset is already in omnipool
		AssetAlreadyAdded,
		/// Asset is not in omnipool
		AssetNotFound,
		/// No stable asset in the pool
		NoStableAssetInPool,
		/// No native asset in the pool yet.
		NoNativeAssetInPool,
		/// Adding token as protocol ( root ), token balance has not been updated prior to add token.
		MissingBalance,
		/// Invalid initial asset price. Price must be non-zero.
		InvalidInitialAssetPrice,
		/// Minimum limit has not been reached during trade.
		BuyLimitNotReached,
		/// Maximum limit has been exceeded during trade.
		SellLimitExceeded,
		/// Position has not been found.
		PositionNotFound,
		/// Insufficient shares in position
		InsufficientShares,
		/// Asset is not allowed to be bought or sold
		NotAllowed,
		/// Signed account is not owner of position instance.
		Forbidden,
		/// Asset weight cap has been exceeded.
		AssetWeightCapExceeded,
		/// TVL cap has been exceeded
		TVLCapExceeded,
		/// Asset is not registered in asset registry
		AssetNotRegistered,
		/// Provided liquidity is below minimum allowed limit
		InsufficientLiquidity,
		/// Traded amount is below minimum allowed limit
		InsufficientTradingAmount,
		/// Sell or buy with same asset ids is not allowed.
		SameAssetTradeNotAllowed,
		/// LRNA update after trade results in positive value.
		HubAssetUpdateError,
		/// Imbalance results in positive value.
		PositiveImbalance,
		/// Amount of shares provided cannot be 0.
		InvalidSharesAmount,
		/// HJb Asset's trabable is only allowed to be SELL or BUY.
		InvalidHubAssetTradableState,
		/// Asset is not allowed to be refunded.
		AssetRefundNotAllowed,
		/// Max fraction of asset reserve to buy has been exceeded.
		MaxOutRatioExceeded,
		/// Max fraction of asset reserve to sell has been exceeded.
		MaxInRatioExceeded,
		/// Max allowed price difference has been exceeded.
		PriceDifferenceTooHigh,
		/// Invalid oracle price - division by zero.
		InvalidOraclePrice,
		/// Failed to calculate withdrawal fee.
		InvalidWithdrawalFee,
	}

	#[pallet::call]
	impl<T: Config> Pallet<T> {
		/// Initialize Omnipool with stable asset and native asset.
		///
		/// First added assets must be:
		/// - preferred stable coin asset set as `StableCoinAssetId` pallet parameter
		/// - native asset
		///
		/// Omnipool account must already have correct balances of stable and native asset.
		///
		/// Parameters:
		/// - `stable_asset_price`: Initial price of stable asset
		/// - `native_asset_price`: Initial price of stable asset
		///
		/// Emits two `TokenAdded` events when successful.
		///
		#[pallet::call_index(0)]
		#[pallet::weight(<T as Config>::WeightInfo::initialize_pool())]
		#[transactional]
		pub fn initialize_pool(
			origin: OriginFor<T>,
			stable_asset_price: Price,
			native_asset_price: Price,
			stable_weight_cap: Permill,
			native_weight_cap: Permill,
		) -> DispatchResult {
			T::TechnicalOrigin::ensure_origin(origin)?;

			ensure!(
				!Assets::<T>::contains_key(T::StableCoinAssetId::get()),
				Error::<T>::AssetAlreadyAdded
			);
			ensure!(
				!Assets::<T>::contains_key(T::HdxAssetId::get()),
				Error::<T>::AssetAlreadyAdded
			);

			ensure!(
				stable_asset_price > FixedU128::zero(),
				Error::<T>::InvalidInitialAssetPrice
			);
			ensure!(
				native_asset_price > FixedU128::zero(),
				Error::<T>::InvalidInitialAssetPrice
			);

			ensure!(
				T::AssetRegistry::exists(T::StableCoinAssetId::get()),
				Error::<T>::AssetNotRegistered
			);

			let native_asset_reserve = T::Currency::free_balance(T::HdxAssetId::get(), &Self::protocol_account());
			let stable_asset_reserve =
				T::Currency::free_balance(T::StableCoinAssetId::get(), &Self::protocol_account());

			// Ensure that stable asset has been transferred to protocol account
			ensure!(stable_asset_reserve > Balance::zero(), Error::<T>::MissingBalance);

			// Ensure that native asset has been transferred to protocol account
			ensure!(native_asset_reserve > Balance::zero(), Error::<T>::MissingBalance);

			let stable_asset_hub_reserve = stable_asset_price
				.checked_mul_int(stable_asset_reserve)
				.ok_or(ArithmeticError::Overflow)?;

			let native_asset_hub_reserve = native_asset_price
				.checked_mul_int(native_asset_reserve)
				.ok_or(ArithmeticError::Overflow)?;

			// Create NFT class
			T::NFTHandler::create_collection(
				&T::NFTCollectionId::get(),
				&Self::protocol_account(),
				&Self::protocol_account(),
			)?;

			// Initial stale of native and stable assets
			let stable_asset_state = AssetState::<Balance> {
				hub_reserve: stable_asset_hub_reserve,
				shares: stable_asset_reserve,
				protocol_shares: stable_asset_reserve,
				cap: FixedU128::from(stable_weight_cap).into_inner(),
				tradable: Tradability::default(),
			};

			let native_asset_state = AssetState::<Balance> {
				hub_reserve: native_asset_hub_reserve,
				shares: native_asset_reserve,
				protocol_shares: native_asset_reserve,
				cap: FixedU128::from(native_weight_cap).into_inner(),
				tradable: Tradability::default(),
			};

			Self::update_hub_asset_liquidity(&BalanceUpdate::Increase(stable_asset_hub_reserve))?;
			Self::update_hub_asset_liquidity(&BalanceUpdate::Increase(native_asset_hub_reserve))?;

			<Assets<T>>::insert(T::StableCoinAssetId::get(), stable_asset_state);
			<Assets<T>>::insert(T::HdxAssetId::get(), native_asset_state);

			Self::ensure_tvl_cap()?;

			// Hub asset is not allowed to be bought from the pool
			<HubAssetTradability<T>>::put(Tradability::SELL);

			Self::deposit_event(Event::TokenAdded {
				asset_id: T::StableCoinAssetId::get(),
				initial_amount: stable_asset_reserve,
				initial_price: stable_asset_price,
			});

			Self::deposit_event(Event::TokenAdded {
				asset_id: T::HdxAssetId::get(),
				initial_amount: native_asset_reserve,
				initial_price: native_asset_price,
			});

			Ok(())
		}

		/// Add new token to omnipool in quantity `amount` at price `initial_price`
		///
		/// Can be called only after pool is initialized, otherwise it returns `NoStableAssetInPool`
		///
		/// Initial liquidity must be transferred to pool's account for this new token manually prior to calling `add_token`.
		///
		/// Initial liquidity is pool's account balance of the token.
		///
		/// Position NFT token is minted for `position_owner`.
		///
		/// Parameters:
		/// - `asset`: The identifier of the new asset added to the pool. Must be registered in Asset registry
		/// - `initial_price`: Initial price
		/// - `position_owner`: account id for which share are distributed in form on NFT
		///
		/// Emits `TokenAdded` event when successful.
		///
		#[pallet::call_index(1)]
		#[pallet::weight(<T as Config>::WeightInfo::add_token().saturating_add(T::OmnipoolHooks::on_liquidity_changed_weight()))]
		#[transactional]
		pub fn add_token(
			origin: OriginFor<T>,
			asset: T::AssetId,
			initial_price: Price,
			weight_cap: Permill,
			position_owner: T::AccountId,
		) -> DispatchResult {
			T::AuthorityOrigin::ensure_origin(origin.clone())?;

			ensure!(!Assets::<T>::contains_key(asset), Error::<T>::AssetAlreadyAdded);

			ensure!(T::AssetRegistry::exists(asset), Error::<T>::AssetNotRegistered);

			ensure!(initial_price > FixedU128::zero(), Error::<T>::InvalidInitialAssetPrice);

			let amount = T::Currency::free_balance(asset, &Self::protocol_account());

			ensure!(
				amount >= T::MinimumPoolLiquidity::get() && amount > 0,
				Error::<T>::MissingBalance
			);

			let hub_reserve = initial_price.checked_mul_int(amount).ok_or(ArithmeticError::Overflow)?;

			// Initial state of asset
			let state = AssetState::<Balance> {
				hub_reserve,
				shares: amount,
				protocol_shares: Balance::zero(),
				cap: FixedU128::from(weight_cap).into_inner(),
				tradable: Tradability::default(),
			};

			let lp_position = Position::<Balance, T::AssetId> {
				asset_id: asset,
				amount,
				shares: amount,
				price: (initial_price.into_inner(), FixedU128::DIV),
			};

			let instance_id = Self::create_and_mint_position_instance(&position_owner)?;

			<Positions<T>>::insert(instance_id, lp_position);

			Self::deposit_event(Event::PositionCreated {
				position_id: instance_id,
				owner: position_owner,
				asset,
				amount,
				shares: amount,
				price: initial_price,
			});

			let current_imbalance = <HubAssetImbalance<T>>::get();
			let current_hub_asset_liquidity =
				T::Currency::free_balance(T::HubAssetId::get(), &Self::protocol_account());

			let delta_imbalance = hydra_dx_math::omnipool::calculate_delta_imbalance(
				hub_reserve,
				I129 {
					value: current_imbalance.value,
					negative: current_imbalance.negative,
				},
				current_hub_asset_liquidity,
			)
			.ok_or(ArithmeticError::Overflow)?;

			Self::update_imbalance(BalanceUpdate::Decrease(delta_imbalance))?;

			let delta_hub_reserve = BalanceUpdate::Increase(hub_reserve);
			Self::update_hub_asset_liquidity(&delta_hub_reserve)?;

			let reserve = T::Currency::free_balance(asset, &Self::protocol_account());

			let reserve_state: AssetReserveState<_> = (state.clone(), reserve).into();
			let changes = AssetStateChange {
				delta_hub_reserve,
				delta_reserve: BalanceUpdate::Increase(reserve),
				delta_shares: BalanceUpdate::Increase(amount),
				delta_protocol_shares: BalanceUpdate::Increase(Balance::zero()),
			};
			T::OmnipoolHooks::on_liquidity_changed(
				origin,
				AssetInfo::new(asset, &AssetReserveState::default(), &reserve_state, &changes),
			)?;

			<Assets<T>>::insert(asset, state);

			Self::ensure_tvl_cap()?;

			Self::deposit_event(Event::TokenAdded {
				asset_id: asset,
				initial_amount: amount,
				initial_price,
			});

			Ok(())
		}

		/// Add liquidity of asset `asset` in quantity `amount` to Omnipool
		///
		/// `add_liquidity` adds specified asset amount to pool and in exchange gives the origin
		/// corresponding shares amount in form of NFT at current price.
		///
		/// Asset's tradable state must contain ADD_LIQUIDITY flag, otherwise `NotAllowed` error is returned.
		///
		/// NFT is minted using NTFHandler which implements non-fungibles traits from frame_support.
		///
		/// Asset weight cap must be respected, otherwise `AssetWeightExceeded` error is returned.
		/// Asset weight is ratio between new HubAsset reserve and total reserve of Hub asset in Omnipool.
		///
		/// Parameters:
		/// - `asset`: The identifier of the new asset added to the pool. Must be already in the pool
		/// - `amount`: Amount of asset added to omnipool
		///
		/// Emits `LiquidityAdded` event when successful.
		///
		#[pallet::call_index(2)]
		#[pallet::weight(<T as Config>::WeightInfo::add_liquidity()
			.saturating_add(T::OmnipoolHooks::on_liquidity_changed_weight()
			.saturating_add(T::ExternalPriceOracle::get_price_weight()))
		)]
		#[transactional]
		pub fn add_liquidity(origin: OriginFor<T>, asset: T::AssetId, amount: Balance) -> DispatchResult {
			//
			// Preconditions
			//
			let who = ensure_signed(origin.clone())?;

			ensure!(
				amount >= T::MinimumPoolLiquidity::get(),
				Error::<T>::InsufficientLiquidity
			);

			ensure!(
				T::Currency::ensure_can_withdraw(asset, &who, amount).is_ok(),
				Error::<T>::InsufficientBalance
			);

			let asset_state = Self::load_asset_state(asset)?;

			ensure!(
				asset_state.tradable.contains(Tradability::ADD_LIQUIDITY),
				Error::<T>::NotAllowed
			);

			T::PriceBarrier::ensure_price(
				&who,
				asset,
				T::HubAssetId::get(),
				EmaPrice::new(asset_state.reserve, asset_state.hub_reserve),
			)
			.map_err(|_| Error::<T>::PriceDifferenceTooHigh)?;

			let current_imbalance = <HubAssetImbalance<T>>::get();
			let current_hub_asset_liquidity =
				T::Currency::free_balance(T::HubAssetId::get(), &Self::protocol_account());

			//
			// Calculate add liquidity state changes
			//
			let state_changes = hydra_dx_math::omnipool::calculate_add_liquidity_state_changes(
				&(&asset_state).into(),
				amount,
				I129 {
					value: current_imbalance.value,
					negative: current_imbalance.negative,
				},
				current_hub_asset_liquidity,
			)
			.ok_or(ArithmeticError::Overflow)?;

			let new_asset_state = asset_state
				.clone()
				.delta_update(&state_changes.asset)
				.ok_or(ArithmeticError::Overflow)?;

			let hub_reserve_ratio = FixedU128::checked_from_rational(
				new_asset_state.hub_reserve,
				T::Currency::free_balance(T::HubAssetId::get(), &Self::protocol_account())
					.checked_add(*state_changes.asset.delta_hub_reserve)
					.ok_or(ArithmeticError::Overflow)?,
			)
			.ok_or(ArithmeticError::DivisionByZero)?;

			ensure!(
				hub_reserve_ratio <= new_asset_state.weight_cap(),
				Error::<T>::AssetWeightCapExceeded
			);

			//
			// Post - update states
			//

			// Create LP position with given shares
			let lp_position = Position::<Balance, T::AssetId> {
				asset_id: asset,
				amount,
				shares: *state_changes.asset.delta_shares,
				// Note: position needs price after asset state is updated.
				price: (new_asset_state.hub_reserve, new_asset_state.reserve),
			};

			let instance_id = Self::create_and_mint_position_instance(&who)?;

			<Positions<T>>::insert(instance_id, lp_position);

			Self::deposit_event(Event::PositionCreated {
				position_id: instance_id,
				owner: who.clone(),
				asset,
				amount,
				shares: *state_changes.asset.delta_shares,
				price: new_asset_state.price().ok_or(ArithmeticError::DivisionByZero)?,
			});

			T::Currency::transfer(
				asset,
				&who,
				&Self::protocol_account(),
				*state_changes.asset.delta_reserve,
			)?;

			debug_assert_eq!(*state_changes.asset.delta_reserve, amount);

			// Callback hook info
			let info: AssetInfo<T::AssetId, Balance> =
				AssetInfo::new(asset, &asset_state, &new_asset_state, &state_changes.asset);

			Self::update_imbalance(state_changes.delta_imbalance)?;

			Self::update_hub_asset_liquidity(&state_changes.asset.delta_hub_reserve)?;

			Self::set_asset_state(asset, new_asset_state);

			Self::ensure_tvl_cap()?;

			Self::deposit_event(Event::LiquidityAdded {
				who,
				asset_id: asset,
				amount,
				position_id: instance_id,
			});

			T::OmnipoolHooks::on_liquidity_changed(origin, info)?;

			Ok(())
		}

		/// Remove liquidity of asset `asset` in quantity `amount` from Omnipool
		///
		/// `remove_liquidity` removes specified shares amount from given PositionId (NFT instance).
		///
		/// Asset's tradable state must contain REMOVE_LIQUIDITY flag, otherwise `NotAllowed` error is returned.
		///
		/// if all shares from given position are removed, NFT is burned.
		///
		/// Parameters:
		/// - `position_id`: The identifier of position which liquidity is removed from.
		/// - `amount`: Amount of shares removed from omnipool
		///
		/// Emits `LiquidityRemoved` event when successful.
		///
		#[pallet::call_index(3)]
		#[pallet::weight(<T as Config>::WeightInfo::remove_liquidity().saturating_add(T::OmnipoolHooks::on_liquidity_changed_weight()))]
		#[transactional]
		pub fn remove_liquidity(
			origin: OriginFor<T>,
			position_id: T::PositionItemId,
			amount: Balance,
		) -> DispatchResult {
			//
			// Preconditions
			//
			let who = ensure_signed(origin.clone())?;

			ensure!(amount > Balance::zero(), Error::<T>::InvalidSharesAmount);

			ensure!(
				T::NFTHandler::owner(&T::NFTCollectionId::get(), &position_id) == Some(who.clone()),
				Error::<T>::Forbidden
			);

			let position = Positions::<T>::get(position_id).ok_or(Error::<T>::PositionNotFound)?;

			ensure!(position.shares >= amount, Error::<T>::InsufficientShares);

			let asset_id = position.asset_id;

			let asset_state = Self::load_asset_state(asset_id)?;

			ensure!(
				asset_state.tradable.contains(Tradability::REMOVE_LIQUIDITY),
				Error::<T>::NotAllowed
			);

			T::PriceBarrier::ensure_price(
				&who,
				asset_id,
				T::HubAssetId::get(),
				EmaPrice::new(asset_state.reserve, asset_state.hub_reserve),
			)
			.map_err(|_| Error::<T>::PriceDifferenceTooHigh)?;

			let current_imbalance = <HubAssetImbalance<T>>::get();
			let current_hub_asset_liquidity =
				T::Currency::free_balance(T::HubAssetId::get(), &Self::protocol_account());

			let ext_asset_price = T::ExternalPriceOracle::get_price(T::HubAssetId::get(), asset_id)?;

			if ext_asset_price.is_zero() {
				return Err(Error::<T>::InvalidOraclePrice.into());
			}

			let withdrawal_fee = hydra_dx_math::omnipool::calculate_withdrawal_fee(
				asset_state.price().ok_or(ArithmeticError::DivisionByZero)?,
				FixedU128::checked_from_rational(ext_asset_price.n, ext_asset_price.d)
					.defensive_ok_or(Error::<T>::InvalidOraclePrice)?,
				T::MinWithdrawalFee::get(),
			);

			//
			// calculate state changes of remove liquidity
			//
			let state_changes = hydra_dx_math::omnipool::calculate_remove_liquidity_state_changes(
				&(&asset_state).into(),
				amount,
				&(&position).into(),
				I129 {
					value: current_imbalance.value,
					negative: current_imbalance.negative,
				},
				current_hub_asset_liquidity,
				withdrawal_fee,
			)
			.ok_or(ArithmeticError::Overflow)?;

			let new_asset_state = asset_state
				.clone()
				.delta_update(&state_changes.asset)
				.ok_or(ArithmeticError::Overflow)?;

			// Update position state
			let updated_position = position
				.delta_update(
					&state_changes.delta_position_reserve,
					&state_changes.delta_position_shares,
				)
				.ok_or(ArithmeticError::Overflow)?;

			//
			// Post - update states
			//

			T::Currency::transfer(
				asset_id,
				&Self::protocol_account(),
				&who,
				*state_changes.asset.delta_reserve,
			)?;

			Self::update_imbalance(state_changes.delta_imbalance)?;

			// burn only difference between delta hub and lp hub amount.
			Self::update_hub_asset_liquidity(
				&state_changes
					.asset
					.delta_hub_reserve
					.merge(BalanceUpdate::Increase(state_changes.lp_hub_amount))
					.ok_or(ArithmeticError::Overflow)?,
			)?;

			// LP receives some hub asset
			if state_changes.lp_hub_amount > Balance::zero() {
				T::Currency::transfer(
					T::HubAssetId::get(),
					&Self::protocol_account(),
					&who,
					state_changes.lp_hub_amount,
				)?;
			}

			if updated_position.shares == Balance::zero() {
				// All liquidity removed, remove position and burn NFT instance

				<Positions<T>>::remove(position_id);
				T::NFTHandler::burn(&T::NFTCollectionId::get(), &position_id, Some(&who))?;

				Self::deposit_event(Event::PositionDestroyed {
					position_id,
					owner: who.clone(),
				});
			} else {
				Self::deposit_event(Event::PositionUpdated {
					position_id,
					owner: who.clone(),
					asset: asset_id,
					amount: updated_position.amount,
					shares: updated_position.shares,
					price: updated_position
						.price_from_rational()
						.ok_or(ArithmeticError::DivisionByZero)?,
				});

				<Positions<T>>::insert(position_id, updated_position);
			}

			// Callback hook info
			let info: AssetInfo<T::AssetId, Balance> =
				AssetInfo::new(asset_id, &asset_state, &new_asset_state, &state_changes.asset);

			Self::set_asset_state(asset_id, new_asset_state);

			Self::deposit_event(Event::LiquidityRemoved {
				who,
				position_id,
				asset_id,
				shares_removed: amount,
				fee: withdrawal_fee,
			});

			T::OmnipoolHooks::on_liquidity_changed(origin, info)?;

			Ok(())
		}

		/// Sacrifice LP position in favor of pool.
		///
		/// A position is destroyed and liquidity owned by LP becomes pool owned liquidity.
		///
		/// Only owner of position can perform this action.
		///
		/// Emits `PositionDestroyed`.
		#[pallet::call_index(4)]
		#[pallet::weight(<T as Config>::WeightInfo::sacrifice_position())]
		#[transactional]
		pub fn sacrifice_position(origin: OriginFor<T>, position_id: T::PositionItemId) -> DispatchResult {
			let who = ensure_signed(origin)?;

			let position = Positions::<T>::get(position_id).ok_or(Error::<T>::PositionNotFound)?;

			ensure!(
				T::NFTHandler::owner(&T::NFTCollectionId::get(), &position_id) == Some(who.clone()),
				Error::<T>::Forbidden
			);

			Assets::<T>::try_mutate(position.asset_id, |maybe_asset| -> DispatchResult {
				let asset_state = maybe_asset.as_mut().ok_or(Error::<T>::AssetNotFound)?;

				asset_state.protocol_shares = asset_state
					.protocol_shares
					.checked_add(position.shares)
					.ok_or(ArithmeticError::Overflow)?;

				Ok(())
			})?;

			// Desotry position and burn NFT
			<Positions<T>>::remove(position_id);
			T::NFTHandler::burn(&T::NFTCollectionId::get(), &position_id, Some(&who))?;

			Self::deposit_event(Event::PositionDestroyed {
				position_id,
				owner: who,
			});

			Ok(())
		}

		/// Execute a swap of `asset_in` for `asset_out`.
		///
		/// Price is determined by the Omnipool.
		///
		/// Hub asset is traded separately.
		///
		/// Asset's tradable states must contain SELL flag for asset_in and BUY flag for asset_out, otherwise `NotAllowed` error is returned.
		///
		/// Parameters:
		/// - `asset_in`: ID of asset sold to the pool
		/// - `asset_out`: ID of asset bought from the pool
		/// - `amount`: Amount of asset sold
		/// - `min_buy_amount`: Minimum amount required to receive
		///
		/// Emits `SellExecuted` event when successful.
		///
		#[pallet::call_index(5)]
		#[pallet::weight(<T as Config>::WeightInfo::sell()
			.saturating_add(T::OmnipoolHooks::on_trade_weight())
			.saturating_add(T::OmnipoolHooks::on_liquidity_changed_weight())
		)]
		#[transactional]
		pub fn sell(
			origin: OriginFor<T>,
			asset_in: T::AssetId,
			asset_out: T::AssetId,
			amount: Balance,
			min_buy_amount: Balance,
		) -> DispatchResult {
			let who = ensure_signed(origin.clone())?;

			ensure!(asset_in != asset_out, Error::<T>::SameAssetTradeNotAllowed);

			ensure!(
				amount >= T::MinimumTradingLimit::get(),
				Error::<T>::InsufficientTradingAmount
			);

			ensure!(
				T::Currency::ensure_can_withdraw(asset_in, &who, amount).is_ok(),
				Error::<T>::InsufficientBalance
			);

			// Special handling when one of the asset is Hub Asset
			// Math is simplified and asset_in is actually part of asset_out state in this case
			if asset_in == T::HubAssetId::get() {
				return Self::sell_hub_asset(origin, &who, asset_out, amount, min_buy_amount);
			}

			if asset_out == T::HubAssetId::get() {
				return Self::sell_asset_for_hub_asset(&who, asset_in, amount, min_buy_amount);
			}

			let asset_in_state = Self::load_asset_state(asset_in)?;
			let asset_out_state = Self::load_asset_state(asset_out)?;

			ensure!(
				Self::allow_assets(&asset_in_state, &asset_out_state),
				Error::<T>::NotAllowed
			);

			ensure!(
				amount
					<= asset_in_state
						.reserve
						.checked_div(T::MaxInRatio::get())
						.ok_or(ArithmeticError::DivisionByZero)?, // Note: this can only fail if MaxInRatio is zero.
				Error::<T>::MaxInRatioExceeded
			);

			let current_imbalance = <HubAssetImbalance<T>>::get();

			let state_changes = hydra_dx_math::omnipool::calculate_sell_state_changes(
				&(&asset_in_state).into(),
				&(&asset_out_state).into(),
				amount,
				T::AssetFee::get(),
				T::ProtocolFee::get(),
				current_imbalance.value,
			)
			.ok_or(ArithmeticError::Overflow)?;

			ensure!(
				*state_changes.asset_out.delta_reserve >= min_buy_amount,
				Error::<T>::BuyLimitNotReached
			);

			ensure!(
				*state_changes.asset_out.delta_reserve
					<= asset_out_state
						.reserve
						.checked_div(T::MaxOutRatio::get())
						.ok_or(ArithmeticError::DivisionByZero)?, // Note: this can only fail if MaxOutRatio is zero.
				Error::<T>::MaxOutRatioExceeded
			);

			let new_asset_in_state = asset_in_state
				.clone()
				.delta_update(&state_changes.asset_in)
				.ok_or(ArithmeticError::Overflow)?;
			let new_asset_out_state = asset_out_state
				.clone()
				.delta_update(&state_changes.asset_out)
				.ok_or(ArithmeticError::Overflow)?;

			debug_assert_eq!(
				*state_changes.asset_in.delta_reserve, amount,
				"delta_reserve_in is not equal to given amount in"
			);

			T::Currency::transfer(
				asset_in,
				&who,
				&Self::protocol_account(),
				*state_changes.asset_in.delta_reserve,
			)?;
			T::Currency::transfer(
				asset_out,
				&Self::protocol_account(),
				&who,
				*state_changes.asset_out.delta_reserve,
			)?;

			// Hub liquidity update - work out difference between in and amount so only one update needed.
			let delta_hub_asset = state_changes
				.asset_in
				.delta_hub_reserve
				.merge(
					state_changes
						.asset_out
						.delta_hub_reserve
						.merge(BalanceUpdate::Increase(state_changes.hdx_hub_amount))
						.ok_or(ArithmeticError::Overflow)?,
				)
				.ok_or(ArithmeticError::Overflow)?;

			match delta_hub_asset {
				BalanceUpdate::Increase(val) if val == Balance::zero() => {
					// nothing to do if zero.
				}
				BalanceUpdate::Increase(_) => {
					// trade can only burn some.
					return Err(Error::<T>::HubAssetUpdateError.into());
				}
				BalanceUpdate::Decrease(amount) => {
					T::Currency::withdraw(T::HubAssetId::get(), &Self::protocol_account(), amount)?;
				}
			};

			// Callback hook info
			let info_in: AssetInfo<T::AssetId, Balance> =
				AssetInfo::new(asset_in, &asset_in_state, &new_asset_in_state, &state_changes.asset_in);

			let info_out: AssetInfo<T::AssetId, Balance> = AssetInfo::new(
				asset_out,
				&asset_out_state,
				&new_asset_out_state,
				&state_changes.asset_out,
			);

			Self::update_imbalance(state_changes.delta_imbalance)?;

			Self::set_asset_state(asset_in, new_asset_in_state);
			Self::set_asset_state(asset_out, new_asset_out_state);

			T::OmnipoolHooks::on_trade(origin.clone(), info_in, info_out)?;

			Self::update_hdx_subpool_hub_asset(origin, state_changes.hdx_hub_amount)?;

			Self::deposit_event(Event::SellExecuted {
				who,
				asset_in,
				asset_out,
				amount_in: amount,
				amount_out: *state_changes.asset_out.delta_reserve,
			});

			Ok(())
		}

		/// Execute a swap of `asset_out` for `asset_in`.
		///
		/// Price is determined by the Omnipool.
		///
		/// Hub asset is traded separately.
		///
		/// Asset's tradable states must contain SELL flag for asset_in and BUY flag for asset_out, otherwise `NotAllowed` error is returned.
		///
		/// Parameters:
		/// - `asset_in`: ID of asset sold to the pool
		/// - `asset_out`: ID of asset bought from the pool
		/// - `amount`: Amount of asset sold
		/// - `max_sell_amount`: Maximum amount to be sold.
		///
		/// Emits `BuyExecuted` event when successful.
		///
		#[pallet::call_index(6)]
		#[pallet::weight(<T as Config>::WeightInfo::buy()
			.saturating_add(T::OmnipoolHooks::on_trade_weight())
			.saturating_add(T::OmnipoolHooks::on_liquidity_changed_weight())
		)]
		#[transactional]
		pub fn buy(
			origin: OriginFor<T>,
			asset_out: T::AssetId,
			asset_in: T::AssetId,
			amount: Balance,
			max_sell_amount: Balance,
		) -> DispatchResult {
			let who = ensure_signed(origin.clone())?;

			ensure!(asset_in != asset_out, Error::<T>::SameAssetTradeNotAllowed);

			ensure!(
				amount >= T::MinimumTradingLimit::get(),
				Error::<T>::InsufficientTradingAmount
			);

			// Special handling when one of the asset is Hub Asset
			if asset_out == T::HubAssetId::get() {
				return Self::buy_hub_asset(&who, asset_in, amount, max_sell_amount);
			}

			if asset_in == T::HubAssetId::get() {
				return Self::buy_asset_for_hub_asset(origin, &who, asset_out, amount, max_sell_amount);
			}

			let asset_in_state = Self::load_asset_state(asset_in)?;
			let asset_out_state = Self::load_asset_state(asset_out)?;

			ensure!(
				Self::allow_assets(&asset_in_state, &asset_out_state),
				Error::<T>::NotAllowed
			);

			ensure!(asset_out_state.reserve >= amount, Error::<T>::InsufficientLiquidity);

			ensure!(
				amount
					<= asset_out_state
						.reserve
						.checked_div(T::MaxOutRatio::get())
						.ok_or(ArithmeticError::DivisionByZero)?, // Note: this can only fail if MaxOutRatio is zero.
				Error::<T>::MaxOutRatioExceeded
			);

			let current_imbalance = <HubAssetImbalance<T>>::get();

			let state_changes = hydra_dx_math::omnipool::calculate_buy_state_changes(
				&(&asset_in_state).into(),
				&(&asset_out_state).into(),
				amount,
				T::AssetFee::get(),
				T::ProtocolFee::get(),
				current_imbalance.value,
			)
			.ok_or(ArithmeticError::Overflow)?;

			ensure!(
				T::Currency::ensure_can_withdraw(asset_in, &who, *state_changes.asset_in.delta_reserve).is_ok(),
				Error::<T>::InsufficientBalance
			);

			ensure!(
				*state_changes.asset_in.delta_reserve <= max_sell_amount,
				Error::<T>::SellLimitExceeded
			);

			ensure!(
				*state_changes.asset_in.delta_reserve
					<= asset_in_state
						.reserve
						.checked_div(T::MaxInRatio::get())
						.ok_or(ArithmeticError::DivisionByZero)?, // Note: this can only fail if MaxInRatio is zero.
				Error::<T>::MaxInRatioExceeded
			);

			let new_asset_in_state = asset_in_state
				.clone()
				.delta_update(&state_changes.asset_in)
				.ok_or(ArithmeticError::Overflow)?;
			let new_asset_out_state = asset_out_state
				.clone()
				.delta_update(&state_changes.asset_out)
				.ok_or(ArithmeticError::Overflow)?;

			debug_assert_eq!(
				*state_changes.asset_out.delta_reserve, amount,
				"delta_reserve_out is not equal to given amount out"
			);

			T::Currency::transfer(
				asset_in,
				&who,
				&Self::protocol_account(),
				*state_changes.asset_in.delta_reserve,
			)?;
			T::Currency::transfer(
				asset_out,
				&Self::protocol_account(),
				&who,
				*state_changes.asset_out.delta_reserve,
			)?;

			// Hub liquidity update - work out difference between in and amount so only one update needed.
			let delta_hub_asset = state_changes
				.asset_in
				.delta_hub_reserve
				.merge(
					state_changes
						.asset_out
						.delta_hub_reserve
						.merge(BalanceUpdate::Increase(state_changes.hdx_hub_amount))
						.ok_or(ArithmeticError::Overflow)?,
				)
				.ok_or(ArithmeticError::Overflow)?;

			match delta_hub_asset {
				BalanceUpdate::Increase(val) if val == Balance::zero() => {
					// nothing to do if zero.
				}
				BalanceUpdate::Increase(_) => {
					// trade can only burn some.
					return Err(Error::<T>::HubAssetUpdateError.into());
				}
				BalanceUpdate::Decrease(amount) => {
					T::Currency::withdraw(T::HubAssetId::get(), &Self::protocol_account(), amount)?;
				}
			};

			// Callback hook info
			let info_in: AssetInfo<T::AssetId, Balance> =
				AssetInfo::new(asset_in, &asset_in_state, &new_asset_in_state, &state_changes.asset_in);

			let info_out: AssetInfo<T::AssetId, Balance> = AssetInfo::new(
				asset_out,
				&asset_out_state,
				&new_asset_out_state,
				&state_changes.asset_out,
			);

			Self::update_imbalance(state_changes.delta_imbalance)?;

			Self::set_asset_state(asset_in, new_asset_in_state);
			Self::set_asset_state(asset_out, new_asset_out_state);

			T::OmnipoolHooks::on_trade(origin.clone(), info_in, info_out)?;

			Self::update_hdx_subpool_hub_asset(origin, state_changes.hdx_hub_amount)?;

			Self::deposit_event(Event::BuyExecuted {
				who,
				asset_in,
				asset_out,
				amount_in: *state_changes.asset_in.delta_reserve,
				amount_out: *state_changes.asset_out.delta_reserve,
			});

			Ok(())
		}

		/// Update asset's tradable state.
		///
		/// Parameters:
		/// - `asset_id`: asset id
		/// - `state`: new state
		///
		/// Emits `TradableStateUpdated` event when successful.
		///
		#[pallet::call_index(7)]
		#[pallet::weight(<T as Config>::WeightInfo::set_asset_tradable_state())]
		#[transactional]
		pub fn set_asset_tradable_state(
			origin: OriginFor<T>,
			asset_id: T::AssetId,
			state: Tradability,
		) -> DispatchResult {
			T::TechnicalOrigin::ensure_origin(origin)?;

			if asset_id == T::HubAssetId::get() {
				// current omnipool does not allow liquidity add or remove of hub asset.
				// Although BUY is not supported yet, we can allow the new state to be set to SELL/BUY.
				ensure!(
					!state.contains(Tradability::ADD_LIQUIDITY) && !state.contains(Tradability::REMOVE_LIQUIDITY),
					Error::<T>::InvalidHubAssetTradableState
				);

				HubAssetTradability::<T>::mutate(|value| -> DispatchResult {
					*value = state;
					Self::deposit_event(Event::TradableStateUpdated { asset_id, state });
					Ok(())
				})
			} else {
				Assets::<T>::try_mutate(asset_id, |maybe_asset| -> DispatchResult {
					let asset_state = maybe_asset.as_mut().ok_or(Error::<T>::AssetNotFound)?;

					asset_state.tradable = state;
					Self::deposit_event(Event::TradableStateUpdated { asset_id, state });

					Ok(())
				})
			}
		}

		/// Refund given amount of asset to a recipient.
		///
		/// A refund is needed when a token is refused to be added to Omnipool, and initial liquidity of the asset has been already transferred to pool's account.
		///
		/// Transfer is performed only when asset is not in Omnipool and pool's balance has sufficient amount.
		///
		/// Only `AuthorityOrigin` can perform this operition -same as `add_token`o
		///
		/// Emits `AssetRefunded`
		#[pallet::call_index(8)]
		#[pallet::weight(<T as Config>::WeightInfo::refund_refused_asset())]
		#[transactional]
		pub fn refund_refused_asset(
			origin: OriginFor<T>,
			asset_id: T::AssetId,
			amount: Balance,
			recipient: T::AccountId,
		) -> DispatchResult {
			T::AuthorityOrigin::ensure_origin(origin)?;

			// Hub asset cannot be refunded
			ensure!(asset_id != T::HubAssetId::get(), Error::<T>::AssetRefundNotAllowed);

			// Make sure that asset is not in the pool
			ensure!(!Assets::<T>::contains_key(asset_id), Error::<T>::AssetAlreadyAdded);

			ensure!(
				T::Currency::ensure_can_withdraw(asset_id, &Self::protocol_account(), amount).is_ok(),
				Error::<T>::InsufficientBalance
			);

			T::Currency::transfer(asset_id, &Self::protocol_account(), &recipient, amount)?;

			Self::deposit_event(Event::AssetRefunded {
				asset_id,
				amount,
				recipient,
			});

			Ok(())
		}

		/// Update asset's weight cap
		///
		/// Parameters:
		/// - `asset_id`: asset id
		/// - `cap`: new weight cap
		///
		/// Emits `AssetWeightCapUpdated` event when successful.
		///
		#[pallet::call_index(9)]
		#[pallet::weight(<T as Config>::WeightInfo::set_asset_weight_cap())]
		#[transactional]
		pub fn set_asset_weight_cap(origin: OriginFor<T>, asset_id: T::AssetId, cap: Permill) -> DispatchResult {
			T::TechnicalOrigin::ensure_origin(origin)?;

			Assets::<T>::try_mutate(asset_id, |maybe_asset| -> DispatchResult {
				let asset_state = maybe_asset.as_mut().ok_or(Error::<T>::AssetNotFound)?;

				asset_state.cap = FixedU128::from(cap).into_inner();
				Self::deposit_event(Event::AssetWeightCapUpdated { asset_id, cap });

				Ok(())
			})
		}
		/// Update TVL cap
		///
		/// Parameters:
		/// - `cap`: new tvl cap
		///
		/// Emits `TVLCapUpdated` event when successful.
		///
		#[pallet::call_index(10)]
		#[pallet::weight(<T as Config>::WeightInfo::set_asset_weight_cap())]
		#[transactional]
		pub fn set_tvl_cap(origin: OriginFor<T>, cap: Balance) -> DispatchResult {
			T::AuthorityOrigin::ensure_origin(origin)?;
			TvlCap::<T>::set(cap);
			Self::deposit_event(Event::TVLCapUpdated { cap });
			Ok(())
		}
	}

	#[pallet::hooks]
	impl<T: Config> Hooks<BlockNumberFor<T>> for Pallet<T> {
		fn integrity_test() {
			assert_ne!(
				T::MinimumPoolLiquidity::get(),
				Balance::zero(),
				"Minimum pool liquidity is 0."
			);
			assert_ne!(
				T::MinimumTradingLimit::get(),
				Balance::zero(),
				"Minimum trading limit is 0."
			);
			assert_ne!(
				T::HdxAssetId::get(),
				T::StableCoinAssetId::get(),
				"Same Hdx asset id and stable asset id."
			);
			assert_ne!(T::MaxInRatio::get(), Balance::zero(), "MaxInRatio is 0.");
			assert_ne!(T::MaxOutRatio::get(), Balance::zero(), "MaxOutRatio is 0.");
		}
	}
}

impl<T: Config> Pallet<T> {
	/// Protocol account address
	pub fn protocol_account() -> T::AccountId {
		PalletId(*b"omnipool").into_account_truncating()
	}

	/// Retrieve stable asset detail from the pool.
	/// Return NoStableCoinInPool if stable asset is not yet in the pool.
	fn stable_asset() -> Result<(Balance, Balance), DispatchError> {
		let stable_asset = <Assets<T>>::get(T::StableCoinAssetId::get()).ok_or(Error::<T>::NoStableAssetInPool)?;
		let stable_reserve = T::Currency::free_balance(T::StableCoinAssetId::get(), &Self::protocol_account());
		Ok((stable_reserve, stable_asset.hub_reserve))
	}

	/// Retrieve state of asset from the pool and its pool balance
	pub fn load_asset_state(asset_id: T::AssetId) -> Result<AssetReserveState<Balance>, DispatchError> {
		let state = <Assets<T>>::get(asset_id).ok_or(Error::<T>::AssetNotFound)?;
		let reserve = T::Currency::free_balance(asset_id, &Self::protocol_account());
		Ok((state, reserve).into())
	}

	/// Set new state of asset.
	/// This converts the new state into correct state type ( by removing the reserve)
	fn set_asset_state(asset_id: T::AssetId, new_state: AssetReserveState<Balance>) {
		<Assets<T>>::insert(asset_id, Into::<AssetState<Balance>>::into(new_state));
	}

	/// Generate an nft instance id and mint NFT into the class and instance.
	#[require_transactional]
	fn create_and_mint_position_instance(owner: &T::AccountId) -> Result<T::PositionItemId, DispatchError> {
		<NextPositionId<T>>::try_mutate(|current_value| -> Result<T::PositionItemId, DispatchError> {
			let next_position_id = *current_value;

			T::NFTHandler::mint_into(&T::NFTCollectionId::get(), &next_position_id, owner)?;

			*current_value = current_value
				.checked_add(&T::PositionItemId::one())
				.ok_or(ArithmeticError::Overflow)?;

			Ok(next_position_id)
		})
	}

	/// Update Hub asset side of HDX subpool and add given amount to hub_asset_reserve
	fn update_hdx_subpool_hub_asset(origin: T::RuntimeOrigin, hub_asset_amount: Balance) -> DispatchResult {
		if hub_asset_amount > Balance::zero() {
			let hdx_state = Self::load_asset_state(T::HdxAssetId::get())?;

			let mut native_subpool = Assets::<T>::get(T::HdxAssetId::get()).ok_or(Error::<T>::AssetNotFound)?;
			native_subpool.hub_reserve = native_subpool
				.hub_reserve
				.checked_add(hub_asset_amount)
				.ok_or(ArithmeticError::Overflow)?;
			<Assets<T>>::insert(T::HdxAssetId::get(), native_subpool);

			let updated_hdx_state = Self::load_asset_state(T::HdxAssetId::get())?;

			let delta_changes = AssetStateChange {
				delta_hub_reserve: BalanceUpdate::Increase(hub_asset_amount),
				..Default::default()
			};

			let info: AssetInfo<T::AssetId, Balance> =
				AssetInfo::new(T::HdxAssetId::get(), &hdx_state, &updated_hdx_state, &delta_changes);

			T::OmnipoolHooks::on_liquidity_changed(origin, info)?;
		}
		Ok(())
	}

	/// Update total hub asset liquidity and write new value to storage.
	/// Update total issueance if AdjustSupply is specified.
	#[require_transactional]
	fn update_hub_asset_liquidity(delta_amount: &BalanceUpdate<Balance>) -> DispatchResult {
		match delta_amount {
			BalanceUpdate::Increase(amount) => {
				T::Currency::deposit(T::HubAssetId::get(), &Self::protocol_account(), *amount)
			}
			BalanceUpdate::Decrease(amount) => {
				T::Currency::withdraw(T::HubAssetId::get(), &Self::protocol_account(), *amount)
			}
		}
	}

	/// Update imbalance with given delta_imbalance - increase or decrease
	fn update_imbalance(delta_imbalance: BalanceUpdate<Balance>) -> DispatchResult {
		<HubAssetImbalance<T>>::try_mutate(|current_imbalance| -> DispatchResult {
			*current_imbalance = match delta_imbalance {
				BalanceUpdate::Decrease(amount) => (*current_imbalance).sub(amount).ok_or(ArithmeticError::Overflow)?,
				BalanceUpdate::Increase(amount) => (*current_imbalance).add(amount).ok_or(ArithmeticError::Overflow)?,
			};

			ensure!(current_imbalance.negative, Error::<T>::PositiveImbalance);

			Ok(())
		})
	}

	/// Calculate new tvl balance and ensure that it is below TVL Cap.
	fn ensure_tvl_cap() -> DispatchResult {
		let current_hub_asset_liquidity = T::Currency::free_balance(T::HubAssetId::get(), &Self::protocol_account());
		let stable_asset = Self::stable_asset()?;

		let updated_tvl = hydra_dx_math::omnipool::calculate_tvl(current_hub_asset_liquidity, stable_asset)
			.ok_or(ArithmeticError::Overflow)?;

		ensure!(updated_tvl <= TvlCap::<T>::get(), Error::<T>::TVLCapExceeded);
		Ok(())
	}

	/// Check if assets can be traded - asset_in must be allowed to be sold and asset_out allowed to be bought.
	fn allow_assets(asset_in: &AssetReserveState<Balance>, asset_out: &AssetReserveState<Balance>) -> bool {
		asset_in.tradable.contains(Tradability::SELL) && asset_out.tradable.contains(Tradability::BUY)
	}

	/// Swap hub asset for asset_out.
	/// Special handling of sell trade where asset in is Hub Asset.
	fn sell_hub_asset(
		origin: T::RuntimeOrigin,
		who: &T::AccountId,
		asset_out: T::AssetId,
		amount: Balance,
		limit: Balance,
	) -> DispatchResult {
		ensure!(
			HubAssetTradability::<T>::get().contains(Tradability::SELL),
			Error::<T>::NotAllowed
		);

		let asset_state = Self::load_asset_state(asset_out)?;

		ensure!(asset_state.tradable.contains(Tradability::BUY), Error::<T>::NotAllowed);
		ensure!(
			amount
				<= asset_state
					.hub_reserve
					.checked_div(T::MaxInRatio::get())
					.ok_or(ArithmeticError::DivisionByZero)?, // Note: this can only fail if MaxInRatio is zero.
			Error::<T>::MaxInRatioExceeded
		);

		let current_imbalance = <HubAssetImbalance<T>>::get();

		let current_hub_asset_liquidity = Self::get_hub_asset_balance_of_protocol_account();

		let state_changes = hydra_dx_math::omnipool::calculate_sell_hub_state_changes(
			&(&asset_state).into(),
			amount,
			T::AssetFee::get(),
			I129 {
				value: current_imbalance.value,
				negative: current_imbalance.negative,
			},
			current_hub_asset_liquidity,
		)
		.ok_or(ArithmeticError::Overflow)?;

		ensure!(
			*state_changes.asset.delta_reserve >= limit,
			Error::<T>::BuyLimitNotReached
		);

		ensure!(
			*state_changes.asset.delta_reserve
				<= asset_state
					.reserve
					.checked_div(T::MaxOutRatio::get())
					.ok_or(ArithmeticError::DivisionByZero)?, // Note: this can only fail if MaxInRatio is zero.
			Error::<T>::MaxOutRatioExceeded
		);

		let new_asset_out_state = asset_state
			.clone()
			.delta_update(&state_changes.asset)
			.ok_or(ArithmeticError::Overflow)?;

		// Token updates
		T::Currency::transfer(
			T::HubAssetId::get(),
			who,
			&Self::protocol_account(),
			*state_changes.asset.delta_hub_reserve,
		)?;
		T::Currency::transfer(
			asset_out,
			&Self::protocol_account(),
			who,
			*state_changes.asset.delta_reserve,
		)?;

		let info: AssetInfo<T::AssetId, Balance> =
			AssetInfo::new(asset_out, &asset_state, &new_asset_out_state, &state_changes.asset);

		Self::update_imbalance(state_changes.delta_imbalance)?;

		Self::set_asset_state(asset_out, new_asset_out_state);

		Self::deposit_event(Event::SellExecuted {
			who: who.clone(),
			asset_in: T::HubAssetId::get(),
			asset_out,
			amount_in: *state_changes.asset.delta_hub_reserve,
			amount_out: *state_changes.asset.delta_reserve,
		});

		T::OmnipoolHooks::on_hub_asset_trade(origin, info)?;

		Ok(())
	}

	/// Swap asset for Hub Asset
	/// Special handling of buy trade where asset in is Hub Asset.
	fn buy_asset_for_hub_asset(
		origin: T::RuntimeOrigin,
		who: &T::AccountId,
		asset_out: T::AssetId,
		amount: Balance,
		limit: Balance,
	) -> DispatchResult {
		ensure!(
			HubAssetTradability::<T>::get().contains(Tradability::SELL),
			Error::<T>::NotAllowed
		);

		let asset_state = Self::load_asset_state(asset_out)?;

		ensure!(asset_state.tradable.contains(Tradability::BUY), Error::<T>::NotAllowed);

		ensure!(
			amount
				<= asset_state
					.reserve
					.checked_div(T::MaxOutRatio::get())
					.ok_or(ArithmeticError::DivisionByZero)?, // Note: this can only fail if MaxInRatio is zero.
			Error::<T>::MaxOutRatioExceeded
		);

		let current_imbalance = <HubAssetImbalance<T>>::get();

		let current_hub_asset_liquidity = Self::get_hub_asset_balance_of_protocol_account();

		let state_changes = hydra_dx_math::omnipool::calculate_buy_for_hub_asset_state_changes(
			&(&asset_state).into(),
			amount,
			T::AssetFee::get(),
			I129 {
				value: current_imbalance.value,
				negative: current_imbalance.negative,
			},
			current_hub_asset_liquidity,
		)
		.ok_or(ArithmeticError::Overflow)?;

		ensure!(
			*state_changes.asset.delta_hub_reserve <= limit,
			Error::<T>::SellLimitExceeded
		);

		ensure!(
			*state_changes.asset.delta_hub_reserve
				<= asset_state
					.hub_reserve
					.checked_div(T::MaxInRatio::get())
					.ok_or(ArithmeticError::DivisionByZero)?, // Note: this can only fail if MaxInRatio is zero.
			Error::<T>::MaxInRatioExceeded
		);

		let new_asset_out_state = asset_state
			.clone()
			.delta_update(&state_changes.asset)
			.ok_or(ArithmeticError::Overflow)?;

		T::Currency::transfer(
			T::HubAssetId::get(),
			who,
			&Self::protocol_account(),
			*state_changes.asset.delta_hub_reserve,
		)?;
		T::Currency::transfer(
			asset_out,
			&Self::protocol_account(),
			who,
			*state_changes.asset.delta_reserve,
		)?;

		let info: AssetInfo<T::AssetId, Balance> =
			AssetInfo::new(asset_out, &asset_state, &new_asset_out_state, &state_changes.asset);

		Self::update_imbalance(state_changes.delta_imbalance)?;

		Self::set_asset_state(asset_out, new_asset_out_state);

		Self::deposit_event(Event::BuyExecuted {
			who: who.clone(),
			asset_in: T::HubAssetId::get(),
			asset_out,
			amount_in: *state_changes.asset.delta_hub_reserve,
			amount_out: *state_changes.asset.delta_reserve,
		});

		T::OmnipoolHooks::on_hub_asset_trade(origin, info)?;

		Ok(())
	}

	/// Buy hub asset from the pool
	/// Special handling of buy trade where asset out is Hub Asset.
	fn buy_hub_asset(_who: &T::AccountId, _asset_in: T::AssetId, _amount: Balance, _limit: Balance) -> DispatchResult {
		ensure!(
			HubAssetTradability::<T>::get().contains(Tradability::BUY),
			Error::<T>::NotAllowed
		);

		// Note: Currently not allowed at all, neither math is done for this case
		// this is already ready when hub asset will be allowed to be bought from the pool

		Err(Error::<T>::NotAllowed.into())
	}

	/// Swap asset for Hub Asset
	/// Special handling of sell trade where asset out is Hub Asset.
	fn sell_asset_for_hub_asset(
		_who: &T::AccountId,
		_asset_in: T::AssetId,
		_amount: Balance,
		_limit: Balance,
	) -> DispatchResult {
		ensure!(
			HubAssetTradability::<T>::get().contains(Tradability::BUY),
			Error::<T>::NotAllowed
		);

		// Note: Currently not allowed at all, neither math is done for this case
		// this is already ready when hub asset will be allowed to be bought from the pool

		Err(Error::<T>::NotAllowed.into())
	}

	/// Get hub asset balance of protocol account
	fn get_hub_asset_balance_of_protocol_account() -> Balance {
		T::Currency::free_balance(T::HubAssetId::get(), &Self::protocol_account())
	}

	/// Remove asset from list of Omnipool assets.
	/// No events emitted.
	pub fn remove_asset(asset_id: T::AssetId) -> DispatchResult {
		<Assets<T>>::remove(asset_id);
		Ok(())
	}

	/// Insert or update position with given position data.
	pub fn set_position(position_id: T::PositionItemId, position: &Position<Balance, T::AssetId>) -> DispatchResult {
		<Positions<T>>::insert(position_id, position);
		Ok(())
	}

	/// Add new asset to list of Omnipool assets.
	/// No events emitted.
	pub fn add_asset(asset_id: T::AssetId, state: AssetState<Balance>) -> DispatchResult {
		ensure!(!Assets::<T>::contains_key(asset_id), Error::<T>::AssetAlreadyAdded);
		ensure!(T::AssetRegistry::exists(asset_id), Error::<T>::AssetNotRegistered);

		<Assets<T>>::insert(asset_id, state);

		Ok(())
	}

<<<<<<< HEAD
	/// Updates states of 2 non-hub assets given calculated trade result.
	#[require_transactional]
	pub fn update_omnipool_state_given_trade_result(
		origin: T::RuntimeOrigin,
		asset_in: T::AssetId,
		asset_out: T::AssetId,
		trade: TradeStateChange<Balance>,
	) -> DispatchResult {
		let delta_hub_asset = trade
			.asset_in
			.delta_hub_reserve
			.merge(
				trade
					.asset_out
					.delta_hub_reserve
					.merge(BalanceUpdate::Increase(trade.hdx_hub_amount))
					.ok_or(ArithmeticError::Overflow)?,
			)
			.ok_or(ArithmeticError::Overflow)?;

		match delta_hub_asset {
			BalanceUpdate::Increase(val) if val == Balance::zero() => {
				// nothing to do if zero.
			}
			BalanceUpdate::Increase(_) => {
				// trade can only burn some.
				return Err(Error::<T>::HubAssetUpdateError.into());
			}
			BalanceUpdate::Decrease(amount) => {
				T::Currency::withdraw(T::HubAssetId::get(), &Self::protocol_account(), amount)?;
			}
		};

		//TODO: call on_trade hook.

		Self::update_imbalance(trade.delta_imbalance)?;

		Self::update_asset_state(asset_in, trade.asset_in)?;
		Self::update_asset_state(asset_out, trade.asset_out)?;

		Self::update_hdx_subpool_hub_asset(origin, trade.hdx_hub_amount)?;

		Ok(())
	}

	/// Updates states of an asset given calculated trade result where hub asset was traded.
	#[require_transactional]
	pub fn update_omnipool_state_given_hub_asset_trade(
		asset: T::AssetId,
		trade: HubTradeStateChange<Balance>,
	) -> DispatchResult {
		Self::update_imbalance(trade.delta_imbalance)?;
		Self::update_asset_state(asset, trade.asset)?;
		Ok(())
	}

=======
>>>>>>> 1ac6bd9a
	/// Load state of an asset and update it with given delta changes.
	pub fn update_asset_state(asset_id: T::AssetId, delta: AssetStateChange<Balance>) -> DispatchResult {
		let state = Self::load_asset_state(asset_id)?;
		let updated_state = state.delta_update(&delta).ok_or(ArithmeticError::Overflow)?;
		Self::set_asset_state(asset_id, updated_state);

		Ok(())
	}

	/// Load position and check its owner
	/// Returns Forbidden if not position owner
	pub fn load_position(
		position_id: T::PositionItemId,
		owner: T::AccountId,
	) -> Result<Position<Balance, T::AssetId>, DispatchError> {
		ensure!(
			T::NFTHandler::owner(&T::NFTCollectionId::get(), &position_id) == Some(owner),
			Error::<T>::Forbidden
		);

		Positions::<T>::get(position_id).ok_or_else(|| Error::<T>::PositionNotFound.into())
	}

	pub fn is_hub_asset_allowed(operation: Tradability) -> bool {
		HubAssetTradability::<T>::get().contains(operation)
	}

	/// Returns `true` if `asset` exists in the omnipool or `false`
	pub fn exists(asset: T::AssetId) -> bool {
		Assets::<T>::contains_key(asset)
	}
}<|MERGE_RESOLUTION|>--- conflicted
+++ resolved
@@ -1870,65 +1870,6 @@
 		Ok(())
 	}
 
-<<<<<<< HEAD
-	/// Updates states of 2 non-hub assets given calculated trade result.
-	#[require_transactional]
-	pub fn update_omnipool_state_given_trade_result(
-		origin: T::RuntimeOrigin,
-		asset_in: T::AssetId,
-		asset_out: T::AssetId,
-		trade: TradeStateChange<Balance>,
-	) -> DispatchResult {
-		let delta_hub_asset = trade
-			.asset_in
-			.delta_hub_reserve
-			.merge(
-				trade
-					.asset_out
-					.delta_hub_reserve
-					.merge(BalanceUpdate::Increase(trade.hdx_hub_amount))
-					.ok_or(ArithmeticError::Overflow)?,
-			)
-			.ok_or(ArithmeticError::Overflow)?;
-
-		match delta_hub_asset {
-			BalanceUpdate::Increase(val) if val == Balance::zero() => {
-				// nothing to do if zero.
-			}
-			BalanceUpdate::Increase(_) => {
-				// trade can only burn some.
-				return Err(Error::<T>::HubAssetUpdateError.into());
-			}
-			BalanceUpdate::Decrease(amount) => {
-				T::Currency::withdraw(T::HubAssetId::get(), &Self::protocol_account(), amount)?;
-			}
-		};
-
-		//TODO: call on_trade hook.
-
-		Self::update_imbalance(trade.delta_imbalance)?;
-
-		Self::update_asset_state(asset_in, trade.asset_in)?;
-		Self::update_asset_state(asset_out, trade.asset_out)?;
-
-		Self::update_hdx_subpool_hub_asset(origin, trade.hdx_hub_amount)?;
-
-		Ok(())
-	}
-
-	/// Updates states of an asset given calculated trade result where hub asset was traded.
-	#[require_transactional]
-	pub fn update_omnipool_state_given_hub_asset_trade(
-		asset: T::AssetId,
-		trade: HubTradeStateChange<Balance>,
-	) -> DispatchResult {
-		Self::update_imbalance(trade.delta_imbalance)?;
-		Self::update_asset_state(asset, trade.asset)?;
-		Ok(())
-	}
-
-=======
->>>>>>> 1ac6bd9a
 	/// Load state of an asset and update it with given delta changes.
 	pub fn update_asset_state(asset_id: T::AssetId, delta: AssetStateChange<Balance>) -> DispatchResult {
 		let state = Self::load_asset_state(asset_id)?;
