// Copyright (C) 2020-2023  Intergalactic, Limited (GIB).
// SPDX-License-Identifier: Apache-2.0

// Licensed under the Apache License, Version 2.0 (the "License");
// you may not use this file except in compliance with the License.
// You may obtain a copy of the License at
//
// 	http://www.apache.org/licenses/LICENSE-2.0
//
// Unless required by applicable law or agreed to in writing, software
// distributed under the License is distributed on an "AS IS" BASIS,
// WITHOUT WARRANTIES OR CONDITIONS OF ANY KIND, either express or implied.
// See the License for the specific language governing permissions and
// limitations under the License.

//! # Omnipool liquidity mining pallet
//!
//! ## Overview
//!
//! This pallet provides functionality for a liquidity mining program with a time incentive (loyalty
//! factor) and multiple incentives scheme for Omnipools AMM.
//!
//! This pallet is build on top of the [pallet-liquidity-mining]
//! (https://github.com/galacticcouncil/warehouse/tree/main/liquidity-mining). This liquidity
//! mining pallet doesn't allow to specify `incentized_asset`. `valued_shares` are always valued in
//! [LRNA]. Farm's owner is responsible for managing exchange rate(`lrna_price_adjustment`) between [LRNA] and
//! `reward_currency`.
//!
//! ### Terminology
//!
//! * **LP:**  liquidity provider
//! * **Position:** omnipool's LP position
//! * **Deposit:** omnipool's position(LP shares) locked in the liquidity mining

#![cfg_attr(not(feature = "std"), no_std)]

#[cfg(any(feature = "runtime-benchmarks", test))]
mod benchmarks;

#[cfg(test)]
mod tests;

pub mod migration;
pub mod weights;

use frame_support::{
	ensure,
	pallet_prelude::{DispatchError, DispatchResult},
	sp_runtime::traits::{AccountIdConversion, Zero},
	traits::DefensiveOption,
	traits::{
		tokens::nonfungibles::{Create, Inspect, Mutate, Transfer},
		Get,
	},
	PalletId,
};
use frame_system::{ensure_signed, pallet_prelude::OriginFor};
use hydra_dx_math::ema::EmaPrice as Price;
use hydradx_traits::{
	liquidity_mining::{GlobalFarmId, Mutate as LiquidityMiningMutate, YieldFarmId},
	oracle::{AggregatedPriceOracle, OraclePeriod, Source},
};
use orml_traits::MultiCurrency;
use pallet_ema_oracle::OracleError;
use pallet_liquidity_mining::{FarmMultiplier, LoyaltyCurve};
use pallet_omnipool::{types::Position as OmniPosition, NFTCollectionIdOf};
use primitive_types::U256;
use primitives::{Balance, ItemId as DepositId};
use sp_runtime::{ArithmeticError, Perquintill};
use sp_std::vec;

pub use pallet::*;
pub use weights::WeightInfo;

type OmnipoolPallet<T> = pallet_omnipool::Pallet<T>;
type PeriodOf<T> = <T as frame_system::Config>::BlockNumber;

#[frame_support::pallet]
#[allow(clippy::too_many_arguments)]
pub mod pallet {
	use super::*;
	use frame_support::pallet_prelude::*;
	use frame_system::pallet_prelude::*;

	#[pallet::pallet]
	#[pallet::generate_store(pub(crate) trait Store)]
	pub struct Pallet<T>(_);

	#[pallet::genesis_config]
	#[cfg_attr(feature = "std", derive(Default))]
	pub struct GenesisConfig {}

	#[pallet::genesis_build]
	impl<T: Config> GenesisBuild<T> for GenesisConfig {
		fn build(&self) {
			let pallet_account = <Pallet<T>>::account_id();

			<T as pallet::Config>::NFTHandler::create_collection(
				&<T as pallet::Config>::NFTCollectionId::get(),
				&pallet_account,
				&pallet_account,
			)
			.unwrap()
		}
	}

	#[pallet::config]
	pub trait Config: frame_system::Config + pallet_omnipool::Config<PositionItemId = DepositId> {
		/// The overarching event type.
		type RuntimeEvent: From<Event<Self>> + IsType<<Self as frame_system::Config>::RuntimeEvent>;

		/// Currency for transfers.
		type Currency: MultiCurrency<Self::AccountId, CurrencyId = Self::AssetId, Balance = Balance>;

		/// The origin account that can create new liquidity mining program.
		type CreateOrigin: EnsureOrigin<Self::RuntimeOrigin>;

		/// Pallet id.
		type PalletId: Get<PalletId>;

		/// NFT collection id for liquidity mining's deposit nfts.
		#[pallet::constant]
		type NFTCollectionId: Get<NFTCollectionIdOf<Self>>;

		/// Non fungible handling
		type NFTHandler: Mutate<Self::AccountId>
			+ Create<Self::AccountId>
			+ Inspect<Self::AccountId, ItemId = Self::PositionItemId, CollectionId = Self::CollectionId>
			+ Transfer<Self::AccountId>;

		/// Liquidity mining handler for managing liquidity mining functionalities
		type LiquidityMiningHandler: LiquidityMiningMutate<
			Self::AccountId,
			Self::AssetId,
			BlockNumberFor<Self>,
			Error = DispatchError,
			AmmPoolId = Self::AssetId,
			Balance = Balance,
			LoyaltyCurve = LoyaltyCurve,
			Period = PeriodOf<Self>,
		>;

		/// Identifier of oracle data soruce
		#[pallet::constant]
		type OracleSource: Get<Source>;

		/// Oracle's price aggregation period.
		#[pallet::constant]
		type OraclePeriod: Get<OraclePeriod>;

		/// Oracle providing price of LRNA/{Asset} used to calculate `valued_shares`.
		type PriceOracle: AggregatedPriceOracle<Self::AssetId, BlockNumberFor<Self>, Price, Error = OracleError>;

		/// Weight information for extrinsics in this pallet.
		type WeightInfo: WeightInfo;
	}

	#[pallet::storage]
	/// Map of omnipool position's ids to LM's deposit ids.
	pub(super) type OmniPositionId<T: Config> =
		StorageMap<_, Blake2_128Concat, DepositId, T::PositionItemId, OptionQuery>;

	#[pallet::event]
	#[pallet::generate_deposit(pub(crate) fn deposit_event)]
	pub enum Event<T: Config> {
		/// New global farm was created.
		GlobalFarmCreated {
			id: GlobalFarmId,
			owner: T::AccountId,
			total_rewards: Balance,
			reward_currency: T::AssetId,
			yield_per_period: Perquintill,
			planned_yielding_periods: PeriodOf<T>,
			blocks_per_period: BlockNumberFor<T>,
			max_reward_per_period: Balance,
			min_deposit: Balance,
		},

		/// Global farm was terminated.
		GlobalFarmTerminated {
			global_farm_id: GlobalFarmId,
			who: T::AccountId,
			reward_currency: T::AssetId,
			undistributed_rewards: Balance,
		},

		/// New yield farm was added to the farm.
		YieldFarmCreated {
			global_farm_id: GlobalFarmId,
			yield_farm_id: YieldFarmId,
			asset_id: T::AssetId,
			multiplier: FarmMultiplier,
			loyalty_curve: Option<LoyaltyCurve>,
		},

		/// Yield farm multiplier was updated.
		YieldFarmUpdated {
			global_farm_id: GlobalFarmId,
			yield_farm_id: YieldFarmId,
			asset_id: T::AssetId,
			who: T::AccountId,
			multiplier: FarmMultiplier,
		},

		/// Yield farm for `asset_id` was stopped.
		YieldFarmStopped {
			global_farm_id: GlobalFarmId,
			yield_farm_id: YieldFarmId,
			asset_id: T::AssetId,
			who: T::AccountId,
		},

		/// Yield farm for `asset_id` was resumed.
		YieldFarmResumed {
			global_farm_id: GlobalFarmId,
			yield_farm_id: YieldFarmId,
			asset_id: T::AssetId,
			who: T::AccountId,
			multiplier: FarmMultiplier,
		},

		/// Yield farm was terminated from the global farm.
		YieldFarmTerminated {
			global_farm_id: GlobalFarmId,
			yield_farm_id: YieldFarmId,
			asset_id: T::AssetId,
			who: T::AccountId,
		},

		/// New LP shares(LP position) were deposited.
		SharesDeposited {
			global_farm_id: GlobalFarmId,
			yield_farm_id: YieldFarmId,
			deposit_id: DepositId,
			asset_id: T::AssetId,
			who: T::AccountId,
			shares_amount: Balance,
			position_id: T::PositionItemId,
		},

		/// Already locked LP shares were redeposited to another yield farm.
		SharesRedeposited {
			global_farm_id: GlobalFarmId,
			yield_farm_id: YieldFarmId,
			deposit_id: DepositId,
			asset_id: T::AssetId,
			who: T::AccountId,
			shares_amount: Balance,
			position_id: T::PositionItemId,
		},

		/// Rewards were claimed.
		RewardClaimed {
			global_farm_id: GlobalFarmId,
			yield_farm_id: YieldFarmId,
			who: T::AccountId,
			claimed: Balance,
			reward_currency: T::AssetId,
			deposit_id: DepositId,
		},

		/// LP shares were withdrawn.
		SharesWithdrawn {
			global_farm_id: GlobalFarmId,
			yield_farm_id: YieldFarmId,
			who: T::AccountId,
			amount: Balance,
			deposit_id: DepositId,
		},

		/// All LP shares were unlocked and NFT representing deposit was destroyed.
		DepositDestroyed { who: T::AccountId, deposit_id: DepositId },
	}

	#[pallet::error]
	#[cfg_attr(test, derive(PartialEq, Eq))]
	pub enum Error<T> {
		/// Asset is not in the omnipool.
		AssetNotFound,

		/// Signed account is not owner of the deposit.
		Forbidden,

		/// Rewards to claim are 0.
		ZeroClaimedRewards,

		/// Action cannot be completed because unexpected error has occurred. This should be reported
		/// to protocol maintainers.
		InconsistentState(InconsistentStateError),

		/// Oracle could not be found for requested assets.
		OracleNotAvailable,

		/// Oracle providing `price_adjustment` could not be found for requested assets.
		PriceAdjustmentNotAvailable,
	}

	//NOTE: these errors should never happen.
	#[derive(Encode, Decode, Eq, PartialEq, TypeInfo, frame_support::PalletError, RuntimeDebug)]
	pub enum InconsistentStateError {
		/// Mapping of `deposit_id` to `position_id` was not fond in the storage.
		MissingLpPosition,

		/// Deposit data not found.
		DepositDataNotFound,
	}

	impl<T> From<InconsistentStateError> for Error<T> {
		fn from(e: InconsistentStateError) -> Error<T> {
			Error::<T>::InconsistentState(e)
		}
	}

	#[pallet::call]
	impl<T: Config> Pallet<T> {
		/// Create a new liquidity mining program with provided parameters.
		///
		/// `owner` account has to have at least `total_rewards` balance. These funds will be
		/// transferred from `owner` to farm account.
		///
		/// The dispatch origin for this call must be `T::CreateOrigin`.
		/// !!!WARN: `T::CreateOrigin` has power over funds of `owner`'s account and it should be
		/// configured to trusted origin e.g Sudo or Governance.
		///
		/// Parameters:
		/// - `origin`: account allowed to create new liquidity mining program(root, governance).
		/// - `total_rewards`: total rewards planned to distribute. These rewards will be
		/// distributed between all yield farms in the global farm.
		/// - `planned_yielding_periods`: planned number of periods to distribute `total_rewards`.
		/// WARN: THIS IS NOT HARD DEADLINE. Not all rewards have to be distributed in
		/// `planned_yielding_periods`. Rewards are distributed based on the situation in the yield
		/// farms and can be distributed in a longer, though never in a shorter, time frame.
		/// - `blocks_per_period`:  number of blocks in a single period. Min. number of blocks per
		/// period is 1.
		/// - `reward_currency`: payoff currency of rewards.
		/// - `owner`: liq. mining farm owner. This account will be able to manage created
		/// liquidity mining program.
		/// - `yield_per_period`: percentage return on `reward_currency` of all farms.
		/// - `min_deposit`: minimum amount of LP shares to be deposited into the liquidity mining by each user.
		///
		/// Emits `GlobalFarmCreated` when successful.
		///
		#[pallet::call_index(0)]
		#[pallet::weight(<T as Config>::WeightInfo::create_global_farm())]
		pub fn create_global_farm(
			origin: OriginFor<T>,
			total_rewards: Balance,
			planned_yielding_periods: PeriodOf<T>,
			blocks_per_period: BlockNumberFor<T>,
			reward_currency: T::AssetId,
			owner: T::AccountId,
			yield_per_period: Perquintill,
			min_deposit: Balance,
		) -> DispatchResult {
			<T as pallet::Config>::CreateOrigin::ensure_origin(origin)?;

			//NOTE: Oracle is used as `price_adjustment` provider.
			let (id, max_reward_per_period) = T::LiquidityMiningHandler::create_global_farm_without_price_adjustment(
				total_rewards,
				planned_yielding_periods,
				blocks_per_period,
				//NOTE: `incentivized_asset` is always LRNA.
				<T as pallet_omnipool::Config>::HubAssetId::get(),
				reward_currency,
				owner.clone(),
				yield_per_period,
				min_deposit,
			)?;

			Self::deposit_event(Event::GlobalFarmCreated {
				id,
				owner,
				total_rewards,
				reward_currency,
				yield_per_period,
				planned_yielding_periods,
				blocks_per_period,
				max_reward_per_period,
				min_deposit,
<<<<<<< HEAD
				lrna_price_adjustment,
			});

			Ok(())
		}

		/// Update global farm's exchange rate between [LRNA] and `incentivized_asset`.
		///
		/// Only farm's owner can perform this action.
		///
		/// Parameters:
		/// - `origin`: global farm's owner.
		/// - `global_farm_id`: id of the global farm to update.
		/// - `lrna_price_adjustment`: new value for LRNA price adjustment.
		///
		/// Emits `GlobalFarmUpdated` event when successful.
		///
		#[pallet::call_index(1)]
		#[pallet::weight(<T as Config>::WeightInfo::update_global_farm())]
		pub fn update_global_farm(
			origin: OriginFor<T>,
			global_farm_id: GlobalFarmId,
			lrna_price_adjustment: FixedU128,
		) -> DispatchResult {
			let who = ensure_signed(origin)?;

			T::LiquidityMiningHandler::update_global_farm_price_adjustment(who, global_farm_id, lrna_price_adjustment)?;

			Self::deposit_event(Event::GlobalFarmUpdated {
				id: global_farm_id,
				lrna_price_adjustment,
=======
>>>>>>> 82beed34
			});

			Ok(())
		}

		/// Terminate existing liq. mining program.
		///
		/// Only farm owner can perform this action.
		///
		/// WARN: To successfully terminate a global farm, farm have to be empty
		/// (all yield farms in the global farm must be terminated).
		///
		/// Parameters:
		/// - `origin`: global farm's owner.
		/// - `global_farm_id`: id of global farm to be terminated.
		///
		/// Emits `GlobalFarmTerminated` event when successful.
		///
		#[pallet::call_index(2)]
		#[pallet::weight(<T as Config>::WeightInfo::terminate_global_farm())]
		pub fn terminate_global_farm(origin: OriginFor<T>, global_farm_id: GlobalFarmId) -> DispatchResult {
			let who = ensure_signed(origin)?;

			let (reward_currency, undistributed_rewards, who) =
				T::LiquidityMiningHandler::terminate_global_farm(who, global_farm_id)?;

			Self::deposit_event(Event::GlobalFarmTerminated {
				global_farm_id,
				who,
				reward_currency,
				undistributed_rewards,
			});

			Ok(())
		}

		/// Create yield farm for given `asset_id` in the omnipool.
		///  
		/// Only farm owner can perform this action.
		///
		/// Asset with `asset_id` has to be registered in the omnipool.
		/// At most one `active` yield farm can exist in one global farm for the same `asset_id`.
		///
		/// Parameters:
		/// - `origin`: global farm's owner.
		/// - `global_farm_id`: global farm id to which a yield farm will be added.
		/// - `asset_id`: id of a asset in the omnipool. Yield farm will be created
		/// for this asset and user will be able to lock LP shares into this yield farm immediately.
		/// - `multiplier`: yield farm's multiplier.
		/// - `loyalty_curve`: curve to calculate loyalty multiplier to distribute rewards to users
		/// with time incentive. `None` means no loyalty multiplier.
		///
		/// Emits `YieldFarmCreated` event when successful.
		///
		#[pallet::call_index(3)]
		#[pallet::weight(<T as Config>::WeightInfo::create_yield_farm())]
		pub fn create_yield_farm(
			origin: OriginFor<T>,
			global_farm_id: GlobalFarmId,
			asset_id: T::AssetId,
			multiplier: FarmMultiplier,
			loyalty_curve: Option<LoyaltyCurve>,
		) -> DispatchResult {
			let who = ensure_signed(origin)?;

			ensure!(OmnipoolPallet::<T>::exists(asset_id), Error::<T>::AssetNotFound);

			let yield_farm_id = T::LiquidityMiningHandler::create_yield_farm(
				who,
				global_farm_id,
				multiplier,
				loyalty_curve.clone(),
				asset_id,
				vec![asset_id, <T as pallet_omnipool::Config>::HubAssetId::get()],
			)?;

			Self::deposit_event(Event::YieldFarmCreated {
				global_farm_id,
				yield_farm_id,
				asset_id,
				multiplier,
				loyalty_curve,
			});

			Ok(())
		}

		/// Update yield farm's multiplier.
		///  
		/// Only farm owner can perform this action.
		///
		/// Parameters:
		/// - `origin`: global farm's owner.
		/// - `global_farm_id`: global farm id in which yield farm will be updated.
		/// - `asset_id`: id of the asset identifying yield farm in the global farm.
		/// - `multiplier`: new yield farm's multiplier.
		///
		/// Emits `YieldFarmUpdated` event when successful.
		///
		#[pallet::call_index(4)]
		#[pallet::weight(<T as Config>::WeightInfo::update_yield_farm())]
		pub fn update_yield_farm(
			origin: OriginFor<T>,
			global_farm_id: GlobalFarmId,
			asset_id: T::AssetId,
			multiplier: FarmMultiplier,
		) -> DispatchResult {
			let who = ensure_signed(origin)?;

			ensure!(OmnipoolPallet::<T>::exists(asset_id), Error::<T>::AssetNotFound);

			let yield_farm_id = T::LiquidityMiningHandler::update_yield_farm_multiplier(
				who.clone(),
				global_farm_id,
				asset_id,
				multiplier,
			)?;

			Self::deposit_event(Event::YieldFarmUpdated {
				global_farm_id,
				yield_farm_id,
				asset_id,
				multiplier,
				who,
			});

			Ok(())
		}

		/// Stop liquidity miming for specific yield farm.
		///
		/// This function claims rewards from `GlobalFarm` last time and stop yield farm
		/// incentivization from a `GlobalFarm`. Users will be able to only withdraw
		/// shares(with claiming) after calling this function.
		/// `deposit_shares()` is not allowed on stopped yield farm.
		///  
		/// Only farm owner can perform this action.
		///
		/// Parameters:
		/// - `origin`: global farm's owner.
		/// - `global_farm_id`: farm id in which yield farm will be canceled.
		/// - `asset_id`: id of the asset identifying yield farm in the global farm.
		///
		/// Emits `YieldFarmStopped` event when successful.
		///
		#[pallet::call_index(5)]
		#[pallet::weight(<T as Config>::WeightInfo::stop_yield_farm())]
		pub fn stop_yield_farm(
			origin: OriginFor<T>,
			global_farm_id: GlobalFarmId,
			asset_id: T::AssetId,
		) -> DispatchResult {
			let who = ensure_signed(origin)?;

			//NOTE: don't check if asset exists in the omnipool, owner must be able to stop yield farm.
			let yield_farm_id = T::LiquidityMiningHandler::stop_yield_farm(who.clone(), global_farm_id, asset_id)?;

			Self::deposit_event(Event::YieldFarmStopped {
				global_farm_id,
				yield_farm_id,
				asset_id,
				who,
			});

			Ok(())
		}

		/// Resume incentivization of the asset represented by yield farm.
		///
		/// This function resume incentivization of the asset from the `GlobalFarm` and
		/// restore full functionality or the yield farm. Users will be able to deposit,
		/// claim and withdraw again.
		///
		/// WARN: Yield farm(and users) is NOT rewarded for time it was stopped.
		///
		/// Only farm owner can perform this action.
		///
		/// Parameters:
		/// - `origin`: global farm's owner.
		/// - `global_farm_id`: global farm id in which yield farm will be resumed.
		/// - `yield_farm_id`: id of the yield farm to be resumed.
		/// - `asset_id`: id of the asset identifying yield farm in the global farm.
		/// - `multiplier`: yield farm multiplier.
		///
		/// Emits `YieldFarmResumed` event when successful.
		///
		#[pallet::call_index(6)]
		#[pallet::weight(<T as Config>::WeightInfo::resume_yield_farm())]
		pub fn resume_yield_farm(
			origin: OriginFor<T>,
			global_farm_id: GlobalFarmId,
			yield_farm_id: YieldFarmId,
			asset_id: T::AssetId,
			multiplier: FarmMultiplier,
		) -> DispatchResult {
			let who = ensure_signed(origin)?;

			ensure!(OmnipoolPallet::<T>::exists(asset_id), Error::<T>::AssetNotFound);

			T::LiquidityMiningHandler::resume_yield_farm(
				who.clone(),
				global_farm_id,
				yield_farm_id,
				asset_id,
				multiplier,
			)?;

			Self::deposit_event(Event::<T>::YieldFarmResumed {
				global_farm_id,
				yield_farm_id,
				asset_id,
				who,
				multiplier,
			});

			Ok(())
		}

		/// Terminate yield farm.
		///
		/// This function marks a yield farm as ready to be removed from storage when it's empty. Users will
		/// be able to only withdraw shares(without claiming rewards from yield farm). Unpaid rewards
		/// will be transferred back to global farm and it will be used to distribute to other yield farms.
		///
		/// Yield farm must be stopped before it can be terminated.
		///
		/// Only global farm's owner can perform this action. Yield farm stays in the storage until it's
		/// empty(all farm entries are withdrawn). Last withdrawn from yield farm trigger removing from
		/// the storage.
		///
		/// Parameters:
		/// - `origin`: global farm's owner.
		/// - `global_farm_id`: global farm id in which yield farm should be terminated.
		/// - `yield_farm_id`: id of yield farm to be terminated.
		/// - `asset_id`: id of the asset identifying yield farm.
		///
		/// Emits `YieldFarmTerminated` event when successful.
		///
		#[pallet::call_index(7)]
		#[pallet::weight(<T as Config>::WeightInfo::terminate_yield_farm())]
		pub fn terminate_yield_farm(
			origin: OriginFor<T>,
			global_farm_id: GlobalFarmId,
			yield_farm_id: YieldFarmId,
			asset_id: T::AssetId,
		) -> DispatchResult {
			let who = ensure_signed(origin)?;

			//NOTE: don't check asset existence in the omnipool, owner must be able to terminate yield farm.
			T::LiquidityMiningHandler::terminate_yield_farm(who.clone(), global_farm_id, yield_farm_id, asset_id)?;

			Self::deposit_event(Event::YieldFarmTerminated {
				global_farm_id,
				yield_farm_id,
				asset_id,
				who,
			});

			Ok(())
		}

		/// Deposit omnipool position(LP shares) to a liquidity mining.
		///
		/// This function transfers omnipool position from `origin` to pallet's account and mint NFT for
		/// `origin` account. Minted NFT represents deposit in the liquidity mining. User can
		/// deposit omnipool position as a whole(all the LP shares in the position).
		///
		/// Parameters:
		/// - `origin`: owner of the omnipool position to deposit into the liquidity mining.
		/// - `global_farm_id`: id of global farm to which user wants to deposit LP shares.
		/// - `yield_farm_id`: id of yield farm to deposit to.
		/// - `position_id`: id of the omnipool position to be deposited into the liquidity mining.
		///
		/// Emits `SharesDeposited` event when successful.
		///
		#[pallet::call_index(8)]
		#[pallet::weight(<T as Config>::WeightInfo::deposit_shares().saturating_add(T::PriceOracle::get_price_weight()))]
		pub fn deposit_shares(
			origin: OriginFor<T>,
			global_farm_id: GlobalFarmId,
			yield_farm_id: YieldFarmId,
			position_id: T::PositionItemId,
		) -> DispatchResult {
			let who = ensure_signed(origin)?;

			let lp_position = OmnipoolPallet::<T>::load_position(position_id, who.clone())?;

			ensure!(
				OmnipoolPallet::<T>::exists(lp_position.asset_id),
				Error::<T>::AssetNotFound
			);

			let deposit_id = T::LiquidityMiningHandler::deposit_lp_shares(
				global_farm_id,
				yield_farm_id,
				lp_position.asset_id,
				lp_position.shares,
				|_, _, _| -> Result<Balance, DispatchError> { Self::get_position_value_in_hub_asset(&lp_position) },
			)?;

			Self::lock_lp_position(position_id, deposit_id)?;

			<T as pallet::Config>::NFTHandler::mint_into(
				&<T as pallet::Config>::NFTCollectionId::get(),
				&deposit_id,
				&who,
			)?;

			Self::deposit_event(Event::SharesDeposited {
				global_farm_id,
				yield_farm_id,
				deposit_id,
				asset_id: lp_position.asset_id,
				who,
				shares_amount: lp_position.shares,
				position_id,
			});

			Ok(())
		}

		/// Redeposit LP shares in the already locked omnipool position.
		///
		/// This function create yield farm entry for existing deposit. Amount of redeposited LP
		/// shares is same as amount shares which are already deposited in the deposit.
		///
		/// This function DOESN'T create new deposit(NFT).
		///
		/// Parameters:
		/// - `origin`: owner of the deposit to redeposit.
		/// - `global_farm_id`: id of the global farm to which user wants to redeposit LP shares.
		/// - `yield_farm_id`: id of the yield farm to redeposit to.
		/// - `deposit_id`: identifier of the deposit to redeposit.
		///
		/// Emits `SharesRedeposited` event when successful.
		///
		#[pallet::call_index(9)]
		#[pallet::weight(<T as Config>::WeightInfo::redeposit_shares().saturating_add(T::PriceOracle::get_price_weight()))]
		pub fn redeposit_shares(
			origin: OriginFor<T>,
			global_farm_id: GlobalFarmId,
			yield_farm_id: YieldFarmId,
			deposit_id: DepositId,
		) -> DispatchResult {
			let owner = Self::ensure_nft_owner(origin, deposit_id)?;

			//NOTE: not tested this should never fail.
			let position_id = OmniPositionId::<T>::get(deposit_id)
				.defensive_ok_or::<Error<T>>(InconsistentStateError::MissingLpPosition.into())?;

			//NOTE: pallet should be owner of the omnipool position at this point.
			let lp_position = OmnipoolPallet::<T>::load_position(position_id, Self::account_id())?;
			ensure!(
				OmnipoolPallet::<T>::exists(lp_position.asset_id),
				Error::<T>::AssetNotFound
			);

			T::LiquidityMiningHandler::redeposit_lp_shares(global_farm_id, yield_farm_id, deposit_id, |_, _, _| {
				Self::get_position_value_in_hub_asset(&lp_position)
			})?;

			Self::deposit_event(Event::SharesRedeposited {
				global_farm_id,
				yield_farm_id,
				deposit_id,
				asset_id: lp_position.asset_id,
				who: owner,
				shares_amount: lp_position.shares,
				position_id,
			});

			Ok(())
		}

		/// Claim rewards from liquidity mining program for deposit represented by the `deposit_id`.
		///
		/// This function calculate user rewards from liquidity mining and transfer rewards to `origin`
		/// account. Claiming multiple time the same period is not allowed.
		///
		/// Parameters:
		/// - `origin`: owner of deposit.
		/// - `deposit_id`: id of the deposit to claim rewards for.
		/// - `yield_farm_id`: id of the yield farm to claim rewards from.
		///
		/// Emits `RewardClaimed` event when successful.
		///
		#[pallet::call_index(10)]
		#[pallet::weight(<T as Config>::WeightInfo::claim_rewards())]
		pub fn claim_rewards(
			origin: OriginFor<T>,
			deposit_id: DepositId,
			yield_farm_id: YieldFarmId,
		) -> DispatchResult {
			let owner = Self::ensure_nft_owner(origin, deposit_id)?;

			let (global_farm_id, reward_currency, claimed, _) =
				T::LiquidityMiningHandler::claim_rewards(owner.clone(), deposit_id, yield_farm_id)?;

			ensure!(!claimed.is_zero(), Error::<T>::ZeroClaimedRewards);

			Self::deposit_event(Event::RewardClaimed {
				global_farm_id,
				yield_farm_id,
				who: owner,
				claimed,
				reward_currency,
				deposit_id,
			});

			Ok(())
		}

		/// This function claim rewards and withdraw LP shares from yield farm. Omnipool position
		/// is transferred to origin only if this is last withdraw in the deposit and deposit is
		/// destroyed. This function claim rewards only if yield farm is not terminated and user
		/// didn't already claim rewards in current period.
		///
		/// Unclaimable rewards represents rewards which user won't be able to claim because of
		/// exiting early and these rewards will be transferred back to global farm for future
		/// redistribution.
		///
		/// Parameters:
		/// - `origin`: owner of deposit.
		/// - `deposit_id`: id of the deposit to claim rewards for.
		/// - `yield_farm_id`: id of the yield farm to claim rewards from.
		///
		/// Emits:
		/// * `RewardClaimed` event if claimed rewards is > 0
		/// * `SharesWithdrawn` event when successful
		/// * `DepositDestroyed` event when this was last withdraw from the deposit and deposit was
		/// destroyed.
		///
		#[pallet::call_index(11)]
		#[pallet::weight(<T as Config>::WeightInfo::withdraw_shares())]
		pub fn withdraw_shares(
			origin: OriginFor<T>,
			deposit_id: DepositId,
			yield_farm_id: YieldFarmId,
		) -> DispatchResult {
			let owner = Self::ensure_nft_owner(origin, deposit_id)?;

			//NOTE: not tested - this should never fail.
			let position_id = OmniPositionId::<T>::get(deposit_id)
				.defensive_ok_or::<Error<T>>(InconsistentStateError::MissingLpPosition.into())?;
			let lp_position = OmnipoolPallet::<T>::load_position(position_id, Self::account_id())?;

			//NOTE: not tested - this should never fail.
			let global_farm_id = T::LiquidityMiningHandler::get_global_farm_id(deposit_id, yield_farm_id)
				.defensive_ok_or::<Error<T>>(InconsistentStateError::DepositDataNotFound.into())?;

			let (withdrawn_amount, claim_data, is_destroyed) = T::LiquidityMiningHandler::withdraw_lp_shares(
				owner.clone(),
				deposit_id,
				global_farm_id,
				yield_farm_id,
				lp_position.asset_id,
			)?;

			if let Some((reward_currency, claimed, _)) = claim_data {
				if !claimed.is_zero() {
					Self::deposit_event(Event::RewardClaimed {
						global_farm_id,
						yield_farm_id,
						who: owner.clone(),
						claimed,
						reward_currency,
						deposit_id,
					});
				}
			}

			Self::deposit_event(Event::SharesWithdrawn {
				global_farm_id,
				yield_farm_id,
				who: owner.clone(),
				amount: withdrawn_amount,
				deposit_id,
			});

			if is_destroyed {
				Self::unlock_lp_postion(deposit_id, &owner)?;
				<T as pallet::Config>::NFTHandler::burn(
					&<T as pallet::Config>::NFTCollectionId::get(),
					&deposit_id,
					Some(&owner),
				)?;

				Self::deposit_event(Event::DepositDestroyed { who: owner, deposit_id });
			}

			Ok(())
		}
	}
}

impl<T: Config> Pallet<T> {
	/// Account ID of the pot holding all the locked omnipool's positions(NFTs). This account
	/// is also owner of the NFT collection used to mint liqudity mining's NFTs.
	pub fn account_id() -> T::AccountId {
		<T as pallet::Config>::PalletId::get().into_account_truncating()
	}

	/// This function transfers omnipool's position NFT to liquidity mining's account. This
	/// function also saves mapping of the deposit's id to omnipool position's id.
	fn lock_lp_position(position_id: T::PositionItemId, deposit_id: DepositId) -> Result<(), DispatchError> {
		<T as pallet::Config>::NFTHandler::transfer(
			&<T as pallet_omnipool::Config>::NFTCollectionId::get(),
			&position_id,
			&Self::account_id(),
		)?;

		//Mapping of the `deposit_id` to `position_id` so we know which position to unlock when deposit
		//is destroyed.
		OmniPositionId::<T>::insert(deposit_id, position_id);

		Ok(())
	}

	/// This function transfers omnipool's NFT associated with `deposit_id` to `who` and removes
	/// deposit's id to omnipool position's id for storage.
	fn unlock_lp_postion(deposit_id: DepositId, who: &T::AccountId) -> Result<(), DispatchError> {
		OmniPositionId::<T>::try_mutate_exists(deposit_id, |maybe_position_id| -> DispatchResult {
			//NOTE: not tested, this should never fail
			let lp_position_id = maybe_position_id
				.as_mut()
				.defensive_ok_or::<Error<T>>(InconsistentStateError::MissingLpPosition.into())?;

			<T as pallet::Config>::NFTHandler::transfer(
				&<T as pallet_omnipool::Config>::NFTCollectionId::get(),
				lp_position_id,
				who,
			)?;

			//NOTE: storage clean up
			*maybe_position_id = None;

			Ok(())
		})
	}

	/// This function returns value of a omnipool's postion in [`LRNA`].
	fn get_position_value_in_hub_asset(
		lp_position: &OmniPosition<Balance, T::AssetId>,
	) -> Result<Balance, DispatchError> {
		let hub_asset_id = <T as pallet_omnipool::Config>::HubAssetId::get();

		let (price, _) = T::PriceOracle::get_price(
			hub_asset_id,
			lp_position.asset_id,
			T::OraclePeriod::get(),
			T::OracleSource::get(),
		)
		.map_err(|_| Error::<T>::OracleNotAvailable)?;

		let position_value: u128 = U256::from(lp_position.amount)
			.checked_mul(price.n.into())
			.ok_or(ArithmeticError::Overflow)?
			.checked_div(price.d.into())
			.ok_or(ArithmeticError::DivisionByZero)?
			.try_into()
			.map_err(|_| ArithmeticError::Overflow)?;

		Ok(position_value)
	}

	/// This function check if origin is signed and returns account if account is owner of the
	/// deposit.
	fn ensure_nft_owner(origin: OriginFor<T>, deposit_id: DepositId) -> Result<T::AccountId, DispatchError> {
		let who = ensure_signed(origin)?;

		let nft_owner =
			<T as pallet::Config>::NFTHandler::owner(&<T as pallet::Config>::NFTCollectionId::get(), &deposit_id)
				.ok_or(Error::<T>::Forbidden)?;

		ensure!(nft_owner == who, Error::<T>::Forbidden);

		Ok(who)
	}
}<|MERGE_RESOLUTION|>--- conflicted
+++ resolved
@@ -377,40 +377,6 @@
 				blocks_per_period,
 				max_reward_per_period,
 				min_deposit,
-<<<<<<< HEAD
-				lrna_price_adjustment,
-			});
-
-			Ok(())
-		}
-
-		/// Update global farm's exchange rate between [LRNA] and `incentivized_asset`.
-		///
-		/// Only farm's owner can perform this action.
-		///
-		/// Parameters:
-		/// - `origin`: global farm's owner.
-		/// - `global_farm_id`: id of the global farm to update.
-		/// - `lrna_price_adjustment`: new value for LRNA price adjustment.
-		///
-		/// Emits `GlobalFarmUpdated` event when successful.
-		///
-		#[pallet::call_index(1)]
-		#[pallet::weight(<T as Config>::WeightInfo::update_global_farm())]
-		pub fn update_global_farm(
-			origin: OriginFor<T>,
-			global_farm_id: GlobalFarmId,
-			lrna_price_adjustment: FixedU128,
-		) -> DispatchResult {
-			let who = ensure_signed(origin)?;
-
-			T::LiquidityMiningHandler::update_global_farm_price_adjustment(who, global_farm_id, lrna_price_adjustment)?;
-
-			Self::deposit_event(Event::GlobalFarmUpdated {
-				id: global_farm_id,
-				lrna_price_adjustment,
-=======
->>>>>>> 82beed34
 			});
 
 			Ok(())
