// Copyright (C) 2020-2023  Intergalactic, Limited (GIB).
// SPDX-License-Identifier: Apache-2.0

// Licensed under the Apache License, Version 2.0 (the "License");
// you may not use this file except in compliance with the License.
// You may obtain a copy of the License at
//
// 	http://www.apache.org/licenses/LICENSE-2.0
//
// Unless required by applicable law or agreed to in writing, software
// distributed under the License is distributed on an "AS IS" BASIS,
// WITHOUT WARRANTIES OR CONDITIONS OF ANY KIND, either express or implied.
// See the License for the specific language governing permissions and
// limitations under the License.
#![allow(clippy::type_complexity)]
#![allow(clippy::too_many_arguments)]

use crate::*;
use std::cell::RefCell;
use std::collections::HashMap;

use crate as omnipool_liquidity_mining;

use pallet_omnipool;

use frame_support::traits::{ConstU128, Contains, Everything, GenesisBuild};
use frame_support::{
	assert_ok, construct_runtime, parameter_types,
	traits::{ConstU32, ConstU64},
	weights::RuntimeDbWeight,
};
use frame_system::EnsureRoot;
use orml_traits::parameter_type_with_key;
use orml_traits::GetByKey;
use pallet_liquidity_mining as warehouse_liquidity_mining;
use sp_core::H256;
use sp_runtime::{
	testing::Header,
	traits::{BlakeTwo256, BlockNumberProvider, IdentityLookup},
	Permill,
};

use warehouse_liquidity_mining::Instance1;

use hydradx_traits::pools::DustRemovalAccountWhitelist;

type UncheckedExtrinsic = frame_system::mocking::MockUncheckedExtrinsic<Test>;
type Block = frame_system::mocking::MockBlock<Test>;

pub type AccountId = u128;
pub type BlockNumber = u64;
pub type Balance = u128;
pub type AssetId = u32;
//NTF types
pub type CollectionId = u128;
pub type ItemId = u128;

pub const HDX: AssetId = 0;
pub const LRNA: AssetId = 1;
pub const DAI: AssetId = 2;
pub const DOT: AssetId = 1_000;
pub const KSM: AssetId = 1_001;
pub const ACA: AssetId = 1_002;

pub const LP1: AccountId = 1;
pub const LP2: AccountId = 2;

pub const ALICE: AccountId = 4;
pub const BOB: AccountId = 5;
pub const CHARLIE: AccountId = 6;
pub const GC: AccountId = 7;

pub const INITIAL_READ_WEIGHT: u64 = 1;
pub const INITIAL_WRITE_WEIGHT: u64 = 1;

pub const ONE: Balance = 1_000_000_000_000;

pub const NATIVE_AMOUNT: Balance = 10_000 * ONE;

pub const OMNIPOOL_COLLECTION_ID: u128 = 1_000;
pub const LM_COLLECTION_ID: u128 = 1;

thread_local! {
	pub static NFTS: RefCell<HashMap<(CollectionId, ItemId), AccountId>> = RefCell::new(HashMap::default());
	pub static REGISTERED_ASSETS: RefCell<HashMap<AssetId, u32>> = RefCell::new(HashMap::default());
	pub static ASSET_WEIGHT_CAP: RefCell<Permill> = RefCell::new(Permill::from_percent(100));
	pub static ASSET_FEE: RefCell<Permill> = RefCell::new(Permill::from_percent(0));
	pub static PROTOCOL_FEE: RefCell<Permill> = RefCell::new(Permill::from_percent(0));
	pub static MIN_ADDED_LIQUDIITY: RefCell<Balance> = RefCell::new(1000u128);
	pub static MIN_TRADE_AMOUNT: RefCell<Balance> = RefCell::new(1000u128);
	pub static MAX_IN_RATIO: RefCell<Balance> = RefCell::new(1u128);
	pub static MAX_OUT_RATIO: RefCell<Balance> = RefCell::new(1u128);

	 pub static DUSTER_WHITELIST: RefCell<Vec<AccountId>> = RefCell::new(Vec::new());
}

construct_runtime!(
	pub enum Test where
		Block = Block,
		NodeBlock = Block,
		UncheckedExtrinsic = UncheckedExtrinsic,
	{
		System: frame_system::{Pallet, Call, Config, Storage, Event<T>},
		Balances: pallet_balances::{Pallet, Call, Storage, Config<T>, Event<T>},
		Omnipool: pallet_omnipool::{Pallet, Call, Storage, Event<T>},
		Tokens: orml_tokens::{Pallet, Event<T>},
		WarehouseLM: warehouse_liquidity_mining::<Instance1>::{Pallet, Storage, Event<T>},
		OmnipoolMining: omnipool_liquidity_mining::{Pallet, Call, Storage, Event<T>},
	}
);

parameter_types! {
	pub const BlockHashCount: u64 = 250;
	pub const SS58Prefix: u8 = 63;
	pub static MockBlockNumberProvider: u64 = 0;
	pub const DbWeight: RuntimeDbWeight = RuntimeDbWeight{
		read: INITIAL_READ_WEIGHT, write: INITIAL_WRITE_WEIGHT
	};
}

impl BlockNumberProvider for MockBlockNumberProvider {
	type BlockNumber = BlockNumber;

	fn current_block_number() -> Self::BlockNumber {
		System::block_number()
	}
}

impl frame_system::Config for Test {
	type BaseCallFilter = frame_support::traits::Everything;
	type BlockWeights = ();
	type BlockLength = ();
	type Origin = Origin;
	type Call = Call;
	type Index = u64;
	type BlockNumber = BlockNumber;
	type Hash = H256;
	type Hashing = BlakeTwo256;
	type AccountId = AccountId;
	type Lookup = IdentityLookup<Self::AccountId>;
	type Header = Header;
	type Event = Event;
	type BlockHashCount = ConstU64<250>;
	type DbWeight = ();
	type Version = ();
	type PalletInfo = PalletInfo;
	type AccountData = pallet_balances::AccountData<Balance>;
	type OnNewAccount = ();
	type OnKilledAccount = ();
	type SystemWeightInfo = ();
	type SS58Prefix = ();
	type OnSetCode = ();
	type MaxConsumers = ConstU32<16>;
}

parameter_types! {
	pub const LMPalletId: PalletId = PalletId(*b"TEST_lm_");
	pub const LMCollectionId: CollectionId = LM_COLLECTION_ID;
}

impl Config for Test {
	type Event = Event;
	type Currency = Tokens;
	type CreateOrigin = frame_system::EnsureRoot<AccountId>;
	type PalletId = LMPalletId;
	type NFTCollectionId = LMCollectionId;
	type NFTHandler = DummyNFT;
	type LiquidityMiningHandler = WarehouseLM;
	type WeightInfo = ();
}

parameter_types! {
	pub const WarehouseLMPalletId: PalletId = PalletId(*b"TEST_lm_");
	pub const MinTotalFarmRewards: Balance = 1_000_000 * ONE;
	pub const MinPlannedYieldingPeriods: BlockNumber  = 100;
	#[derive(PartialEq, Eq)]
	pub const MaxEntriesPerDeposit: u32 = 5;
	pub const MaxYieldFarmsPerGlobalFarm: u32 = 10;
}

impl warehouse_liquidity_mining::Config<Instance1> for Test {
	type AssetId = AssetId;
	type MultiCurrency = Tokens;
	type PalletId = WarehouseLMPalletId;
	type MinTotalFarmRewards = MinTotalFarmRewards;
	type MinPlannedYieldingPeriods = MinPlannedYieldingPeriods;
	type BlockNumberProvider = MockBlockNumberProvider;
	type AmmPoolId = AssetId;
	type MaxFarmEntriesPerDeposit = MaxEntriesPerDeposit;
	type MaxYieldFarmsPerGlobalFarm = MaxYieldFarmsPerGlobalFarm;
	type AssetRegistry = DummyRegistry<Test>;
	type NonDustableWhitelistHandler = Whitelist;
	type Event = Event;
}

impl pallet_balances::Config for Test {
	type Balance = Balance;
	type DustRemoval = ();
	type Event = Event;
	type ExistentialDeposit = ConstU128<1>;
	type AccountStore = System;
	type WeightInfo = ();
	type MaxLocks = ();
	type MaxReserves = ConstU32<50>;
	type ReserveIdentifier = [u8; 8];
}

parameter_type_with_key! {
	pub ExistentialDeposits: |_currency_id: AssetId| -> Balance {
		0
	};
}

impl orml_tokens::Config for Test {
	type Event = Event;
	type Balance = Balance;
	type Amount = i128;
	type CurrencyId = AssetId;
	type WeightInfo = ();
	type ExistentialDeposits = ExistentialDeposits;
	type OnDust = ();
	type MaxLocks = ();
	type DustRemovalWhitelist = Everything;
	type OnNewTokenAccount = ();
	type OnKilledTokenAccount = ();
	type MaxReserves = ();
	type ReserveIdentifier = ();
}

parameter_types! {
	pub const HDXAssetId: AssetId = HDX;
	pub const LRNAAssetId: AssetId = LRNA;
	pub const DAIAssetId: AssetId = DAI;
	pub const PositionCollectionId: CollectionId = OMNIPOOL_COLLECTION_ID;

	pub ProtocolFee: Permill = PROTOCOL_FEE.with(|v| *v.borrow());
	pub AssetFee: Permill = ASSET_FEE.with(|v| *v.borrow());
	pub AssetWeightCap: Permill =ASSET_WEIGHT_CAP.with(|v| *v.borrow());
	pub MinAddedLiquidity: Balance = MIN_ADDED_LIQUDIITY.with(|v| *v.borrow());
	pub MinTradeAmount: Balance = MIN_TRADE_AMOUNT.with(|v| *v.borrow());
	pub MaxInRatio: Balance = MAX_IN_RATIO.with(|v| *v.borrow());
	pub MaxOutRatio: Balance = MAX_OUT_RATIO.with(|v| *v.borrow());
}

impl pallet_omnipool::Config for Test {
	type Event = Event;
	type AssetId = AssetId;
	type PositionItemId = u128;
	type Currency = Tokens;
	type AuthorityOrigin = EnsureRoot<Self::AccountId>;
	type HubAssetId = LRNAAssetId;
	type ProtocolFee = ProtocolFee;
	type AssetFee = AssetFee;
	type StableCoinAssetId = DAIAssetId;
	type WeightInfo = ();
	type HdxAssetId = HDXAssetId;
	type NFTCollectionId = PositionCollectionId;
	type NFTHandler = DummyNFT;
	type AssetRegistry = DummyRegistry<Test>;
	type MinimumTradingLimit = MinTradeAmount;
	type MinimumPoolLiquidity = MinAddedLiquidity;
	type TechnicalOrigin = EnsureRoot<Self::AccountId>;
	type MaxInRatio = MaxInRatio;
	type MaxOutRatio = MaxOutRatio;
	type CollectionId = u128;
<<<<<<< HEAD
	type PoolStateChangeHandler = ();
=======
	type OmnipoolHooks = ();
>>>>>>> 89356ec1
}

pub struct ExtBuilder {
	endowed_accounts: Vec<(AccountId, AssetId, Balance)>,
	registered_assets: Vec<AssetId>,
	asset_fee: Permill,
	protocol_fee: Permill,
	asset_weight_cap: Permill,
	min_liquidity: u128,
	min_trade_limit: u128,
	register_stable_asset: bool,
	max_in_ratio: Balance,
	max_out_ratio: Balance,
	tvl_cap: Balance,
	init_pool: Option<(FixedU128, FixedU128)>,
	pool_tokens: Vec<(AssetId, FixedU128, AccountId, Balance)>,
	omnipool_liquidity: Vec<(AccountId, AssetId, Balance)>, //who, asset, amount/
	lm_global_farms: Vec<(
		Balance,
		PeriodOf<Test>,
		BlockNumber,
		AssetId,
		AccountId,
		Perquintill,
		Balance,
		FixedU128,
	)>,
	lm_yield_farms: Vec<(AccountId, GlobalFarmId, AssetId, FarmMultiplier, Option<LoyaltyCurve>)>,
}

impl Default for ExtBuilder {
	fn default() -> Self {
		// If eg. tests running on one thread only, this thread local is shared.
		// let's make sure that it is empty for each  test case
		// or set to original default value
		REGISTERED_ASSETS.with(|v| {
			v.borrow_mut().clear();
		});
		NFTS.with(|v| {
			v.borrow_mut().clear();
		});
		ASSET_WEIGHT_CAP.with(|v| {
			*v.borrow_mut() = Permill::from_percent(100);
		});
		ASSET_FEE.with(|v| {
			*v.borrow_mut() = Permill::from_percent(0);
		});
		PROTOCOL_FEE.with(|v| {
			*v.borrow_mut() = Permill::from_percent(0);
		});
		MIN_ADDED_LIQUDIITY.with(|v| {
			*v.borrow_mut() = 1000u128;
		});
		MIN_TRADE_AMOUNT.with(|v| {
			*v.borrow_mut() = 1000u128;
		});
		MAX_IN_RATIO.with(|v| {
			*v.borrow_mut() = 1u128;
		});
		MAX_OUT_RATIO.with(|v| {
			*v.borrow_mut() = 1u128;
		});

		DUSTER_WHITELIST.with(|v| {
			v.borrow_mut().clear();
		});

		Self {
			endowed_accounts: vec![
				(Omnipool::protocol_account(), DAI, 1000 * ONE),
				(Omnipool::protocol_account(), HDX, NATIVE_AMOUNT),
			],
			asset_fee: Permill::from_percent(0),
			protocol_fee: Permill::from_percent(0),
			asset_weight_cap: Permill::from_percent(100),
			min_liquidity: 0,
			registered_assets: vec![],
			min_trade_limit: 0,
			init_pool: None,
			register_stable_asset: true,
			pool_tokens: vec![],
			max_in_ratio: 1u128,
			max_out_ratio: 1u128,
			tvl_cap: u128::MAX,
			omnipool_liquidity: vec![],
			lm_global_farms: vec![],
			lm_yield_farms: vec![],
		}
	}
}

impl ExtBuilder {
	pub fn with_endowed_accounts(mut self, accounts: Vec<(AccountId, AssetId, Balance)>) -> Self {
		self.endowed_accounts = accounts;
		self
	}
	pub fn with_registered_asset(mut self, asset: AssetId) -> Self {
		self.registered_assets.push(asset);
		self
	}

	pub fn with_initial_pool(mut self, stable_price: FixedU128, native_price: FixedU128) -> Self {
		self.init_pool = Some((stable_price, native_price));
		self
	}

	pub fn with_liquidity(mut self, who: AccountId, asset: AssetId, amount: Balance) -> Self {
		self.omnipool_liquidity.push((who, asset, amount));
		self
	}

	pub fn with_token(
		mut self,
		asset_id: AssetId,
		price: FixedU128,
		position_owner: AccountId,
		amount: Balance,
	) -> Self {
		self.pool_tokens.push((asset_id, price, position_owner, amount));
		self
	}

	pub fn with_global_farm(
		mut self,
		total_rewards: Balance,
		planned_yielding_periods: PeriodOf<Test>,
		blocks_per_period: BlockNumber,
		reward_currency: AssetId,
		owner: AccountId,
		yield_per_period: Perquintill,
		min_deposit: Balance,
		price_adjustment: FixedU128,
	) -> Self {
		self.lm_global_farms.push((
			total_rewards,
			planned_yielding_periods,
			blocks_per_period,
			reward_currency,
			owner,
			yield_per_period,
			min_deposit,
			price_adjustment,
		));
		self
	}

	pub fn with_yield_farm(
		mut self,
		owner: AccountId,
		id: GlobalFarmId,
		asset: AssetId,
		multiplier: FarmMultiplier,
		loyalty_curve: Option<LoyaltyCurve>,
	) -> Self {
		self.lm_yield_farms.push((owner, id, asset, multiplier, loyalty_curve));
		self
	}

	pub fn build(self) -> sp_io::TestExternalities {
		let mut t = frame_system::GenesisConfig::default().build_storage::<Test>().unwrap();

		// Add DAI and HDX as pre-registered assets
		REGISTERED_ASSETS.with(|v| {
			if self.register_stable_asset {
				v.borrow_mut().insert(DAI, DAI);
			}
			v.borrow_mut().insert(HDX, HDX);
			v.borrow_mut().insert(LRNA, LRNA);
			self.registered_assets.iter().for_each(|asset| {
				v.borrow_mut().insert(*asset, *asset);
			});
		});

		ASSET_FEE.with(|v| {
			*v.borrow_mut() = self.asset_fee;
		});
		ASSET_WEIGHT_CAP.with(|v| {
			*v.borrow_mut() = self.asset_weight_cap;
		});

		PROTOCOL_FEE.with(|v| {
			*v.borrow_mut() = self.protocol_fee;
		});

		MIN_ADDED_LIQUDIITY.with(|v| {
			*v.borrow_mut() = self.min_liquidity;
		});

		MIN_TRADE_AMOUNT.with(|v| {
			*v.borrow_mut() = self.min_trade_limit;
		});
		MAX_IN_RATIO.with(|v| {
			*v.borrow_mut() = self.max_in_ratio;
		});
		MAX_OUT_RATIO.with(|v| {
			*v.borrow_mut() = self.max_out_ratio;
		});

		orml_tokens::GenesisConfig::<Test> {
			balances: self
				.endowed_accounts
				.iter()
				.flat_map(|(x, asset, amount)| vec![(*x, *asset, *amount)])
				.collect(),
		}
		.assimilate_storage(&mut t)
		.unwrap();

		let mut r: sp_io::TestExternalities = t.into();

		r.execute_with(|| {
			assert_ok!(Omnipool::set_tvl_cap(Origin::root(), self.tvl_cap,));
		});

		if let Some((stable_price, native_price)) = self.init_pool {
			r.execute_with(|| {
				set_block_number(1);

				assert_ok!(Omnipool::initialize_pool(
					Origin::root(),
					stable_price,
					native_price,
					Permill::from_percent(100),
					Permill::from_percent(100)
				));

				for (asset_id, price, owner, amount) in self.pool_tokens {
					assert_ok!(Tokens::transfer(
						Origin::signed(owner),
						Omnipool::protocol_account(),
						asset_id,
						amount
					));
					assert_ok!(Omnipool::add_token(
						Origin::root(),
						asset_id,
						price,
						self.asset_weight_cap,
						owner
					));
				}

				for p in self.omnipool_liquidity {
					assert_ok!(Omnipool::add_liquidity(Origin::signed(p.0), p.1, p.2));
				}

				for gf in self.lm_global_farms {
					assert_ok!(OmnipoolMining::create_global_farm(
						Origin::root(),
						gf.0,
						gf.1,
						gf.2,
						gf.3,
						gf.4,
						gf.5,
						gf.6,
						gf.7
					));
				}

				for yf in self.lm_yield_farms {
					assert_ok!(OmnipoolMining::create_yield_farm(
						Origin::signed(yf.0),
						yf.1,
						yf.2,
						yf.3,
						yf.4
					));
				}
			});
		}

		r
	}
}

use frame_support::traits::tokens::nonfungibles::{Create, Inspect, Mutate, Transfer};
pub struct DummyNFT;

impl<AccountId: From<u128>> Inspect<AccountId> for DummyNFT {
	type ItemId = ItemId;
	type CollectionId = CollectionId;

	fn owner(collection: &Self::CollectionId, item: &Self::ItemId) -> Option<AccountId> {
		let mut owner: Option<AccountId> = None;

		NFTS.with(|v| {
			if let Some(o) = v.borrow().get(&(*collection, *item)) {
				owner = Some((*o).into());
			}
		});
		owner
	}
}

impl<AccountId: From<u128>> Create<AccountId> for DummyNFT {
	fn create_collection(_collection: &Self::CollectionId, _who: &AccountId, _admin: &AccountId) -> DispatchResult {
		Ok(())
	}
}

impl<AccountId: From<u128> + Into<u128> + Copy> Mutate<AccountId> for DummyNFT {
	fn mint_into(collection: &Self::CollectionId, item: &Self::ItemId, who: &AccountId) -> DispatchResult {
		NFTS.with(|v| {
			let mut m = v.borrow_mut();
			m.insert((*collection, *item), (*who).into());
		});
		Ok(())
	}

	fn burn(
		collection: &Self::CollectionId,
		item: &Self::ItemId,
		_maybe_check_owner: Option<&AccountId>,
	) -> DispatchResult {
		NFTS.with(|v| {
			let mut m = v.borrow_mut();
			m.remove(&(*collection, *item));
		});
		Ok(())
	}
}

impl Transfer<AccountId> for DummyNFT {
	fn transfer(collection: &Self::CollectionId, item: &Self::ItemId, destination: &AccountId) -> DispatchResult {
		NFTS.with(|v| {
			let mut m = v.borrow_mut();
			let key = (*collection, *item);

			if !m.contains_key(&key) {
				return Err(sp_runtime::DispatchError::Other("NFT not found"));
			}

			m.insert(key, *destination);

			Ok(())
		})
	}
}

use hydradx_traits::Registry;

pub struct DummyRegistry<T>(sp_std::marker::PhantomData<T>);

impl<T: Config> Registry<T::AssetId, Vec<u8>, Balance, DispatchError> for DummyRegistry<T>
where
	T::AssetId: Into<AssetId> + From<u32>,
{
	fn exists(asset_id: T::AssetId) -> bool {
		let asset = REGISTERED_ASSETS.with(|v| v.borrow().get(&(asset_id.into())).copied());
		matches!(asset, Some(_))
	}

	fn retrieve_asset(_name: &Vec<u8>) -> Result<T::AssetId, DispatchError> {
		Ok(T::AssetId::default())
	}

	fn create_asset(_name: &Vec<u8>, _existential_deposit: Balance) -> Result<T::AssetId, DispatchError> {
		let assigned = REGISTERED_ASSETS.with(|v| {
			//NOTE: This is to have same ids as real AssetRegistry which is used in the benchmarks.
			//1_000_000 - offset of the reals AssetRegistry
			// - 3 - remove assets reagistered by default for the vec.len()
			// +1 - first reg asset start with 1 not 0
			// => 1-th asset id == 1_000_001
			let l = 1_000_000 - 3 + 1 + v.borrow().len();
			v.borrow_mut().insert(l as u32, l as u32);
			l as u32
		});
		Ok(T::AssetId::from(assigned))
	}
}

impl<T: Config> GetByKey<T::AssetId, Balance> for DummyRegistry<T> {
	fn get(_key: &T::AssetId) -> Balance {
		1_000_u128
	}
}

pub struct Whitelist;

impl Contains<AccountId> for Whitelist {
	fn contains(account: &AccountId) -> bool {
		DUSTER_WHITELIST.with(|v| v.borrow().contains(account))
	}
}

impl DustRemovalAccountWhitelist<AccountId> for Whitelist {
	type Error = DispatchError;

	fn add_account(account: &AccountId) -> Result<(), Self::Error> {
		if Whitelist::contains(account) {
			return Err(sp_runtime::DispatchError::Other("Account is already in the whitelist"));
		}

		DUSTER_WHITELIST.with(|v| v.borrow_mut().push(*account));

		Ok(())
	}

	fn remove_account(account: &AccountId) -> Result<(), Self::Error> {
		DUSTER_WHITELIST.with(|v| {
			let mut v = v.borrow_mut();

			let idx = v.iter().position(|x| *x == *account).unwrap();
			v.remove(idx);

			Ok(())
		})
	}
}

pub fn set_block_number(n: u64) {
	System::set_block_number(n);
}<|MERGE_RESOLUTION|>--- conflicted
+++ resolved
@@ -263,11 +263,8 @@
 	type MaxInRatio = MaxInRatio;
 	type MaxOutRatio = MaxOutRatio;
 	type CollectionId = u128;
-<<<<<<< HEAD
+	type OmnipoolHooks = ();
 	type PoolStateChangeHandler = ();
-=======
-	type OmnipoolHooks = ();
->>>>>>> 89356ec1
 }
 
 pub struct ExtBuilder {
