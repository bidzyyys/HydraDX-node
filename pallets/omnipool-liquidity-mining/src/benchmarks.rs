--- conflicted
+++ resolved
@@ -76,10 +76,6 @@
 		owner,
 		Perquintill::from_percent(20),
 		1_000,
-<<<<<<< HEAD
-=======
-		FixedU128::one(),
->>>>>>> 10e72ae3
 	)?;
 
 	seed_lm_pot::<T>()
@@ -239,6 +235,7 @@
 		let owner = create_funded_account::<T>("owner", 0, G_FARM_TOTAL_REWARDS, REWARD_CURRENCY.into());
 		let yield_per_period = Perquintill::from_percent(20);
 		let min_deposit = 1_000;
+		let price_adjustment = FixedU128::from(10_u128);
 
 	}: _(RawOrigin::Root,  G_FARM_TOTAL_REWARDS, planned_yielding_periods, blocks_per_period, REWARD_CURRENCY.into(), owner, yield_per_period, min_deposit)
 
@@ -486,7 +483,6 @@
 
 		set_period::<T>(400);
 
-
 	}: _(RawOrigin::Signed(lp1), deposit_id, 10)
 
 	withdraw_shares {
