[package]
name = "pallet-omnipool-liquidity-mining"
<<<<<<< HEAD
version = "1.0.7"
=======
version = "2.0.0"
>>>>>>> 82beed34
authors = ['GalacticCouncil']
edition = "2021"
license = "Apache-2.0"
homepage = 'https://github.com/galacticcouncil/hydradx-node'
repository = 'https://github.com/galacticcouncil/hydradx-node'
description = "Liquidity mining for Omnipool."

[package.metadata.docs.rs]
targets = ["x86_64-unknown-linux-gnu"]

[dependencies]
# parity
scale-info = { version = "2.1.1", default-features = false, features = ["derive"] }
codec = { default-features = false, features = ["derive"], package = "parity-scale-codec", version = "3.1.5" }

# local
primitives = { path = "../../primitives", default-features = false }
pallet-omnipool = { path = "../omnipool", default-features = false }

# primitives
sp-runtime = { git = "https://github.com/paritytech/substrate", branch = "polkadot-v0.9.29", default-features = false }
sp-std = { git = "https://github.com/paritytech/substrate", branch = "polkadot-v0.9.29", default-features = false }

# FRAME
frame-support = { git = "https://github.com/paritytech/substrate", branch = "polkadot-v0.9.29", default-features = false }
frame-system = { git = "https://github.com/paritytech/substrate", branch = "polkadot-v0.9.29", default-features = false }

# ORML
orml-traits = { git = "https://github.com/open-web3-stack/open-runtime-module-library", branch = "polkadot-v0.9.29", default-features = false }

# Warehouse
pallet-liquidity-mining = { git = "https://github.com/galacticcouncil/warehouse", rev = "a6085a6e0b435607403e0ff890fc61fab796fb46", default-features = false }
pallet-ema-oracle = { git = "https://github.com/galacticcouncil/warehouse", rev = "a6085a6e0b435607403e0ff890fc61fab796fb46", default-features = false }
hydradx-traits = { git = "https://github.com/galacticcouncil/warehouse", rev = "a6085a6e0b435607403e0ff890fc61fab796fb46", default-features = false }

hydra-dx-math = { git = "https://github.com/galacticcouncil/HydraDX-math", rev = "bcb75f1c2b4f1d859ff133ca663539c59d1ed910", default-features = false }

# third party
primitive-types = { version = "0.12.0", default-features = false }
bitflags = "1.3.2"

# Optional imports for benchmarking
frame-benchmarking = { git = "https://github.com/paritytech/substrate", branch = "polkadot-v0.9.29", default-features = false , optional = true}
pallet-balances = { git = "https://github.com/paritytech/substrate", branch = "polkadot-v0.9.29", default-features = false, optional = true}
sp-core = { git = "https://github.com/paritytech/substrate", branch = "polkadot-v0.9.29", default-features = false, optional = true}
sp-io = { git = "https://github.com/paritytech/substrate", branch = "polkadot-v0.9.29", default-features = false , optional = true}

[dev-dependencies]
sp-io = { git = "https://github.com/paritytech/substrate", branch = "polkadot-v0.9.29", default-features = false}
sp-core = { git = "https://github.com/paritytech/substrate", branch = "polkadot-v0.9.29", default-features = false}
orml-tokens = { git = "https://github.com/open-web3-stack/open-runtime-module-library", branch = "polkadot-v0.9.29", default-features = false }
proptest = "1.0.0"
pretty_assertions = "1.2.1"
test-utils = { git = "https://github.com/galacticcouncil/warehouse", rev = "a6085a6e0b435607403e0ff890fc61fab796fb46", default-features = false }

[features]
default = ["std"]
std = [
	"codec/std",
	"sp-runtime/std",
	"sp-std/std",
	"frame-support/std",
	"frame-system/std",
	"scale-info/std",
	"sp-core/std",
	"sp-io/std",
	"pallet-balances/std",
	"orml-tokens/std",
  "pallet-omnipool/std",
]
runtime-benchmarks = [
	"frame-benchmarking/runtime-benchmarks",
	"sp-core",
	"sp-io",
	"pallet-balances",
]
try-runtime = [ "frame-support/try-runtime" ]<|MERGE_RESOLUTION|>--- conflicted
+++ resolved
@@ -1,10 +1,6 @@
 [package]
 name = "pallet-omnipool-liquidity-mining"
-<<<<<<< HEAD
-version = "1.0.7"
-=======
-version = "2.0.0"
->>>>>>> 82beed34
+version = "2.0.1"
 authors = ['GalacticCouncil']
 edition = "2021"
 license = "Apache-2.0"
